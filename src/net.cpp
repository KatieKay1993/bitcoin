// Copyright (c) 2009-2010 Satoshi Nakamoto
// Copyright (c) 2009-2015 The Bitcoin Core developers
// Distributed under the MIT software license, see the accompanying
// file COPYING or http://www.opensource.org/licenses/mit-license.php.

#if defined(HAVE_CONFIG_H)
#include "config/bitcoin-config.h"
#endif

#include "net.h"

#include "addrman.h"
#include "chainparams.h"
#include "clientversion.h"
#include "consensus/consensus.h"
#include "crypto/common.h"
#include "crypto/sha256.h"
#include "hash.h"
#include "primitives/transaction.h"
#include "scheduler.h"
#include "ui_interface.h"
#include "utilstrencodings.h"

#ifdef WIN32
#include <string.h>
#else
#include <fcntl.h>
#endif

#ifdef USE_UPNP
#include <miniupnpc/miniupnpc.h>
#include <miniupnpc/miniwget.h>
#include <miniupnpc/upnpcommands.h>
#include <miniupnpc/upnperrors.h>
#endif

#include <boost/filesystem.hpp>
#include <boost/thread.hpp>

#include <math.h>

// Dump addresses to peers.dat and banlist.dat every 15 minutes (900s)
#define DUMP_ADDRESSES_INTERVAL 900

#if !defined(HAVE_MSG_NOSIGNAL) && !defined(MSG_NOSIGNAL)
#define MSG_NOSIGNAL 0
#endif

// Fix for ancient MinGW versions, that don't have defined these in ws2tcpip.h.
// Todo: Can be removed when our pull-tester is upgraded to a modern MinGW version.
#ifdef WIN32
#ifndef PROTECTION_LEVEL_UNRESTRICTED
#define PROTECTION_LEVEL_UNRESTRICTED 10
#endif
#ifndef IPV6_PROTECTION_LEVEL
#define IPV6_PROTECTION_LEVEL 23
#endif
#endif


namespace {
    const int MAX_OUTBOUND_CONNECTIONS = 8;

    struct ListenSocket {
        SOCKET socket;
        bool whitelisted;

        ListenSocket(SOCKET socket, bool whitelisted) : socket(socket), whitelisted(whitelisted) {}
    };
}

const static std::string NET_MESSAGE_COMMAND_OTHER = "*other*";

/** Services this node implementation cares about */
static const uint64_t nRelevantServices = NODE_NETWORK | NODE_WITNESS;

//
// Global state variables
//
bool fDiscover = true;
bool fListen = true;
<<<<<<< HEAD
uint64_t nLocalServices = NODE_NETWORK | NODE_WITNESS;
=======
uint64_t nLocalServices = NODE_NETWORK;
bool fRelayTxes = true;
>>>>>>> 3e4cf8fe
CCriticalSection cs_mapLocalHost;
std::map<CNetAddr, LocalServiceInfo> mapLocalHost;
static bool vfLimited[NET_MAX] = {};
static CNode* pnodeLocalHost = NULL;
uint64_t nLocalHostNonce = 0;
static std::vector<ListenSocket> vhListenSocket;
CAddrMan addrman;
int nMaxConnections = DEFAULT_MAX_PEER_CONNECTIONS;
bool fAddressesInitialized = false;
std::string strSubVersion;

std::vector<CNode*> vNodes;
CCriticalSection cs_vNodes;
limitedmap<uint256, int64_t> mapAlreadyAskedFor(MAX_INV_SZ);

static std::deque<std::string> vOneShots;
CCriticalSection cs_vOneShots;

std::vector<std::string> vAddedNodes;
CCriticalSection cs_vAddedNodes;

NodeId nLastNodeId = 0;
CCriticalSection cs_nLastNodeId;

static CSemaphore *semOutbound = NULL;
boost::condition_variable messageHandlerCondition;

// Signals for message handling
static CNodeSignals g_signals;
CNodeSignals& GetNodeSignals() { return g_signals; }

void AddOneShot(const std::string& strDest)
{
    LOCK(cs_vOneShots);
    vOneShots.push_back(strDest);
}

unsigned short GetListenPort()
{
    return (unsigned short)(GetArg("-port", Params().GetDefaultPort()));
}

// find 'best' local address for a particular peer
bool GetLocal(CService& addr, const CNetAddr *paddrPeer)
{
    if (!fListen)
        return false;

    int nBestScore = -1;
    int nBestReachability = -1;
    {
        LOCK(cs_mapLocalHost);
        for (std::map<CNetAddr, LocalServiceInfo>::iterator it = mapLocalHost.begin(); it != mapLocalHost.end(); it++)
        {
            int nScore = (*it).second.nScore;
            int nReachability = (*it).first.GetReachabilityFrom(paddrPeer);
            if (nReachability > nBestReachability || (nReachability == nBestReachability && nScore > nBestScore))
            {
                addr = CService((*it).first, (*it).second.nPort);
                nBestReachability = nReachability;
                nBestScore = nScore;
            }
        }
    }
    return nBestScore >= 0;
}

//! Convert the pnSeeds6 array into usable address objects.
static std::vector<CAddress> convertSeed6(const std::vector<SeedSpec6> &vSeedsIn)
{
    // It'll only connect to one or two seed nodes because once it connects,
    // it'll get a pile of addresses with newer timestamps.
    // Seed nodes are given a random 'last seen time' of between one and two
    // weeks ago.
    const int64_t nOneWeek = 7*24*60*60;
    std::vector<CAddress> vSeedsOut;
    vSeedsOut.reserve(vSeedsIn.size());
    for (std::vector<SeedSpec6>::const_iterator i(vSeedsIn.begin()); i != vSeedsIn.end(); ++i)
    {
        struct in6_addr ip;
        memcpy(&ip, i->addr, sizeof(ip));
        CAddress addr(CService(ip, i->port));
        addr.nTime = GetTime() - GetRand(nOneWeek) - nOneWeek;
        vSeedsOut.push_back(addr);
    }
    return vSeedsOut;
}

// get best local address for a particular peer as a CAddress
// Otherwise, return the unroutable 0.0.0.0 but filled in with
// the normal parameters, since the IP may be changed to a useful
// one by discovery.
CAddress GetLocalAddress(const CNetAddr *paddrPeer)
{
    CAddress ret(CService("0.0.0.0",GetListenPort()),0);
    CService addr;
    if (GetLocal(addr, paddrPeer))
    {
        ret = CAddress(addr);
    }
    ret.nServices = nLocalServices;
    ret.nTime = GetAdjustedTime();
    return ret;
}

int GetnScore(const CService& addr)
{
    LOCK(cs_mapLocalHost);
    if (mapLocalHost.count(addr) == LOCAL_NONE)
        return 0;
    return mapLocalHost[addr].nScore;
}

// Is our peer's addrLocal potentially useful as an external IP source?
bool IsPeerAddrLocalGood(CNode *pnode)
{
    return fDiscover && pnode->addr.IsRoutable() && pnode->addrLocal.IsRoutable() &&
           !IsLimited(pnode->addrLocal.GetNetwork());
}

// pushes our own address to a peer
void AdvertiseLocal(CNode *pnode)
{
    if (fListen && pnode->fSuccessfullyConnected)
    {
        CAddress addrLocal = GetLocalAddress(&pnode->addr);
        // If discovery is enabled, sometimes give our peer the address it
        // tells us that it sees us as in case it has a better idea of our
        // address than we do.
        if (IsPeerAddrLocalGood(pnode) && (!addrLocal.IsRoutable() ||
             GetRand((GetnScore(addrLocal) > LOCAL_MANUAL) ? 8:2) == 0))
        {
            addrLocal.SetIP(pnode->addrLocal);
        }
        if (addrLocal.IsRoutable())
        {
            LogPrintf("AdvertiseLocal: advertising address %s\n", addrLocal.ToString());
            pnode->PushAddress(addrLocal);
        }
    }
}

// learn a new local address
bool AddLocal(const CService& addr, int nScore)
{
    if (!addr.IsRoutable())
        return false;

    if (!fDiscover && nScore < LOCAL_MANUAL)
        return false;

    if (IsLimited(addr))
        return false;

    LogPrintf("AddLocal(%s,%i)\n", addr.ToString(), nScore);

    {
        LOCK(cs_mapLocalHost);
        bool fAlready = mapLocalHost.count(addr) > 0;
        LocalServiceInfo &info = mapLocalHost[addr];
        if (!fAlready || nScore >= info.nScore) {
            info.nScore = nScore + (fAlready ? 1 : 0);
            info.nPort = addr.GetPort();
        }
    }

    return true;
}

bool AddLocal(const CNetAddr &addr, int nScore)
{
    return AddLocal(CService(addr, GetListenPort()), nScore);
}

bool RemoveLocal(const CService& addr)
{
    LOCK(cs_mapLocalHost);
    LogPrintf("RemoveLocal(%s)\n", addr.ToString());
    mapLocalHost.erase(addr);
    return true;
}

/** Make a particular network entirely off-limits (no automatic connects to it) */
void SetLimited(enum Network net, bool fLimited)
{
    if (net == NET_UNROUTABLE)
        return;
    LOCK(cs_mapLocalHost);
    vfLimited[net] = fLimited;
}

bool IsLimited(enum Network net)
{
    LOCK(cs_mapLocalHost);
    return vfLimited[net];
}

bool IsLimited(const CNetAddr &addr)
{
    return IsLimited(addr.GetNetwork());
}

/** vote for a local address */
bool SeenLocal(const CService& addr)
{
    {
        LOCK(cs_mapLocalHost);
        if (mapLocalHost.count(addr) == 0)
            return false;
        mapLocalHost[addr].nScore++;
    }
    return true;
}


/** check whether a given address is potentially local */
bool IsLocal(const CService& addr)
{
    LOCK(cs_mapLocalHost);
    return mapLocalHost.count(addr) > 0;
}

/** check whether a given network is one we can probably connect to */
bool IsReachable(enum Network net)
{
    LOCK(cs_mapLocalHost);
    return !vfLimited[net];
}

/** check whether a given address is in a network we can probably connect to */
bool IsReachable(const CNetAddr& addr)
{
    enum Network net = addr.GetNetwork();
    return IsReachable(net);
}

void AddressCurrentlyConnected(const CService& addr)
{
    addrman.Connected(addr);
}


uint64_t CNode::nTotalBytesRecv = 0;
uint64_t CNode::nTotalBytesSent = 0;
CCriticalSection CNode::cs_totalBytesRecv;
CCriticalSection CNode::cs_totalBytesSent;

uint64_t CNode::nMaxOutboundLimit = 0;
uint64_t CNode::nMaxOutboundTotalBytesSentInCycle = 0;
uint64_t CNode::nMaxOutboundTimeframe = 60*60*24; //1 day
uint64_t CNode::nMaxOutboundCycleStartTime = 0;

CNode* FindNode(const CNetAddr& ip)
{
    LOCK(cs_vNodes);
    BOOST_FOREACH(CNode* pnode, vNodes)
        if ((CNetAddr)pnode->addr == ip)
            return (pnode);
    return NULL;
}

CNode* FindNode(const CSubNet& subNet)
{
    LOCK(cs_vNodes);
    BOOST_FOREACH(CNode* pnode, vNodes)
    if (subNet.Match((CNetAddr)pnode->addr))
        return (pnode);
    return NULL;
}

CNode* FindNode(const std::string& addrName)
{
    LOCK(cs_vNodes);
    BOOST_FOREACH(CNode* pnode, vNodes)
        if (pnode->addrName == addrName)
            return (pnode);
    return NULL;
}

CNode* FindNode(const CService& addr)
{
    LOCK(cs_vNodes);
    BOOST_FOREACH(CNode* pnode, vNodes)
        if ((CService)pnode->addr == addr)
            return (pnode);
    return NULL;
}

CNode* ConnectNode(CAddress addrConnect, const char *pszDest, bool fCountFailure)
{
    if (pszDest == NULL) {
        if (IsLocal(addrConnect))
            return NULL;

        // Look for an existing connection
        CNode* pnode = FindNode((CService)addrConnect);
        if (pnode)
        {
            pnode->AddRef();
            return pnode;
        }
    }

    /// debug print
    LogPrint("net", "trying connection %s lastseen=%.1fhrs\n",
        pszDest ? pszDest : addrConnect.ToString(),
        pszDest ? 0.0 : (double)(GetAdjustedTime() - addrConnect.nTime)/3600.0);

    // Connect
    SOCKET hSocket;
    bool proxyConnectionFailed = false;
    if (pszDest ? ConnectSocketByName(addrConnect, hSocket, pszDest, Params().GetDefaultPort(), nConnectTimeout, &proxyConnectionFailed) :
                  ConnectSocket(addrConnect, hSocket, nConnectTimeout, &proxyConnectionFailed))
    {
        if (!IsSelectableSocket(hSocket)) {
            LogPrintf("Cannot create connection: non-selectable socket created (fd >= FD_SETSIZE ?)\n");
            CloseSocket(hSocket);
            return NULL;
        }

        addrman.Attempt(addrConnect, fCountFailure);

        // Add node
        CNode* pnode = new CNode(hSocket, addrConnect, pszDest ? pszDest : "", false);
        pnode->AddRef();

        {
            LOCK(cs_vNodes);
            vNodes.push_back(pnode);
        }

        pnode->nServicesExpected = addrConnect.nServices & nRelevantServices;
        pnode->nTimeConnected = GetTime();

        return pnode;
    } else if (!proxyConnectionFailed) {
        // If connecting to the node failed, and failure is not caused by a problem connecting to
        // the proxy, mark this as an attempt.
        addrman.Attempt(addrConnect, fCountFailure);
    }

    return NULL;
}

static void DumpBanlist()
{
    CNode::SweepBanned(); // clean unused entries (if bantime has expired)

    if (!CNode::BannedSetIsDirty())
        return;

    int64_t nStart = GetTimeMillis();

    CBanDB bandb;
    banmap_t banmap;
    CNode::SetBannedSetDirty(false);
    CNode::GetBanned(banmap);
    if (!bandb.Write(banmap))
        CNode::SetBannedSetDirty(true);

    LogPrint("net", "Flushed %d banned node ips/subnets to banlist.dat  %dms\n",
        banmap.size(), GetTimeMillis() - nStart);
}

void CNode::CloseSocketDisconnect()
{
    fDisconnect = true;
    if (hSocket != INVALID_SOCKET)
    {
        LogPrint("net", "disconnecting peer=%d\n", id);
        CloseSocket(hSocket);
    }

    // in case this fails, we'll empty the recv buffer when the CNode is deleted
    TRY_LOCK(cs_vRecvMsg, lockRecv);
    if (lockRecv)
        vRecvMsg.clear();
}

void CNode::PushVersion()
{
    int nBestHeight = GetNodeSignals().GetHeight().get_value_or(0);

    int64_t nTime = (fInbound ? GetAdjustedTime() : GetTime());
    CAddress addrYou = (addr.IsRoutable() && !IsProxy(addr) ? addr : CAddress(CService("0.0.0.0",0)));
    CAddress addrMe = GetLocalAddress(&addr);
    GetRandBytes((unsigned char*)&nLocalHostNonce, sizeof(nLocalHostNonce));
    if (fLogIPs)
        LogPrint("net", "send version message: version %d, blocks=%d, us=%s, them=%s, peer=%d\n", PROTOCOL_VERSION, nBestHeight, addrMe.ToString(), addrYou.ToString(), id);
    else
        LogPrint("net", "send version message: version %d, blocks=%d, us=%s, peer=%d\n", PROTOCOL_VERSION, nBestHeight, addrMe.ToString(), id);
    PushMessage(NetMsgType::VERSION, PROTOCOL_VERSION, nLocalServices, nTime, addrYou, addrMe,
                nLocalHostNonce, strSubVersion, nBestHeight, ::fRelayTxes);
}





banmap_t CNode::setBanned;
CCriticalSection CNode::cs_setBanned;
bool CNode::setBannedIsDirty;

void CNode::ClearBanned()
{
    {
        LOCK(cs_setBanned);
        setBanned.clear();
        setBannedIsDirty = true;
    }
    DumpBanlist(); //store banlist to disk
    uiInterface.BannedListChanged();
}

bool CNode::IsBanned(CNetAddr ip)
{
    bool fResult = false;
    {
        LOCK(cs_setBanned);
        for (banmap_t::iterator it = setBanned.begin(); it != setBanned.end(); it++)
        {
            CSubNet subNet = (*it).first;
            CBanEntry banEntry = (*it).second;

            if(subNet.Match(ip) && GetTime() < banEntry.nBanUntil)
                fResult = true;
        }
    }
    return fResult;
}

bool CNode::IsBanned(CSubNet subnet)
{
    bool fResult = false;
    {
        LOCK(cs_setBanned);
        banmap_t::iterator i = setBanned.find(subnet);
        if (i != setBanned.end())
        {
            CBanEntry banEntry = (*i).second;
            if (GetTime() < banEntry.nBanUntil)
                fResult = true;
        }
    }
    return fResult;
}

void CNode::Ban(const CNetAddr& addr, const BanReason &banReason, int64_t bantimeoffset, bool sinceUnixEpoch) {
    CSubNet subNet(addr);
    Ban(subNet, banReason, bantimeoffset, sinceUnixEpoch);
}

void CNode::Ban(const CSubNet& subNet, const BanReason &banReason, int64_t bantimeoffset, bool sinceUnixEpoch) {
    CBanEntry banEntry(GetTime());
    banEntry.banReason = banReason;
    if (bantimeoffset <= 0)
    {
        bantimeoffset = GetArg("-bantime", DEFAULT_MISBEHAVING_BANTIME);
        sinceUnixEpoch = false;
    }
    banEntry.nBanUntil = (sinceUnixEpoch ? 0 : GetTime() )+bantimeoffset;

    {
        LOCK(cs_setBanned);
        if (setBanned[subNet].nBanUntil < banEntry.nBanUntil) {
            setBanned[subNet] = banEntry;
            setBannedIsDirty = true;
        }
        else
            return;
    }
    uiInterface.BannedListChanged();
    {
        LOCK(cs_vNodes);
        BOOST_FOREACH(CNode* pnode, vNodes) {
            if (subNet.Match((CNetAddr)pnode->addr))
                pnode->fDisconnect = true;
        }
    }
    if(banReason == BanReasonManuallyAdded)
        DumpBanlist(); //store banlist to disk immediately if user requested ban
}

bool CNode::Unban(const CNetAddr &addr) {
    CSubNet subNet(addr);
    return Unban(subNet);
}

bool CNode::Unban(const CSubNet &subNet) {
    {
        LOCK(cs_setBanned);
        if (!setBanned.erase(subNet))
            return false;
        setBannedIsDirty = true;
    }
    uiInterface.BannedListChanged();
    DumpBanlist(); //store banlist to disk immediately
    return true;
}

void CNode::GetBanned(banmap_t &banMap)
{
    LOCK(cs_setBanned);
    banMap = setBanned; //create a thread safe copy
}

void CNode::SetBanned(const banmap_t &banMap)
{
    LOCK(cs_setBanned);
    setBanned = banMap;
    setBannedIsDirty = true;
}

void CNode::SweepBanned()
{
    int64_t now = GetTime();

    LOCK(cs_setBanned);
    banmap_t::iterator it = setBanned.begin();
    while(it != setBanned.end())
    {
        CSubNet subNet = (*it).first;
        CBanEntry banEntry = (*it).second;
        if(now > banEntry.nBanUntil)
        {
            setBanned.erase(it++);
            setBannedIsDirty = true;
            LogPrint("net", "%s: Removed banned node ip/subnet from banlist.dat: %s\n", __func__, subNet.ToString());
        }
        else
            ++it;
    }
}

bool CNode::BannedSetIsDirty()
{
    LOCK(cs_setBanned);
    return setBannedIsDirty;
}

void CNode::SetBannedSetDirty(bool dirty)
{
    LOCK(cs_setBanned); //reuse setBanned lock for the isDirty flag
    setBannedIsDirty = dirty;
}


std::vector<CSubNet> CNode::vWhitelistedRange;
CCriticalSection CNode::cs_vWhitelistedRange;

bool CNode::IsWhitelistedRange(const CNetAddr &addr) {
    LOCK(cs_vWhitelistedRange);
    BOOST_FOREACH(const CSubNet& subnet, vWhitelistedRange) {
        if (subnet.Match(addr))
            return true;
    }
    return false;
}

void CNode::AddWhitelistedRange(const CSubNet &subnet) {
    LOCK(cs_vWhitelistedRange);
    vWhitelistedRange.push_back(subnet);
}

#undef X
#define X(name) stats.name = name
void CNode::copyStats(CNodeStats &stats)
{
    stats.nodeid = this->GetId();
    X(nServices);
    X(fRelayTxes);
    X(nLastSend);
    X(nLastRecv);
    X(nTimeConnected);
    X(nTimeOffset);
    X(addrName);
    X(nVersion);
    X(cleanSubVer);
    X(fInbound);
    X(nStartingHeight);
    X(nSendBytes);
    X(mapSendBytesPerMsgCmd);
    X(nRecvBytes);
    X(mapRecvBytesPerMsgCmd);
    X(fWhitelisted);

    // It is common for nodes with good ping times to suddenly become lagged,
    // due to a new block arriving or other large transfer.
    // Merely reporting pingtime might fool the caller into thinking the node was still responsive,
    // since pingtime does not update until the ping is complete, which might take a while.
    // So, if a ping is taking an unusually long time in flight,
    // the caller can immediately detect that this is happening.
    int64_t nPingUsecWait = 0;
    if ((0 != nPingNonceSent) && (0 != nPingUsecStart)) {
        nPingUsecWait = GetTimeMicros() - nPingUsecStart;
    }

    // Raw ping time is in microseconds, but show it to user as whole seconds (Bitcoin users should be well used to small numbers with many decimal places by now :)
    stats.dPingTime = (((double)nPingUsecTime) / 1e6);
    stats.dPingMin  = (((double)nMinPingUsecTime) / 1e6);
    stats.dPingWait = (((double)nPingUsecWait) / 1e6);

    // Leave string empty if addrLocal invalid (not filled in yet)
    stats.addrLocal = addrLocal.IsValid() ? addrLocal.ToString() : "";
}
#undef X

// requires LOCK(cs_vRecvMsg)
bool CNode::ReceiveMsgBytes(const char *pch, unsigned int nBytes)
{
    while (nBytes > 0) {

        // get current incomplete message, or create a new one
        if (vRecvMsg.empty() ||
            vRecvMsg.back().complete())
            vRecvMsg.push_back(CNetMessage(Params().MessageStart(), SER_NETWORK, nRecvVersion));

        CNetMessage& msg = vRecvMsg.back();

        // absorb network data
        int handled;
        if (!msg.in_data)
            handled = msg.readHeader(pch, nBytes);
        else
            handled = msg.readData(pch, nBytes);

        if (handled < 0)
                return false;

        if (msg.in_data && msg.hdr.nMessageSize > MAX_PROTOCOL_MESSAGE_LENGTH) {
            LogPrint("net", "Oversized message from peer=%i, disconnecting\n", GetId());
            return false;
        }

        pch += handled;
        nBytes -= handled;

        if (msg.complete()) {

            //store received bytes per message command
            //to prevent a memory DOS, only allow valid commands
            mapMsgCmdSize::iterator i = mapRecvBytesPerMsgCmd.find(msg.hdr.pchCommand);
            if (i == mapRecvBytesPerMsgCmd.end())
                i = mapRecvBytesPerMsgCmd.find(NET_MESSAGE_COMMAND_OTHER);
            assert(i != mapRecvBytesPerMsgCmd.end());
            i->second += msg.hdr.nMessageSize + CMessageHeader::HEADER_SIZE;

            msg.nTime = GetTimeMicros();
            messageHandlerCondition.notify_one();
        }
    }

    return true;
}

int CNetMessage::readHeader(const char *pch, unsigned int nBytes)
{
    // copy data to temporary parsing buffer
    unsigned int nRemaining = 24 - nHdrPos;
    unsigned int nCopy = std::min(nRemaining, nBytes);

    memcpy(&hdrbuf[nHdrPos], pch, nCopy);
    nHdrPos += nCopy;

    // if header incomplete, exit
    if (nHdrPos < 24)
        return nCopy;

    // deserialize to CMessageHeader
    try {
        hdrbuf >> hdr;
    }
    catch (const std::exception&) {
        return -1;
    }

    // reject messages larger than MAX_SIZE
    if (hdr.nMessageSize > MAX_SIZE)
            return -1;

    // switch state to reading message data
    in_data = true;

    return nCopy;
}

int CNetMessage::readData(const char *pch, unsigned int nBytes)
{
    unsigned int nRemaining = hdr.nMessageSize - nDataPos;
    unsigned int nCopy = std::min(nRemaining, nBytes);

    if (vRecv.size() < nDataPos + nCopy) {
        // Allocate up to 256 KiB ahead, but never more than the total message size.
        vRecv.resize(std::min(hdr.nMessageSize, nDataPos + nCopy + 256 * 1024));
    }

    memcpy(&vRecv[nDataPos], pch, nCopy);
    nDataPos += nCopy;

    return nCopy;
}









// requires LOCK(cs_vSend)
void SocketSendData(CNode *pnode)
{
    std::deque<CSerializeData>::iterator it = pnode->vSendMsg.begin();

    while (it != pnode->vSendMsg.end()) {
        const CSerializeData &data = *it;
        assert(data.size() > pnode->nSendOffset);
        int nBytes = send(pnode->hSocket, &data[pnode->nSendOffset], data.size() - pnode->nSendOffset, MSG_NOSIGNAL | MSG_DONTWAIT);
        if (nBytes > 0) {
            pnode->nLastSend = GetTime();
            pnode->nSendBytes += nBytes;
            pnode->nSendOffset += nBytes;
            pnode->RecordBytesSent(nBytes);
            if (pnode->nSendOffset == data.size()) {
                pnode->nSendOffset = 0;
                pnode->nSendSize -= data.size();
                it++;
            } else {
                // could not send full message; stop sending more
                break;
            }
        } else {
            if (nBytes < 0) {
                // error
                int nErr = WSAGetLastError();
                if (nErr != WSAEWOULDBLOCK && nErr != WSAEMSGSIZE && nErr != WSAEINTR && nErr != WSAEINPROGRESS)
                {
                    LogPrintf("socket send error %s\n", NetworkErrorString(nErr));
                    pnode->CloseSocketDisconnect();
                }
            }
            // couldn't send anything at all
            break;
        }
    }

    if (it == pnode->vSendMsg.end()) {
        assert(pnode->nSendOffset == 0);
        assert(pnode->nSendSize == 0);
    }
    pnode->vSendMsg.erase(pnode->vSendMsg.begin(), it);
}

static std::list<CNode*> vNodesDisconnected;

struct NodeEvictionCandidate
{
    NodeId id;
    int64_t nTimeConnected;
    int64_t nMinPingUsecTime;
    CAddress addr;
    uint64_t nKeyedNetGroup;
};

static bool ReverseCompareNodeMinPingTime(const NodeEvictionCandidate &a, const NodeEvictionCandidate &b)
{
    return a.nMinPingUsecTime > b.nMinPingUsecTime;
}

static bool ReverseCompareNodeTimeConnected(const NodeEvictionCandidate &a, const NodeEvictionCandidate &b)
{
    return a.nTimeConnected > b.nTimeConnected;
}

static bool CompareNetGroupKeyed(const NodeEvictionCandidate &a, const NodeEvictionCandidate &b) {
    return a.nKeyedNetGroup < b.nKeyedNetGroup;
};

/** Try to find a connection to evict when the node is full.
 *  Extreme care must be taken to avoid opening the node to attacker
 *   triggered network partitioning.
 *  The strategy used here is to protect a small number of peers
 *   for each of several distinct characteristics which are difficult
 *   to forge.  In order to partition a node the attacker must be
 *   simultaneously better at all of them than honest peers.
 */
static bool AttemptToEvictConnection(bool fPreferNewConnection) {
    std::vector<NodeEvictionCandidate> vEvictionCandidates;
    {
        LOCK(cs_vNodes);

        BOOST_FOREACH(CNode *node, vNodes) {
            if (node->fWhitelisted)
                continue;
            if (!node->fInbound)
                continue;
            if (node->fDisconnect)
                continue;
            NodeEvictionCandidate candidate = {node->id, node->nTimeConnected, node->nMinPingUsecTime, node->addr, node->nKeyedNetGroup};
            vEvictionCandidates.push_back(candidate);
        }
    }

    if (vEvictionCandidates.empty()) return false;

    // Protect connections with certain characteristics

    // Deterministically select 4 peers to protect by netgroup.
    // An attacker cannot predict which netgroups will be protected
    std::sort(vEvictionCandidates.begin(), vEvictionCandidates.end(), CompareNetGroupKeyed);
    vEvictionCandidates.erase(vEvictionCandidates.end() - std::min(4, static_cast<int>(vEvictionCandidates.size())), vEvictionCandidates.end());

    if (vEvictionCandidates.empty()) return false;

    // Protect the 8 nodes with the lowest minimum ping time.
    // An attacker cannot manipulate this metric without physically moving nodes closer to the target.
    std::sort(vEvictionCandidates.begin(), vEvictionCandidates.end(), ReverseCompareNodeMinPingTime);
    vEvictionCandidates.erase(vEvictionCandidates.end() - std::min(8, static_cast<int>(vEvictionCandidates.size())), vEvictionCandidates.end());

    if (vEvictionCandidates.empty()) return false;

    // Protect the half of the remaining nodes which have been connected the longest.
    // This replicates the non-eviction implicit behavior, and precludes attacks that start later.
    std::sort(vEvictionCandidates.begin(), vEvictionCandidates.end(), ReverseCompareNodeTimeConnected);
    vEvictionCandidates.erase(vEvictionCandidates.end() - static_cast<int>(vEvictionCandidates.size() / 2), vEvictionCandidates.end());

    if (vEvictionCandidates.empty()) return false;

    // Identify the network group with the most connections and youngest member.
    // (vEvictionCandidates is already sorted by reverse connect time)
    uint64_t naMostConnections;
    unsigned int nMostConnections = 0;
    int64_t nMostConnectionsTime = 0;
    std::map<uint64_t, std::vector<NodeEvictionCandidate> > mapAddrCounts;
    BOOST_FOREACH(const NodeEvictionCandidate &node, vEvictionCandidates) {
        mapAddrCounts[node.nKeyedNetGroup].push_back(node);
        int64_t grouptime = mapAddrCounts[node.nKeyedNetGroup][0].nTimeConnected;
        size_t groupsize = mapAddrCounts[node.nKeyedNetGroup].size();

        if (groupsize > nMostConnections || (groupsize == nMostConnections && grouptime > nMostConnectionsTime)) {
            nMostConnections = groupsize;
            nMostConnectionsTime = grouptime;
            naMostConnections = node.nKeyedNetGroup;
        }
    }

    // Reduce to the network group with the most connections
    vEvictionCandidates = std::move(mapAddrCounts[naMostConnections]);

    // Do not disconnect peers if there is only one unprotected connection from their network group.
    // This step excessively favors netgroup diversity, and should be removed once more protective criteria are established.
    if (vEvictionCandidates.size() <= 1)
        // unless we prefer the new connection (for whitelisted peers)
        if (!fPreferNewConnection)
            return false;

    // Disconnect from the network group with the most connections
    NodeId evicted = vEvictionCandidates.front().id;
    LOCK(cs_vNodes);
    for(std::vector<CNode*>::const_iterator it(vNodes.begin()); it != vNodes.end(); ++it) {
        if ((*it)->GetId() == evicted) {
            (*it)->fDisconnect = true;
            return true;
        }
    }
    return false;
}

static void AcceptConnection(const ListenSocket& hListenSocket) {
    struct sockaddr_storage sockaddr;
    socklen_t len = sizeof(sockaddr);
    SOCKET hSocket = accept(hListenSocket.socket, (struct sockaddr*)&sockaddr, &len);
    CAddress addr;
    int nInbound = 0;
    int nMaxInbound = nMaxConnections - MAX_OUTBOUND_CONNECTIONS;

    if (hSocket != INVALID_SOCKET)
        if (!addr.SetSockAddr((const struct sockaddr*)&sockaddr))
            LogPrintf("Warning: Unknown socket family\n");

    bool whitelisted = hListenSocket.whitelisted || CNode::IsWhitelistedRange(addr);
    {
        LOCK(cs_vNodes);
        BOOST_FOREACH(CNode* pnode, vNodes)
            if (pnode->fInbound)
                nInbound++;
    }

    if (hSocket == INVALID_SOCKET)
    {
        int nErr = WSAGetLastError();
        if (nErr != WSAEWOULDBLOCK)
            LogPrintf("socket error accept failed: %s\n", NetworkErrorString(nErr));
        return;
    }

    if (!IsSelectableSocket(hSocket))
    {
        LogPrintf("connection from %s dropped: non-selectable socket\n", addr.ToString());
        CloseSocket(hSocket);
        return;
    }

    // According to the internet TCP_NODELAY is not carried into accepted sockets
    // on all platforms.  Set it again here just to be sure.
    int set = 1;
#ifdef WIN32
    setsockopt(hSocket, IPPROTO_TCP, TCP_NODELAY, (const char*)&set, sizeof(int));
#else
    setsockopt(hSocket, IPPROTO_TCP, TCP_NODELAY, (void*)&set, sizeof(int));
#endif

    if (CNode::IsBanned(addr) && !whitelisted)
    {
        LogPrintf("connection from %s dropped (banned)\n", addr.ToString());
        CloseSocket(hSocket);
        return;
    }

    if (nInbound >= nMaxInbound)
    {
        if (!AttemptToEvictConnection(whitelisted)) {
            // No connection to evict, disconnect the new connection
            LogPrint("net", "failed to find an eviction candidate - connection dropped (full)\n");
            CloseSocket(hSocket);
            return;
        }
    }

    CNode* pnode = new CNode(hSocket, addr, "", true);
    pnode->AddRef();
    pnode->fWhitelisted = whitelisted;

    LogPrint("net", "connection from %s accepted\n", addr.ToString());

    {
        LOCK(cs_vNodes);
        vNodes.push_back(pnode);
    }
}

void ThreadSocketHandler()
{
    unsigned int nPrevNodeCount = 0;
    while (true)
    {
        //
        // Disconnect nodes
        //
        {
            LOCK(cs_vNodes);
            // Disconnect unused nodes
            std::vector<CNode*> vNodesCopy = vNodes;
            BOOST_FOREACH(CNode* pnode, vNodesCopy)
            {
                if (pnode->fDisconnect ||
                    (pnode->GetRefCount() <= 0 && pnode->vRecvMsg.empty() && pnode->nSendSize == 0 && pnode->ssSend.empty()))
                {
                    // remove from vNodes
                    vNodes.erase(remove(vNodes.begin(), vNodes.end(), pnode), vNodes.end());

                    // release outbound grant (if any)
                    pnode->grantOutbound.Release();

                    // close socket and cleanup
                    pnode->CloseSocketDisconnect();

                    // hold in disconnected pool until all refs are released
                    if (pnode->fNetworkNode || pnode->fInbound)
                        pnode->Release();
                    vNodesDisconnected.push_back(pnode);
                }
            }
        }
        {
            // Delete disconnected nodes
            std::list<CNode*> vNodesDisconnectedCopy = vNodesDisconnected;
            BOOST_FOREACH(CNode* pnode, vNodesDisconnectedCopy)
            {
                // wait until threads are done using it
                if (pnode->GetRefCount() <= 0)
                {
                    bool fDelete = false;
                    {
                        TRY_LOCK(pnode->cs_vSend, lockSend);
                        if (lockSend)
                        {
                            TRY_LOCK(pnode->cs_vRecvMsg, lockRecv);
                            if (lockRecv)
                            {
                                TRY_LOCK(pnode->cs_inventory, lockInv);
                                if (lockInv)
                                    fDelete = true;
                            }
                        }
                    }
                    if (fDelete)
                    {
                        vNodesDisconnected.remove(pnode);
                        delete pnode;
                    }
                }
            }
        }
        if(vNodes.size() != nPrevNodeCount) {
            nPrevNodeCount = vNodes.size();
            uiInterface.NotifyNumConnectionsChanged(nPrevNodeCount);
        }

        //
        // Find which sockets have data to receive
        //
        struct timeval timeout;
        timeout.tv_sec  = 0;
        timeout.tv_usec = 50000; // frequency to poll pnode->vSend

        fd_set fdsetRecv;
        fd_set fdsetSend;
        fd_set fdsetError;
        FD_ZERO(&fdsetRecv);
        FD_ZERO(&fdsetSend);
        FD_ZERO(&fdsetError);
        SOCKET hSocketMax = 0;
        bool have_fds = false;

        BOOST_FOREACH(const ListenSocket& hListenSocket, vhListenSocket) {
            FD_SET(hListenSocket.socket, &fdsetRecv);
            hSocketMax = std::max(hSocketMax, hListenSocket.socket);
            have_fds = true;
        }

        {
            LOCK(cs_vNodes);
            BOOST_FOREACH(CNode* pnode, vNodes)
            {
                if (pnode->hSocket == INVALID_SOCKET)
                    continue;
                FD_SET(pnode->hSocket, &fdsetError);
                hSocketMax = std::max(hSocketMax, pnode->hSocket);
                have_fds = true;

                // Implement the following logic:
                // * If there is data to send, select() for sending data. As this only
                //   happens when optimistic write failed, we choose to first drain the
                //   write buffer in this case before receiving more. This avoids
                //   needlessly queueing received data, if the remote peer is not themselves
                //   receiving data. This means properly utilizing TCP flow control signalling.
                // * Otherwise, if there is no (complete) message in the receive buffer,
                //   or there is space left in the buffer, select() for receiving data.
                // * (if neither of the above applies, there is certainly one message
                //   in the receiver buffer ready to be processed).
                // Together, that means that at least one of the following is always possible,
                // so we don't deadlock:
                // * We send some data.
                // * We wait for data to be received (and disconnect after timeout).
                // * We process a message in the buffer (message handler thread).
                {
                    TRY_LOCK(pnode->cs_vSend, lockSend);
                    if (lockSend && !pnode->vSendMsg.empty()) {
                        FD_SET(pnode->hSocket, &fdsetSend);
                        continue;
                    }
                }
                {
                    TRY_LOCK(pnode->cs_vRecvMsg, lockRecv);
                    if (lockRecv && (
                        pnode->vRecvMsg.empty() || !pnode->vRecvMsg.front().complete() ||
                        pnode->GetTotalRecvSize() <= ReceiveFloodSize()))
                        FD_SET(pnode->hSocket, &fdsetRecv);
                }
            }
        }

        int nSelect = select(have_fds ? hSocketMax + 1 : 0,
                             &fdsetRecv, &fdsetSend, &fdsetError, &timeout);
        boost::this_thread::interruption_point();

        if (nSelect == SOCKET_ERROR)
        {
            if (have_fds)
            {
                int nErr = WSAGetLastError();
                LogPrintf("socket select error %s\n", NetworkErrorString(nErr));
                for (unsigned int i = 0; i <= hSocketMax; i++)
                    FD_SET(i, &fdsetRecv);
            }
            FD_ZERO(&fdsetSend);
            FD_ZERO(&fdsetError);
            MilliSleep(timeout.tv_usec/1000);
        }

        //
        // Accept new connections
        //
        BOOST_FOREACH(const ListenSocket& hListenSocket, vhListenSocket)
        {
            if (hListenSocket.socket != INVALID_SOCKET && FD_ISSET(hListenSocket.socket, &fdsetRecv))
            {
                AcceptConnection(hListenSocket);
            }
        }

        //
        // Service each socket
        //
        std::vector<CNode*> vNodesCopy;
        {
            LOCK(cs_vNodes);
            vNodesCopy = vNodes;
            BOOST_FOREACH(CNode* pnode, vNodesCopy)
                pnode->AddRef();
        }
        BOOST_FOREACH(CNode* pnode, vNodesCopy)
        {
            boost::this_thread::interruption_point();

            //
            // Receive
            //
            if (pnode->hSocket == INVALID_SOCKET)
                continue;
            if (FD_ISSET(pnode->hSocket, &fdsetRecv) || FD_ISSET(pnode->hSocket, &fdsetError))
            {
                TRY_LOCK(pnode->cs_vRecvMsg, lockRecv);
                if (lockRecv)
                {
                    {
                        // typical socket buffer is 8K-64K
                        char pchBuf[0x10000];
                        int nBytes = recv(pnode->hSocket, pchBuf, sizeof(pchBuf), MSG_DONTWAIT);
                        if (nBytes > 0)
                        {
                            if (!pnode->ReceiveMsgBytes(pchBuf, nBytes))
                                pnode->CloseSocketDisconnect();
                            pnode->nLastRecv = GetTime();
                            pnode->nRecvBytes += nBytes;
                            pnode->RecordBytesRecv(nBytes);
                        }
                        else if (nBytes == 0)
                        {
                            // socket closed gracefully
                            if (!pnode->fDisconnect)
                                LogPrint("net", "socket closed\n");
                            pnode->CloseSocketDisconnect();
                        }
                        else if (nBytes < 0)
                        {
                            // error
                            int nErr = WSAGetLastError();
                            if (nErr != WSAEWOULDBLOCK && nErr != WSAEMSGSIZE && nErr != WSAEINTR && nErr != WSAEINPROGRESS)
                            {
                                if (!pnode->fDisconnect)
                                    LogPrintf("socket recv error %s\n", NetworkErrorString(nErr));
                                pnode->CloseSocketDisconnect();
                            }
                        }
                    }
                }
            }

            //
            // Send
            //
            if (pnode->hSocket == INVALID_SOCKET)
                continue;
            if (FD_ISSET(pnode->hSocket, &fdsetSend))
            {
                TRY_LOCK(pnode->cs_vSend, lockSend);
                if (lockSend)
                    SocketSendData(pnode);
            }

            //
            // Inactivity checking
            //
            int64_t nTime = GetTime();
            if (nTime - pnode->nTimeConnected > 60)
            {
                if (pnode->nLastRecv == 0 || pnode->nLastSend == 0)
                {
                    LogPrint("net", "socket no message in first 60 seconds, %d %d from %d\n", pnode->nLastRecv != 0, pnode->nLastSend != 0, pnode->id);
                    pnode->fDisconnect = true;
                }
                else if (nTime - pnode->nLastSend > TIMEOUT_INTERVAL)
                {
                    LogPrintf("socket sending timeout: %is\n", nTime - pnode->nLastSend);
                    pnode->fDisconnect = true;
                }
                else if (nTime - pnode->nLastRecv > (pnode->nVersion > BIP0031_VERSION ? TIMEOUT_INTERVAL : 90*60))
                {
                    LogPrintf("socket receive timeout: %is\n", nTime - pnode->nLastRecv);
                    pnode->fDisconnect = true;
                }
                else if (pnode->nPingNonceSent && pnode->nPingUsecStart + TIMEOUT_INTERVAL * 1000000 < GetTimeMicros())
                {
                    LogPrintf("ping timeout: %fs\n", 0.000001 * (GetTimeMicros() - pnode->nPingUsecStart));
                    pnode->fDisconnect = true;
                }
            }
        }
        {
            LOCK(cs_vNodes);
            BOOST_FOREACH(CNode* pnode, vNodesCopy)
                pnode->Release();
        }
    }
}









#ifdef USE_UPNP
void ThreadMapPort()
{
    std::string port = strprintf("%u", GetListenPort());
    const char * multicastif = 0;
    const char * minissdpdpath = 0;
    struct UPNPDev * devlist = 0;
    char lanaddr[64];

#ifndef UPNPDISCOVER_SUCCESS
    /* miniupnpc 1.5 */
    devlist = upnpDiscover(2000, multicastif, minissdpdpath, 0);
#elif MINIUPNPC_API_VERSION < 14
    /* miniupnpc 1.6 */
    int error = 0;
    devlist = upnpDiscover(2000, multicastif, minissdpdpath, 0, 0, &error);
#else
    /* miniupnpc 1.9.20150730 */
    int error = 0;
    devlist = upnpDiscover(2000, multicastif, minissdpdpath, 0, 0, 2, &error);
#endif

    struct UPNPUrls urls;
    struct IGDdatas data;
    int r;

    r = UPNP_GetValidIGD(devlist, &urls, &data, lanaddr, sizeof(lanaddr));
    if (r == 1)
    {
        if (fDiscover) {
            char externalIPAddress[40];
            r = UPNP_GetExternalIPAddress(urls.controlURL, data.first.servicetype, externalIPAddress);
            if(r != UPNPCOMMAND_SUCCESS)
                LogPrintf("UPnP: GetExternalIPAddress() returned %d\n", r);
            else
            {
                if(externalIPAddress[0])
                {
                    LogPrintf("UPnP: ExternalIPAddress = %s\n", externalIPAddress);
                    AddLocal(CNetAddr(externalIPAddress), LOCAL_UPNP);
                }
                else
                    LogPrintf("UPnP: GetExternalIPAddress failed.\n");
            }
        }

        std::string strDesc = "Bitcoin " + FormatFullVersion();

        try {
            while (true) {
#ifndef UPNPDISCOVER_SUCCESS
                /* miniupnpc 1.5 */
                r = UPNP_AddPortMapping(urls.controlURL, data.first.servicetype,
                                    port.c_str(), port.c_str(), lanaddr, strDesc.c_str(), "TCP", 0);
#else
                /* miniupnpc 1.6 */
                r = UPNP_AddPortMapping(urls.controlURL, data.first.servicetype,
                                    port.c_str(), port.c_str(), lanaddr, strDesc.c_str(), "TCP", 0, "0");
#endif

                if(r!=UPNPCOMMAND_SUCCESS)
                    LogPrintf("AddPortMapping(%s, %s, %s) failed with code %d (%s)\n",
                        port, port, lanaddr, r, strupnperror(r));
                else
                    LogPrintf("UPnP Port Mapping successful.\n");

                MilliSleep(20*60*1000); // Refresh every 20 minutes
            }
        }
        catch (const boost::thread_interrupted&)
        {
            r = UPNP_DeletePortMapping(urls.controlURL, data.first.servicetype, port.c_str(), "TCP", 0);
            LogPrintf("UPNP_DeletePortMapping() returned: %d\n", r);
            freeUPNPDevlist(devlist); devlist = 0;
            FreeUPNPUrls(&urls);
            throw;
        }
    } else {
        LogPrintf("No valid UPnP IGDs found\n");
        freeUPNPDevlist(devlist); devlist = 0;
        if (r != 0)
            FreeUPNPUrls(&urls);
    }
}

void MapPort(bool fUseUPnP)
{
    static boost::thread* upnp_thread = NULL;

    if (fUseUPnP)
    {
        if (upnp_thread) {
            upnp_thread->interrupt();
            upnp_thread->join();
            delete upnp_thread;
        }
        upnp_thread = new boost::thread(boost::bind(&TraceThread<void (*)()>, "upnp", &ThreadMapPort));
    }
    else if (upnp_thread) {
        upnp_thread->interrupt();
        upnp_thread->join();
        delete upnp_thread;
        upnp_thread = NULL;
    }
}

#else
void MapPort(bool)
{
    // Intentionally left blank.
}
#endif






void ThreadDNSAddressSeed()
{
    // goal: only query DNS seeds if address need is acute
    if ((addrman.size() > 0) &&
        (!GetBoolArg("-forcednsseed", DEFAULT_FORCEDNSSEED))) {
        MilliSleep(11 * 1000);

        LOCK(cs_vNodes);
        if (vNodes.size() >= 2) {
            LogPrintf("P2P peers available. Skipped DNS seeding.\n");
            return;
        }
    }

    const std::vector<CDNSSeedData> &vSeeds = Params().DNSSeeds();
    int found = 0;

    LogPrintf("Loading addresses from DNS seeds (could take a while)\n");

    BOOST_FOREACH(const CDNSSeedData &seed, vSeeds) {
        if (HaveNameProxy()) {
            AddOneShot(seed.host);
        } else {
            std::vector<CNetAddr> vIPs;
            std::vector<CAddress> vAdd;
            uint64_t requiredServiceBits = NODE_NETWORK;
            if (LookupHost(seed.getHost(requiredServiceBits).c_str(), vIPs, 0, true))
            {
                BOOST_FOREACH(const CNetAddr& ip, vIPs)
                {
                    int nOneDay = 24*3600;
                    CAddress addr = CAddress(CService(ip, Params().GetDefaultPort()), requiredServiceBits);
                    addr.nTime = GetTime() - 3*nOneDay - GetRand(4*nOneDay); // use a random age between 3 and 7 days old
                    vAdd.push_back(addr);
                    found++;
                }
            }
            // TODO: The seed name resolve may fail, yielding an IP of [::], which results in
            // addrman assigning the same source to results from different seeds.
            // This should switch to a hard-coded stable dummy IP for each seed name, so that the
            // resolve is not required at all.
            if (!vIPs.empty()) {
                CService seedSource;
                Lookup(seed.name.c_str(), seedSource, 0, true);
                addrman.Add(vAdd, seedSource);
            }
        }
    }

    LogPrintf("%d addresses found from DNS seeds\n", found);
}












void DumpAddresses()
{
    int64_t nStart = GetTimeMillis();

    CAddrDB adb;
    adb.Write(addrman);

    LogPrint("net", "Flushed %d addresses to peers.dat  %dms\n",
           addrman.size(), GetTimeMillis() - nStart);
}

void DumpData()
{
    DumpAddresses();
    DumpBanlist();
}

void static ProcessOneShot()
{
    std::string strDest;
    {
        LOCK(cs_vOneShots);
        if (vOneShots.empty())
            return;
        strDest = vOneShots.front();
        vOneShots.pop_front();
    }
    CAddress addr;
    CSemaphoreGrant grant(*semOutbound, true);
    if (grant) {
        if (!OpenNetworkConnection(addr, false, &grant, strDest.c_str(), true))
            AddOneShot(strDest);
    }
}

void ThreadOpenConnections()
{
    // Connect to specific addresses
    if (mapArgs.count("-connect") && mapMultiArgs["-connect"].size() > 0)
    {
        for (int64_t nLoop = 0;; nLoop++)
        {
            ProcessOneShot();
            BOOST_FOREACH(const std::string& strAddr, mapMultiArgs["-connect"])
            {
                CAddress addr;
                OpenNetworkConnection(addr, false, NULL, strAddr.c_str());
                for (int i = 0; i < 10 && i < nLoop; i++)
                {
                    MilliSleep(500);
                }
            }
            MilliSleep(500);
        }
    }

    // Initiate network connections
    int64_t nStart = GetTime();
    while (true)
    {
        ProcessOneShot();

        MilliSleep(500);

        CSemaphoreGrant grant(*semOutbound);
        boost::this_thread::interruption_point();

        // Add seed nodes if DNS seeds are all down (an infrastructure attack?).
        if (addrman.size() == 0 && (GetTime() - nStart > 60)) {
            static bool done = false;
            if (!done) {
                LogPrintf("Adding fixed seed nodes as DNS doesn't seem to be available.\n");
                addrman.Add(convertSeed6(Params().FixedSeeds()), CNetAddr("127.0.0.1"));
                done = true;
            }
        }

        //
        // Choose an address to connect to based on most recently seen
        //
        CAddress addrConnect;

        // Only connect out to one peer per network group (/16 for IPv4).
        // Do this here so we don't have to critsect vNodes inside mapAddresses critsect.
        int nOutbound = 0;
        std::set<std::vector<unsigned char> > setConnected;
        {
            LOCK(cs_vNodes);
            BOOST_FOREACH(CNode* pnode, vNodes) {
                if (!pnode->fInbound) {
                    setConnected.insert(pnode->addr.GetGroup());
                    nOutbound++;
                }
            }
        }

        int64_t nANow = GetAdjustedTime();

        int nTries = 0;
        while (true)
        {
            CAddrInfo addr = addrman.Select();

            // if we selected an invalid address, restart
            if (!addr.IsValid() || setConnected.count(addr.GetGroup()) || IsLocal(addr))
                break;

            // If we didn't find an appropriate destination after trying 100 addresses fetched from addrman,
            // stop this loop, and let the outer loop run again (which sleeps, adds seed nodes, recalculates
            // already-connected network ranges, ...) before trying new addrman addresses.
            nTries++;
            if (nTries > 100)
                break;

            if (IsLimited(addr))
                continue;

            // only connect to full nodes
            if (!(addr.nServices & NODE_NETWORK))
                continue;

            // only consider very recently tried nodes after 30 failed attempts
            if (nANow - addr.nLastTry < 600 && nTries < 30)
                continue;

            // only consider non-witness nodes after 40 failed attemps
            if (!(addr.nServices & NODE_WITNESS) && nTries < 40)
                continue;

            // do not allow non-default ports, unless after 50 invalid addresses selected already
            if (addr.GetPort() != Params().GetDefaultPort() && nTries < 50)
                continue;

            addrConnect = addr;
            break;
        }

        if (addrConnect.IsValid())
            OpenNetworkConnection(addrConnect, (int)setConnected.size() >= std::min(nMaxConnections - 1, 2), &grant);
    }
}

void ThreadOpenAddedConnections()
{
    {
        LOCK(cs_vAddedNodes);
        vAddedNodes = mapMultiArgs["-addnode"];
    }

    if (HaveNameProxy()) {
        while(true) {
            std::list<std::string> lAddresses(0);
            {
                LOCK(cs_vAddedNodes);
                BOOST_FOREACH(const std::string& strAddNode, vAddedNodes)
                    lAddresses.push_back(strAddNode);
            }
            BOOST_FOREACH(const std::string& strAddNode, lAddresses) {
                CAddress addr;
                CSemaphoreGrant grant(*semOutbound);
                OpenNetworkConnection(addr, false, &grant, strAddNode.c_str());
                MilliSleep(500);
            }
            MilliSleep(120000); // Retry every 2 minutes
        }
    }

    for (unsigned int i = 0; true; i++)
    {
        std::list<std::string> lAddresses(0);
        {
            LOCK(cs_vAddedNodes);
            BOOST_FOREACH(const std::string& strAddNode, vAddedNodes)
                lAddresses.push_back(strAddNode);
        }

        std::list<std::vector<CService> > lservAddressesToAdd(0);
        BOOST_FOREACH(const std::string& strAddNode, lAddresses) {
            std::vector<CService> vservNode(0);
            if(Lookup(strAddNode.c_str(), vservNode, Params().GetDefaultPort(), fNameLookup, 0))
                lservAddressesToAdd.push_back(vservNode);
        }
        // Attempt to connect to each IP for each addnode entry until at least one is successful per addnode entry
        // (keeping in mind that addnode entries can have many IPs if fNameLookup)
        {
            LOCK(cs_vNodes);
            BOOST_FOREACH(CNode* pnode, vNodes)
                for (std::list<std::vector<CService> >::iterator it = lservAddressesToAdd.begin(); it != lservAddressesToAdd.end(); it++)
                    BOOST_FOREACH(const CService& addrNode, *(it))
                        if (pnode->addr == addrNode)
                        {
                            it = lservAddressesToAdd.erase(it);
                            it--;
                            break;
                        }
        }
        BOOST_FOREACH(std::vector<CService>& vserv, lservAddressesToAdd)
        {
            CSemaphoreGrant grant(*semOutbound);
            OpenNetworkConnection(CAddress(vserv[i % vserv.size()]), false, &grant);
            MilliSleep(500);
        }
        MilliSleep(120000); // Retry every 2 minutes
    }
}

// if successful, this moves the passed grant to the constructed node
bool OpenNetworkConnection(const CAddress& addrConnect, bool fCountFailure, CSemaphoreGrant *grantOutbound, const char *pszDest, bool fOneShot)
{
    //
    // Initiate outbound network connection
    //
    boost::this_thread::interruption_point();
    if (!pszDest) {
        if (IsLocal(addrConnect) ||
            FindNode((CNetAddr)addrConnect) || CNode::IsBanned(addrConnect) ||
            FindNode(addrConnect.ToStringIPPort()))
            return false;
    } else if (FindNode(std::string(pszDest)))
        return false;

    CNode* pnode = ConnectNode(addrConnect, pszDest, fCountFailure);
    boost::this_thread::interruption_point();

    if (!pnode)
        return false;
    if (grantOutbound)
        grantOutbound->MoveTo(pnode->grantOutbound);
    pnode->fNetworkNode = true;
    if (fOneShot)
        pnode->fOneShot = true;

    return true;
}


void ThreadMessageHandler()
{
    boost::mutex condition_mutex;
    boost::unique_lock<boost::mutex> lock(condition_mutex);

    while (true)
    {
        std::vector<CNode*> vNodesCopy;
        {
            LOCK(cs_vNodes);
            vNodesCopy = vNodes;
            BOOST_FOREACH(CNode* pnode, vNodesCopy) {
                pnode->AddRef();
            }
        }

        bool fSleep = true;

        BOOST_FOREACH(CNode* pnode, vNodesCopy)
        {
            if (pnode->fDisconnect)
                continue;

            // Receive messages
            {
                TRY_LOCK(pnode->cs_vRecvMsg, lockRecv);
                if (lockRecv)
                {
                    if (!GetNodeSignals().ProcessMessages(pnode))
                        pnode->CloseSocketDisconnect();

                    if (pnode->nSendSize < SendBufferSize())
                    {
                        if (!pnode->vRecvGetData.empty() || (!pnode->vRecvMsg.empty() && pnode->vRecvMsg[0].complete()))
                        {
                            fSleep = false;
                        }
                    }
                }
            }
            boost::this_thread::interruption_point();

            // Send messages
            {
                TRY_LOCK(pnode->cs_vSend, lockSend);
                if (lockSend)
                    GetNodeSignals().SendMessages(pnode);
            }
            boost::this_thread::interruption_point();
        }

        {
            LOCK(cs_vNodes);
            BOOST_FOREACH(CNode* pnode, vNodesCopy)
                pnode->Release();
        }

        if (fSleep)
            messageHandlerCondition.timed_wait(lock, boost::posix_time::microsec_clock::universal_time() + boost::posix_time::milliseconds(100));
    }
}






bool BindListenPort(const CService &addrBind, std::string& strError, bool fWhitelisted)
{
    strError = "";
    int nOne = 1;

    // Create socket for listening for incoming connections
    struct sockaddr_storage sockaddr;
    socklen_t len = sizeof(sockaddr);
    if (!addrBind.GetSockAddr((struct sockaddr*)&sockaddr, &len))
    {
        strError = strprintf("Error: Bind address family for %s not supported", addrBind.ToString());
        LogPrintf("%s\n", strError);
        return false;
    }

    SOCKET hListenSocket = socket(((struct sockaddr*)&sockaddr)->sa_family, SOCK_STREAM, IPPROTO_TCP);
    if (hListenSocket == INVALID_SOCKET)
    {
        strError = strprintf("Error: Couldn't open socket for incoming connections (socket returned error %s)", NetworkErrorString(WSAGetLastError()));
        LogPrintf("%s\n", strError);
        return false;
    }
    if (!IsSelectableSocket(hListenSocket))
    {
        strError = "Error: Couldn't create a listenable socket for incoming connections";
        LogPrintf("%s\n", strError);
        return false;
    }


#ifndef WIN32
#ifdef SO_NOSIGPIPE
    // Different way of disabling SIGPIPE on BSD
    setsockopt(hListenSocket, SOL_SOCKET, SO_NOSIGPIPE, (void*)&nOne, sizeof(int));
#endif
    // Allow binding if the port is still in TIME_WAIT state after
    // the program was closed and restarted.
    setsockopt(hListenSocket, SOL_SOCKET, SO_REUSEADDR, (void*)&nOne, sizeof(int));
    // Disable Nagle's algorithm
    setsockopt(hListenSocket, IPPROTO_TCP, TCP_NODELAY, (void*)&nOne, sizeof(int));
#else
    setsockopt(hListenSocket, SOL_SOCKET, SO_REUSEADDR, (const char*)&nOne, sizeof(int));
    setsockopt(hListenSocket, IPPROTO_TCP, TCP_NODELAY, (const char*)&nOne, sizeof(int));
#endif

    // Set to non-blocking, incoming connections will also inherit this
    if (!SetSocketNonBlocking(hListenSocket, true)) {
        strError = strprintf("BindListenPort: Setting listening socket to non-blocking failed, error %s\n", NetworkErrorString(WSAGetLastError()));
        LogPrintf("%s\n", strError);
        return false;
    }

    // some systems don't have IPV6_V6ONLY but are always v6only; others do have the option
    // and enable it by default or not. Try to enable it, if possible.
    if (addrBind.IsIPv6()) {
#ifdef IPV6_V6ONLY
#ifdef WIN32
        setsockopt(hListenSocket, IPPROTO_IPV6, IPV6_V6ONLY, (const char*)&nOne, sizeof(int));
#else
        setsockopt(hListenSocket, IPPROTO_IPV6, IPV6_V6ONLY, (void*)&nOne, sizeof(int));
#endif
#endif
#ifdef WIN32
        int nProtLevel = PROTECTION_LEVEL_UNRESTRICTED;
        setsockopt(hListenSocket, IPPROTO_IPV6, IPV6_PROTECTION_LEVEL, (const char*)&nProtLevel, sizeof(int));
#endif
    }

    if (::bind(hListenSocket, (struct sockaddr*)&sockaddr, len) == SOCKET_ERROR)
    {
        int nErr = WSAGetLastError();
        if (nErr == WSAEADDRINUSE)
            strError = strprintf(_("Unable to bind to %s on this computer. %s is probably already running."), addrBind.ToString(), _(PACKAGE_NAME));
        else
            strError = strprintf(_("Unable to bind to %s on this computer (bind returned error %s)"), addrBind.ToString(), NetworkErrorString(nErr));
        LogPrintf("%s\n", strError);
        CloseSocket(hListenSocket);
        return false;
    }
    LogPrintf("Bound to %s\n", addrBind.ToString());

    // Listen for incoming connections
    if (listen(hListenSocket, SOMAXCONN) == SOCKET_ERROR)
    {
        strError = strprintf(_("Error: Listening for incoming connections failed (listen returned error %s)"), NetworkErrorString(WSAGetLastError()));
        LogPrintf("%s\n", strError);
        CloseSocket(hListenSocket);
        return false;
    }

    vhListenSocket.push_back(ListenSocket(hListenSocket, fWhitelisted));

    if (addrBind.IsRoutable() && fDiscover && !fWhitelisted)
        AddLocal(addrBind, LOCAL_BIND);

    return true;
}

void static Discover(boost::thread_group& threadGroup)
{
    if (!fDiscover)
        return;

#ifdef WIN32
    // Get local host IP
    char pszHostName[256] = "";
    if (gethostname(pszHostName, sizeof(pszHostName)) != SOCKET_ERROR)
    {
        std::vector<CNetAddr> vaddr;
        if (LookupHost(pszHostName, vaddr, 0, true))
        {
            BOOST_FOREACH (const CNetAddr &addr, vaddr)
            {
                if (AddLocal(addr, LOCAL_IF))
                    LogPrintf("%s: %s - %s\n", __func__, pszHostName, addr.ToString());
            }
        }
    }
#else
    // Get local host ip
    struct ifaddrs* myaddrs;
    if (getifaddrs(&myaddrs) == 0)
    {
        for (struct ifaddrs* ifa = myaddrs; ifa != NULL; ifa = ifa->ifa_next)
        {
            if (ifa->ifa_addr == NULL) continue;
            if ((ifa->ifa_flags & IFF_UP) == 0) continue;
            if (strcmp(ifa->ifa_name, "lo") == 0) continue;
            if (strcmp(ifa->ifa_name, "lo0") == 0) continue;
            if (ifa->ifa_addr->sa_family == AF_INET)
            {
                struct sockaddr_in* s4 = (struct sockaddr_in*)(ifa->ifa_addr);
                CNetAddr addr(s4->sin_addr);
                if (AddLocal(addr, LOCAL_IF))
                    LogPrintf("%s: IPv4 %s: %s\n", __func__, ifa->ifa_name, addr.ToString());
            }
            else if (ifa->ifa_addr->sa_family == AF_INET6)
            {
                struct sockaddr_in6* s6 = (struct sockaddr_in6*)(ifa->ifa_addr);
                CNetAddr addr(s6->sin6_addr);
                if (AddLocal(addr, LOCAL_IF))
                    LogPrintf("%s: IPv6 %s: %s\n", __func__, ifa->ifa_name, addr.ToString());
            }
        }
        freeifaddrs(myaddrs);
    }
#endif
}

void StartNode(boost::thread_group& threadGroup, CScheduler& scheduler)
{
    uiInterface.InitMessage(_("Loading addresses..."));
    // Load addresses from peers.dat
    int64_t nStart = GetTimeMillis();
    {
        CAddrDB adb;
        if (adb.Read(addrman))
            LogPrintf("Loaded %i addresses from peers.dat  %dms\n", addrman.size(), GetTimeMillis() - nStart);
        else {
            addrman.Clear(); // Addrman can be in an inconsistent state after failure, reset it
            LogPrintf("Invalid or missing peers.dat; recreating\n");
            DumpAddresses();
        }
    }

    uiInterface.InitMessage(_("Loading banlist..."));
    // Load addresses from banlist.dat
    nStart = GetTimeMillis();
    CBanDB bandb;
    banmap_t banmap;
    if (bandb.Read(banmap)) {
        CNode::SetBanned(banmap); // thread save setter
        CNode::SetBannedSetDirty(false); // no need to write down, just read data
        CNode::SweepBanned(); // sweep out unused entries

        LogPrint("net", "Loaded %d banned node ips/subnets from banlist.dat  %dms\n",
            banmap.size(), GetTimeMillis() - nStart);
    } else {
        LogPrintf("Invalid or missing banlist.dat; recreating\n");
        CNode::SetBannedSetDirty(true); // force write
        DumpBanlist();
    }

    fAddressesInitialized = true;

    if (semOutbound == NULL) {
        // initialize semaphore
        int nMaxOutbound = std::min(MAX_OUTBOUND_CONNECTIONS, nMaxConnections);
        semOutbound = new CSemaphore(nMaxOutbound);
    }

    if (pnodeLocalHost == NULL)
        pnodeLocalHost = new CNode(INVALID_SOCKET, CAddress(CService("127.0.0.1", 0), nLocalServices));

    Discover(threadGroup);

    //
    // Start threads
    //

    if (!GetBoolArg("-dnsseed", true))
        LogPrintf("DNS seeding disabled\n");
    else
        threadGroup.create_thread(boost::bind(&TraceThread<void (*)()>, "dnsseed", &ThreadDNSAddressSeed));

    // Map ports with UPnP
    MapPort(GetBoolArg("-upnp", DEFAULT_UPNP));

    // Send and receive from sockets, accept connections
    threadGroup.create_thread(boost::bind(&TraceThread<void (*)()>, "net", &ThreadSocketHandler));

    // Initiate outbound connections from -addnode
    threadGroup.create_thread(boost::bind(&TraceThread<void (*)()>, "addcon", &ThreadOpenAddedConnections));

    // Initiate outbound connections
    threadGroup.create_thread(boost::bind(&TraceThread<void (*)()>, "opencon", &ThreadOpenConnections));

    // Process messages
    threadGroup.create_thread(boost::bind(&TraceThread<void (*)()>, "msghand", &ThreadMessageHandler));

    // Dump network addresses
    scheduler.scheduleEvery(&DumpData, DUMP_ADDRESSES_INTERVAL);
}

bool StopNode()
{
    LogPrintf("StopNode()\n");
    MapPort(false);
    if (semOutbound)
        for (int i=0; i<MAX_OUTBOUND_CONNECTIONS; i++)
            semOutbound->post();

    if (fAddressesInitialized)
    {
        DumpData();
        fAddressesInitialized = false;
    }

    return true;
}

class CNetCleanup
{
public:
    CNetCleanup() {}

    ~CNetCleanup()
    {
        // Close sockets
        BOOST_FOREACH(CNode* pnode, vNodes)
            if (pnode->hSocket != INVALID_SOCKET)
                CloseSocket(pnode->hSocket);
        BOOST_FOREACH(ListenSocket& hListenSocket, vhListenSocket)
            if (hListenSocket.socket != INVALID_SOCKET)
                if (!CloseSocket(hListenSocket.socket))
                    LogPrintf("CloseSocket(hListenSocket) failed with error %s\n", NetworkErrorString(WSAGetLastError()));

        // clean up some globals (to help leak detection)
        BOOST_FOREACH(CNode *pnode, vNodes)
            delete pnode;
        BOOST_FOREACH(CNode *pnode, vNodesDisconnected)
            delete pnode;
        vNodes.clear();
        vNodesDisconnected.clear();
        vhListenSocket.clear();
        delete semOutbound;
        semOutbound = NULL;
        delete pnodeLocalHost;
        pnodeLocalHost = NULL;

#ifdef WIN32
        // Shutdown Windows Sockets
        WSACleanup();
#endif
    }
}
instance_of_cnetcleanup;


void RelayTransaction(const CTransaction& tx)
{
    CInv inv(MSG_TX, tx.GetHash());
    LOCK(cs_vNodes);
    BOOST_FOREACH(CNode* pnode, vNodes)
    {
        pnode->PushInventory(inv);
    }
}

void CNode::RecordBytesRecv(uint64_t bytes)
{
    LOCK(cs_totalBytesRecv);
    nTotalBytesRecv += bytes;
}

void CNode::RecordBytesSent(uint64_t bytes)
{
    LOCK(cs_totalBytesSent);
    nTotalBytesSent += bytes;

    uint64_t now = GetTime();
    if (nMaxOutboundCycleStartTime + nMaxOutboundTimeframe < now)
    {
        // timeframe expired, reset cycle
        nMaxOutboundCycleStartTime = now;
        nMaxOutboundTotalBytesSentInCycle = 0;
    }

    // TODO, exclude whitebind peers
    nMaxOutboundTotalBytesSentInCycle += bytes;
}

void CNode::SetMaxOutboundTarget(uint64_t limit)
{
    LOCK(cs_totalBytesSent);
    uint64_t recommendedMinimum = (nMaxOutboundTimeframe / 600) * MAX_BLOCK_SERIALIZED_SIZE;
    nMaxOutboundLimit = limit;

    if (limit > 0 && limit < recommendedMinimum)
        LogPrintf("Max outbound target is very small (%s bytes) and will be overshot. Recommended minimum is %s bytes.\n", nMaxOutboundLimit, recommendedMinimum);
}

uint64_t CNode::GetMaxOutboundTarget()
{
    LOCK(cs_totalBytesSent);
    return nMaxOutboundLimit;
}

uint64_t CNode::GetMaxOutboundTimeframe()
{
    LOCK(cs_totalBytesSent);
    return nMaxOutboundTimeframe;
}

uint64_t CNode::GetMaxOutboundTimeLeftInCycle()
{
    LOCK(cs_totalBytesSent);
    if (nMaxOutboundLimit == 0)
        return 0;

    if (nMaxOutboundCycleStartTime == 0)
        return nMaxOutboundTimeframe;

    uint64_t cycleEndTime = nMaxOutboundCycleStartTime + nMaxOutboundTimeframe;
    uint64_t now = GetTime();
    return (cycleEndTime < now) ? 0 : cycleEndTime - GetTime();
}

void CNode::SetMaxOutboundTimeframe(uint64_t timeframe)
{
    LOCK(cs_totalBytesSent);
    if (nMaxOutboundTimeframe != timeframe)
    {
        // reset measure-cycle in case of changing
        // the timeframe
        nMaxOutboundCycleStartTime = GetTime();
    }
    nMaxOutboundTimeframe = timeframe;
}

bool CNode::OutboundTargetReached(bool historicalBlockServingLimit)
{
    LOCK(cs_totalBytesSent);
    if (nMaxOutboundLimit == 0)
        return false;

    if (historicalBlockServingLimit)
    {
        // keep a large enough buffer to at least relay each block once
        uint64_t timeLeftInCycle = GetMaxOutboundTimeLeftInCycle();
        uint64_t buffer = timeLeftInCycle / 600 * MAX_BLOCK_SERIALIZED_SIZE;
        if (buffer >= nMaxOutboundLimit || nMaxOutboundTotalBytesSentInCycle >= nMaxOutboundLimit - buffer)
            return true;
    }
    else if (nMaxOutboundTotalBytesSentInCycle >= nMaxOutboundLimit)
        return true;

    return false;
}

uint64_t CNode::GetOutboundTargetBytesLeft()
{
    LOCK(cs_totalBytesSent);
    if (nMaxOutboundLimit == 0)
        return 0;

    return (nMaxOutboundTotalBytesSentInCycle >= nMaxOutboundLimit) ? 0 : nMaxOutboundLimit - nMaxOutboundTotalBytesSentInCycle;
}

uint64_t CNode::GetTotalBytesRecv()
{
    LOCK(cs_totalBytesRecv);
    return nTotalBytesRecv;
}

uint64_t CNode::GetTotalBytesSent()
{
    LOCK(cs_totalBytesSent);
    return nTotalBytesSent;
}

void CNode::Fuzz(int nChance)
{
    if (!fSuccessfullyConnected) return; // Don't fuzz initial handshake
    if (GetRand(nChance) != 0) return; // Fuzz 1 of every nChance messages

    switch (GetRand(3))
    {
    case 0:
        // xor a random byte with a random value:
        if (!ssSend.empty()) {
            CDataStream::size_type pos = GetRand(ssSend.size());
            ssSend[pos] ^= (unsigned char)(GetRand(256));
        }
        break;
    case 1:
        // delete a random byte:
        if (!ssSend.empty()) {
            CDataStream::size_type pos = GetRand(ssSend.size());
            ssSend.erase(ssSend.begin()+pos);
        }
        break;
    case 2:
        // insert a random byte at a random position
        {
            CDataStream::size_type pos = GetRand(ssSend.size());
            char ch = (char)GetRand(256);
            ssSend.insert(ssSend.begin()+pos, ch);
        }
        break;
    }
    // Chance of more than one change half the time:
    // (more changes exponentially less likely):
    Fuzz(2);
}

//
// CAddrDB
//

CAddrDB::CAddrDB()
{
    pathAddr = GetDataDir() / "peers.dat";
}

bool CAddrDB::Write(const CAddrMan& addr)
{
    // Generate random temporary filename
    unsigned short randv = 0;
    GetRandBytes((unsigned char*)&randv, sizeof(randv));
    std::string tmpfn = strprintf("peers.dat.%04x", randv);

    // serialize addresses, checksum data up to that point, then append csum
    CDataStream ssPeers(SER_DISK, CLIENT_VERSION);
    ssPeers << FLATDATA(Params().MessageStart());
    ssPeers << addr;
    uint256 hash = Hash(ssPeers.begin(), ssPeers.end());
    ssPeers << hash;

    // open temp output file, and associate with CAutoFile
    boost::filesystem::path pathTmp = GetDataDir() / tmpfn;
    FILE *file = fopen(pathTmp.string().c_str(), "wb");
    CAutoFile fileout(file, SER_DISK, CLIENT_VERSION);
    if (fileout.IsNull())
        return error("%s: Failed to open file %s", __func__, pathTmp.string());

    // Write and commit header, data
    try {
        fileout << ssPeers;
    }
    catch (const std::exception& e) {
        return error("%s: Serialize or I/O error - %s", __func__, e.what());
    }
    FileCommit(fileout.Get());
    fileout.fclose();

    // replace existing peers.dat, if any, with new peers.dat.XXXX
    if (!RenameOver(pathTmp, pathAddr))
        return error("%s: Rename-into-place failed", __func__);

    return true;
}

bool CAddrDB::Read(CAddrMan& addr)
{
    // open input file, and associate with CAutoFile
    FILE *file = fopen(pathAddr.string().c_str(), "rb");
    CAutoFile filein(file, SER_DISK, CLIENT_VERSION);
    if (filein.IsNull())
        return error("%s: Failed to open file %s", __func__, pathAddr.string());

    // use file size to size memory buffer
    uint64_t fileSize = boost::filesystem::file_size(pathAddr);
    uint64_t dataSize = 0;
    // Don't try to resize to a negative number if file is small
    if (fileSize >= sizeof(uint256))
        dataSize = fileSize - sizeof(uint256);
    std::vector<unsigned char> vchData;
    vchData.resize(dataSize);
    uint256 hashIn;

    // read data and checksum from file
    try {
        filein.read((char *)&vchData[0], dataSize);
        filein >> hashIn;
    }
    catch (const std::exception& e) {
        return error("%s: Deserialize or I/O error - %s", __func__, e.what());
    }
    filein.fclose();

    CDataStream ssPeers(vchData, SER_DISK, CLIENT_VERSION);

    // verify stored checksum matches input data
    uint256 hashTmp = Hash(ssPeers.begin(), ssPeers.end());
    if (hashIn != hashTmp)
        return error("%s: Checksum mismatch, data corrupted", __func__);

    return Read(addr, ssPeers);
}

bool CAddrDB::Read(CAddrMan& addr, CDataStream& ssPeers)
{
    unsigned char pchMsgTmp[4];
    try {
        // de-serialize file header (network specific magic number) and ..
        ssPeers >> FLATDATA(pchMsgTmp);

        // ... verify the network matches ours
        if (memcmp(pchMsgTmp, Params().MessageStart(), sizeof(pchMsgTmp)))
            return error("%s: Invalid network magic number", __func__);

        // de-serialize address data into one CAddrMan object
        ssPeers >> addr;
    }
    catch (const std::exception& e) {
        // de-serialization has failed, ensure addrman is left in a clean state
        addr.Clear();
        return error("%s: Deserialize or I/O error - %s", __func__, e.what());
    }

    return true;
}

unsigned int ReceiveFloodSize() { return 1000*GetArg("-maxreceivebuffer", DEFAULT_MAXRECEIVEBUFFER); }
unsigned int SendBufferSize() { return 1000*GetArg("-maxsendbuffer", DEFAULT_MAXSENDBUFFER); }

CNode::CNode(SOCKET hSocketIn, const CAddress& addrIn, const std::string& addrNameIn, bool fInboundIn) :
    ssSend(SER_NETWORK, INIT_PROTO_VERSION),
    addr(addrIn),
    nKeyedNetGroup(CalculateKeyedNetGroup(addrIn)),
    addrKnown(5000, 0.001),
    filterInventoryKnown(50000, 0.000001)
{
    nServices = 0;
    nServicesExpected = 0;
    hSocket = hSocketIn;
    nRecvVersion = INIT_PROTO_VERSION;
    nLastSend = 0;
    nLastRecv = 0;
    nSendBytes = 0;
    nRecvBytes = 0;
    nTimeConnected = GetTime();
    nTimeOffset = 0;
    addrName = addrNameIn == "" ? addr.ToStringIPPort() : addrNameIn;
    nVersion = 0;
    strSubVer = "";
    fWhitelisted = false;
    fOneShot = false;
    fClient = false; // set by version message
    fInbound = fInboundIn;
    fNetworkNode = false;
    fSuccessfullyConnected = false;
    fDisconnect = false;
    nRefCount = 0;
    nSendSize = 0;
    nSendOffset = 0;
    hashContinue = uint256();
    nStartingHeight = -1;
    filterInventoryKnown.reset();
    fSendMempool = false;
    fGetAddr = false;
    nNextLocalAddrSend = 0;
    nNextAddrSend = 0;
    nNextInvSend = 0;
    fRelayTxes = false;
    fSentAddr = false;
    pfilter = new CBloomFilter();
    timeLastMempoolReq = 0;
    nPingNonceSent = 0;
    nPingUsecStart = 0;
    nPingUsecTime = 0;
    fPingQueued = false;
    nMinPingUsecTime = std::numeric_limits<int64_t>::max();
    minFeeFilter = 0;
    lastSentFeeFilter = 0;
    nextSendTimeFeeFilter = 0;

    BOOST_FOREACH(const std::string &msg, getAllNetMessageTypes())
        mapRecvBytesPerMsgCmd[msg] = 0;
    mapRecvBytesPerMsgCmd[NET_MESSAGE_COMMAND_OTHER] = 0;

    {
        LOCK(cs_nLastNodeId);
        id = nLastNodeId++;
    }

    if (fLogIPs)
        LogPrint("net", "Added connection to %s peer=%d\n", addrName, id);
    else
        LogPrint("net", "Added connection peer=%d\n", id);

    // Be shy and don't send version until we hear
    if (hSocket != INVALID_SOCKET && !fInbound)
        PushVersion();

    GetNodeSignals().InitializeNode(GetId(), this);
}

CNode::~CNode()
{
    CloseSocket(hSocket);

    if (pfilter)
        delete pfilter;

    GetNodeSignals().FinalizeNode(GetId());
}

void CNode::AskFor(const CInv& inv)
{
    if (mapAskFor.size() > MAPASKFOR_MAX_SZ || setAskFor.size() > SETASKFOR_MAX_SZ)
        return;
    // a peer may not have multiple non-responded queue positions for a single inv item
    if (!setAskFor.insert(inv.hash).second)
        return;

    // We're using mapAskFor as a priority queue,
    // the key is the earliest time the request can be sent
    int64_t nRequestTime;
    limitedmap<uint256, int64_t>::const_iterator it = mapAlreadyAskedFor.find(inv.hash);
    if (it != mapAlreadyAskedFor.end())
        nRequestTime = it->second;
    else
        nRequestTime = 0;
    LogPrint("net", "askfor %s  %d (%s) peer=%d\n", inv.ToString(), nRequestTime, DateTimeStrFormat("%H:%M:%S", nRequestTime/1000000), id);

    // Make sure not to reuse time indexes to keep things in the same order
    int64_t nNow = GetTimeMicros() - 1000000;
    static int64_t nLastTime;
    ++nLastTime;
    nNow = std::max(nNow, nLastTime);
    nLastTime = nNow;

    // Each retry is 2 minutes after the last
    nRequestTime = std::max(nRequestTime + 2 * 60 * 1000000, nNow);
    if (it != mapAlreadyAskedFor.end())
        mapAlreadyAskedFor.update(it, nRequestTime);
    else
        mapAlreadyAskedFor.insert(std::make_pair(inv.hash, nRequestTime));
    mapAskFor.insert(std::make_pair(nRequestTime, inv));
}

void CNode::BeginMessage(const char* pszCommand) EXCLUSIVE_LOCK_FUNCTION(cs_vSend)
{
    ENTER_CRITICAL_SECTION(cs_vSend);
    assert(ssSend.size() == 0);
    ssSend << CMessageHeader(Params().MessageStart(), pszCommand, 0);
    LogPrint("net", "sending: %s ", SanitizeString(pszCommand));
}

void CNode::AbortMessage() UNLOCK_FUNCTION(cs_vSend)
{
    ssSend.clear();

    LEAVE_CRITICAL_SECTION(cs_vSend);

    LogPrint("net", "(aborted)\n");
}

void CNode::EndMessage(const char* pszCommand) UNLOCK_FUNCTION(cs_vSend)
{
    // The -*messagestest options are intentionally not documented in the help message,
    // since they are only used during development to debug the networking code and are
    // not intended for end-users.
    if (mapArgs.count("-dropmessagestest") && GetRand(GetArg("-dropmessagestest", 2)) == 0)
    {
        LogPrint("net", "dropmessages DROPPING SEND MESSAGE\n");
        AbortMessage();
        return;
    }
    if (mapArgs.count("-fuzzmessagestest"))
        Fuzz(GetArg("-fuzzmessagestest", 10));

    if (ssSend.size() == 0)
    {
        LEAVE_CRITICAL_SECTION(cs_vSend);
        return;
    }
    // Set the size
    unsigned int nSize = ssSend.size() - CMessageHeader::HEADER_SIZE;
    WriteLE32((uint8_t*)&ssSend[CMessageHeader::MESSAGE_SIZE_OFFSET], nSize);

    //log total amount of bytes per command
    mapSendBytesPerMsgCmd[std::string(pszCommand)] += nSize + CMessageHeader::HEADER_SIZE;

    // Set the checksum
    uint256 hash = Hash(ssSend.begin() + CMessageHeader::HEADER_SIZE, ssSend.end());
    unsigned int nChecksum = 0;
    memcpy(&nChecksum, &hash, sizeof(nChecksum));
    assert(ssSend.size () >= CMessageHeader::CHECKSUM_OFFSET + sizeof(nChecksum));
    memcpy((char*)&ssSend[CMessageHeader::CHECKSUM_OFFSET], &nChecksum, sizeof(nChecksum));

    LogPrint("net", "(%d bytes) peer=%d\n", nSize, id);

    std::deque<CSerializeData>::iterator it = vSendMsg.insert(vSendMsg.end(), CSerializeData());
    ssSend.GetAndClear(*it);
    nSendSize += (*it).size();

    // If write queue empty, attempt "optimistic write"
    if (it == vSendMsg.begin())
        SocketSendData(this);

    LEAVE_CRITICAL_SECTION(cs_vSend);
}

//
// CBanDB
//

CBanDB::CBanDB()
{
    pathBanlist = GetDataDir() / "banlist.dat";
}

bool CBanDB::Write(const banmap_t& banSet)
{
    // Generate random temporary filename
    unsigned short randv = 0;
    GetRandBytes((unsigned char*)&randv, sizeof(randv));
    std::string tmpfn = strprintf("banlist.dat.%04x", randv);

    // serialize banlist, checksum data up to that point, then append csum
    CDataStream ssBanlist(SER_DISK, CLIENT_VERSION);
    ssBanlist << FLATDATA(Params().MessageStart());
    ssBanlist << banSet;
    uint256 hash = Hash(ssBanlist.begin(), ssBanlist.end());
    ssBanlist << hash;

    // open temp output file, and associate with CAutoFile
    boost::filesystem::path pathTmp = GetDataDir() / tmpfn;
    FILE *file = fopen(pathTmp.string().c_str(), "wb");
    CAutoFile fileout(file, SER_DISK, CLIENT_VERSION);
    if (fileout.IsNull())
        return error("%s: Failed to open file %s", __func__, pathTmp.string());

    // Write and commit header, data
    try {
        fileout << ssBanlist;
    }
    catch (const std::exception& e) {
        return error("%s: Serialize or I/O error - %s", __func__, e.what());
    }
    FileCommit(fileout.Get());
    fileout.fclose();

    // replace existing banlist.dat, if any, with new banlist.dat.XXXX
    if (!RenameOver(pathTmp, pathBanlist))
        return error("%s: Rename-into-place failed", __func__);

    return true;
}

bool CBanDB::Read(banmap_t& banSet)
{
    // open input file, and associate with CAutoFile
    FILE *file = fopen(pathBanlist.string().c_str(), "rb");
    CAutoFile filein(file, SER_DISK, CLIENT_VERSION);
    if (filein.IsNull())
        return error("%s: Failed to open file %s", __func__, pathBanlist.string());

    // use file size to size memory buffer
    uint64_t fileSize = boost::filesystem::file_size(pathBanlist);
    uint64_t dataSize = 0;
    // Don't try to resize to a negative number if file is small
    if (fileSize >= sizeof(uint256))
        dataSize = fileSize - sizeof(uint256);
    std::vector<unsigned char> vchData;
    vchData.resize(dataSize);
    uint256 hashIn;

    // read data and checksum from file
    try {
        filein.read((char *)&vchData[0], dataSize);
        filein >> hashIn;
    }
    catch (const std::exception& e) {
        return error("%s: Deserialize or I/O error - %s", __func__, e.what());
    }
    filein.fclose();

    CDataStream ssBanlist(vchData, SER_DISK, CLIENT_VERSION);

    // verify stored checksum matches input data
    uint256 hashTmp = Hash(ssBanlist.begin(), ssBanlist.end());
    if (hashIn != hashTmp)
        return error("%s: Checksum mismatch, data corrupted", __func__);

    unsigned char pchMsgTmp[4];
    try {
        // de-serialize file header (network specific magic number) and ..
        ssBanlist >> FLATDATA(pchMsgTmp);

        // ... verify the network matches ours
        if (memcmp(pchMsgTmp, Params().MessageStart(), sizeof(pchMsgTmp)))
            return error("%s: Invalid network magic number", __func__);

        // de-serialize address data into one CAddrMan object
        ssBanlist >> banSet;
    }
    catch (const std::exception& e) {
        return error("%s: Deserialize or I/O error - %s", __func__, e.what());
    }

    return true;
}

int64_t PoissonNextSend(int64_t nNow, int average_interval_seconds) {
    return nNow + (int64_t)(log1p(GetRand(1ULL << 48) * -0.0000000000000035527136788 /* -1/2^48 */) * average_interval_seconds * -1000000.0 + 0.5);
}

/* static */ uint64_t CNode::CalculateKeyedNetGroup(const CAddress& ad)
{
    static const uint64_t k0 = GetRand(std::numeric_limits<uint64_t>::max());
    static const uint64_t k1 = GetRand(std::numeric_limits<uint64_t>::max());

    std::vector<unsigned char> vchNetGroup(ad.GetGroup());

    return CSipHasher(k0, k1).Write(&vchNetGroup[0], vchNetGroup.size()).Finalize();
}<|MERGE_RESOLUTION|>--- conflicted
+++ resolved
@@ -79,12 +79,8 @@
 //
 bool fDiscover = true;
 bool fListen = true;
-<<<<<<< HEAD
 uint64_t nLocalServices = NODE_NETWORK | NODE_WITNESS;
-=======
-uint64_t nLocalServices = NODE_NETWORK;
 bool fRelayTxes = true;
->>>>>>> 3e4cf8fe
 CCriticalSection cs_mapLocalHost;
 std::map<CNetAddr, LocalServiceInfo> mapLocalHost;
 static bool vfLimited[NET_MAX] = {};
