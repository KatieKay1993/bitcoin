// Copyright (c) 2009-2010 Satoshi Nakamoto
// Copyright (c) 2009-2015 The Bitcoin Core developers
// Distributed under the MIT software license, see the accompanying
// file COPYING or http://www.opensource.org/licenses/mit-license.php.

#include "main.h"

#include "addrman.h"
#include "arith_uint256.h"
#include "chainparams.h"
#include "checkpoints.h"
#include "checkqueue.h"
#include "consensus/consensus.h"
#include "consensus/merkle.h"
#include "consensus/validation.h"
#include "hash.h"
#include "init.h"
#include "merkleblock.h"
#include "net.h"
#include "policy/fees.h"
#include "policy/policy.h"
#include "pow.h"
#include "primitives/block.h"
#include "primitives/transaction.h"
#include "random.h"
#include "script/script.h"
#include "script/sigcache.h"
#include "script/standard.h"
#include "tinyformat.h"
#include "txdb.h"
#include "txmempool.h"
#include "ui_interface.h"
#include "undo.h"
#include "util.h"
#include "utilmoneystr.h"
#include "utilstrencodings.h"
#include "validationinterface.h"
#include "versionbits.h"

#include <sstream>

#include <boost/algorithm/string/replace.hpp>
#include <boost/algorithm/string/join.hpp>
#include <boost/filesystem.hpp>
#include <boost/filesystem/fstream.hpp>
#include <boost/math/distributions/poisson.hpp>
#include <boost/thread.hpp>

using namespace std;

#if defined(NDEBUG)
# error "Bitcoin cannot be compiled without assertions."
#endif

/**
 * Global state
 */

CCriticalSection cs_main;

BlockMap mapBlockIndex;
CChain chainActive;
CBlockIndex *pindexBestHeader = NULL;
int64_t nTimeBestReceived = 0;
CWaitableCriticalSection csBestBlock;
CConditionVariable cvBlockChange;
int nScriptCheckThreads = 0;
bool fImporting = false;
bool fReindex = false;
bool fTxIndex = false;
bool fHavePruned = false;
bool fPruneMode = false;
bool fIsBareMultisigStd = DEFAULT_PERMIT_BAREMULTISIG;
bool fRequireStandard = true;
unsigned int nBytesPerSigOp = DEFAULT_BYTES_PER_SIGOP;
bool fCheckBlockIndex = false;
bool fCheckpointsEnabled = DEFAULT_CHECKPOINTS_ENABLED;
size_t nCoinCacheUsage = 5000 * 300;
uint64_t nPruneTarget = 0;
int64_t nMaxTipAge = DEFAULT_MAX_TIP_AGE;
bool fEnableReplacement = DEFAULT_ENABLE_REPLACEMENT;

std::map<uint256, CTransaction> mapRelay;
std::deque<std::pair<int64_t, uint256> > vRelayExpiration;
CCriticalSection cs_mapRelay;

CFeeRate minRelayTxFee = CFeeRate(DEFAULT_MIN_RELAY_TX_FEE);
CAmount maxTxFee = DEFAULT_TRANSACTION_MAXFEE;

CTxMemPool mempool(::minRelayTxFee);
FeeFilterRounder filterRounder(::minRelayTxFee);

struct COrphanTx {
    CTransaction tx;
    NodeId fromPeer;
};
map<uint256, COrphanTx> mapOrphanTransactions GUARDED_BY(cs_main);
map<uint256, set<uint256> > mapOrphanTransactionsByPrev GUARDED_BY(cs_main);
void EraseOrphansFor(NodeId peer) EXCLUSIVE_LOCKS_REQUIRED(cs_main);

/**
 * Returns true if there are nRequired or more blocks of minVersion or above
 * in the last Consensus::Params::nMajorityWindow blocks, starting at pstart and going backwards.
 */
static bool IsSuperMajority(int minVersion, const CBlockIndex* pstart, unsigned nRequired, const Consensus::Params& consensusParams);
static void CheckBlockIndex(const Consensus::Params& consensusParams);

/** Constant stuff for coinbase transactions we create: */
CScript COINBASE_FLAGS;

const string strMessageMagic = "Bitcoin Signed Message:\n";

// Internal stuff
namespace {

    struct CBlockIndexWorkComparator
    {
        bool operator()(CBlockIndex *pa, CBlockIndex *pb) const {
            // First sort by most total work, ...
            if (pa->nChainWork > pb->nChainWork) return false;
            if (pa->nChainWork < pb->nChainWork) return true;

            // ... then by earliest time received, ...
            if (pa->nSequenceId < pb->nSequenceId) return false;
            if (pa->nSequenceId > pb->nSequenceId) return true;

            // Use pointer address as tie breaker (should only happen with blocks
            // loaded from disk, as those all have id 0).
            if (pa < pb) return false;
            if (pa > pb) return true;

            // Identical blocks.
            return false;
        }
    };

    CBlockIndex *pindexBestInvalid;

    /**
     * The set of all CBlockIndex entries with BLOCK_VALID_TRANSACTIONS (for itself and all ancestors) and
     * as good as our current tip or better. Entries may be failed, though, and pruning nodes may be
     * missing the data for the block.
     */
    set<CBlockIndex*, CBlockIndexWorkComparator> setBlockIndexCandidates;
    /** Number of nodes with fSyncStarted. */
    int nSyncStarted = 0;
    /** All pairs A->B, where A (or one of its ancestors) misses transactions, but B has transactions.
     * Pruned nodes may have entries where B is missing data.
     */
    multimap<CBlockIndex*, CBlockIndex*> mapBlocksUnlinked;

    CCriticalSection cs_LastBlockFile;
    std::vector<CBlockFileInfo> vinfoBlockFile;
    int nLastBlockFile = 0;
    /** Global flag to indicate we should check to see if there are
     *  block/undo files that should be deleted.  Set on startup
     *  or if we allocate more file space when we're in prune mode
     */
    bool fCheckForPruning = false;

    /**
     * Every received block is assigned a unique and increasing identifier, so we
     * know which one to give priority in case of a fork.
     */
    CCriticalSection cs_nBlockSequenceId;
    /** Blocks loaded from disk are assigned id 0, so start the counter at 1. */
    uint32_t nBlockSequenceId = 1;

    /**
     * Sources of received blocks, saved to be able to send them reject
     * messages or ban them when processing happens afterwards. Protected by
     * cs_main.
     */
    map<uint256, NodeId> mapBlockSource;

    /**
     * Filter for transactions that were recently rejected by
     * AcceptToMemoryPool. These are not rerequested until the chain tip
     * changes, at which point the entire filter is reset. Protected by
     * cs_main.
     *
     * Without this filter we'd be re-requesting txs from each of our peers,
     * increasing bandwidth consumption considerably. For instance, with 100
     * peers, half of which relay a tx we don't accept, that might be a 50x
     * bandwidth increase. A flooding attacker attempting to roll-over the
     * filter using minimum-sized, 60byte, transactions might manage to send
     * 1000/sec if we have fast peers, so we pick 120,000 to give our peers a
     * two minute window to send invs to us.
     *
     * Decreasing the false positive rate is fairly cheap, so we pick one in a
     * million to make it highly unlikely for users to have issues with this
     * filter.
     *
     * Memory used: 1.3 MB
     */
    boost::scoped_ptr<CRollingBloomFilter> recentRejects;
    uint256 hashRecentRejectsChainTip;

    /** Blocks that are in flight, and that are in the queue to be downloaded. Protected by cs_main. */
    struct QueuedBlock {
        uint256 hash;
        CBlockIndex* pindex;     //!< Optional.
        bool fValidatedHeaders;  //!< Whether this block has validated headers at the time of request.
    };
    map<uint256, pair<NodeId, list<QueuedBlock>::iterator> > mapBlocksInFlight;

    /** Number of preferable block download peers. */
    int nPreferredDownload = 0;

    /** Dirty block index entries. */
    set<CBlockIndex*> setDirtyBlockIndex;

    /** Dirty block file entries. */
    set<int> setDirtyFileInfo;

    /** Number of peers from which we're downloading blocks. */
    int nPeersWithValidatedDownloads = 0;
} // anon namespace

//////////////////////////////////////////////////////////////////////////////
//
// Registration of network node signals.
//

namespace {

struct CBlockReject {
    unsigned char chRejectCode;
    string strRejectReason;
    uint256 hashBlock;
};

/**
 * Maintain validation-specific state about nodes, protected by cs_main, instead
 * by CNode's own locks. This simplifies asynchronous operation, where
 * processing of incoming data is done after the ProcessMessage call returns,
 * and we're no longer holding the node's locks.
 */
struct CNodeState {
    //! The peer's address
    CService address;
    //! Whether we have a fully established connection.
    bool fCurrentlyConnected;
    //! Accumulated misbehaviour score for this peer.
    int nMisbehavior;
    //! Whether this peer should be disconnected and banned (unless whitelisted).
    bool fShouldBan;
    //! String name of this peer (debugging/logging purposes).
    std::string name;
    //! List of asynchronously-determined block rejections to notify this peer about.
    std::vector<CBlockReject> rejects;
    //! The best known block we know this peer has announced.
    CBlockIndex *pindexBestKnownBlock;
    //! The hash of the last unknown block this peer has announced.
    uint256 hashLastUnknownBlock;
    //! The last full block we both have.
    CBlockIndex *pindexLastCommonBlock;
    //! The best header we have sent our peer.
    CBlockIndex *pindexBestHeaderSent;
    //! Whether we've started headers synchronization with this peer.
    bool fSyncStarted;
    //! Since when we're stalling block download progress (in microseconds), or 0.
    int64_t nStallingSince;
    list<QueuedBlock> vBlocksInFlight;
    //! When the first entry in vBlocksInFlight started downloading. Don't care when vBlocksInFlight is empty.
    int64_t nDownloadingSince;
    int nBlocksInFlight;
    int nBlocksInFlightValidHeaders;
    //! Whether we consider this a preferred download peer.
    bool fPreferredDownload;
    //! Whether this peer wants invs or headers (when possible) for block announcements.
    bool fPreferHeaders;
    //! Whether this peer can give us witnesses
    bool fHaveWitness;

    CNodeState() {
        fCurrentlyConnected = false;
        nMisbehavior = 0;
        fShouldBan = false;
        pindexBestKnownBlock = NULL;
        hashLastUnknownBlock.SetNull();
        pindexLastCommonBlock = NULL;
        pindexBestHeaderSent = NULL;
        fSyncStarted = false;
        nStallingSince = 0;
        nDownloadingSince = 0;
        nBlocksInFlight = 0;
        nBlocksInFlightValidHeaders = 0;
        fPreferredDownload = false;
        fPreferHeaders = false;
        fHaveWitness = false;
    }
};

/** Map maintaining per-node state. Requires cs_main. */
map<NodeId, CNodeState> mapNodeState;

// Requires cs_main.
CNodeState *State(NodeId pnode) {
    map<NodeId, CNodeState>::iterator it = mapNodeState.find(pnode);
    if (it == mapNodeState.end())
        return NULL;
    return &it->second;
}

int GetHeight()
{
    LOCK(cs_main);
    return chainActive.Height();
}

void UpdatePreferredDownload(CNode* node, CNodeState* state)
{
    nPreferredDownload -= state->fPreferredDownload;

    // Whether this node should be marked as a preferred download node.
    state->fPreferredDownload = (!node->fInbound || node->fWhitelisted) && !node->fOneShot && !node->fClient;

    nPreferredDownload += state->fPreferredDownload;
}

void InitializeNode(NodeId nodeid, const CNode *pnode) {
    LOCK(cs_main);
    CNodeState &state = mapNodeState.insert(std::make_pair(nodeid, CNodeState())).first->second;
    state.name = pnode->addrName;
    state.address = pnode->addr;
}

void FinalizeNode(NodeId nodeid) {
    LOCK(cs_main);
    CNodeState *state = State(nodeid);

    if (state->fSyncStarted)
        nSyncStarted--;

    if (state->nMisbehavior == 0 && state->fCurrentlyConnected) {
        AddressCurrentlyConnected(state->address);
    }

    BOOST_FOREACH(const QueuedBlock& entry, state->vBlocksInFlight) {
        mapBlocksInFlight.erase(entry.hash);
    }
    EraseOrphansFor(nodeid);
    nPreferredDownload -= state->fPreferredDownload;
    nPeersWithValidatedDownloads -= (state->nBlocksInFlightValidHeaders != 0);
    assert(nPeersWithValidatedDownloads >= 0);

    mapNodeState.erase(nodeid);

    if (mapNodeState.empty()) {
        // Do a consistency check after the last peer is removed.
        assert(mapBlocksInFlight.empty());
        assert(nPreferredDownload == 0);
        assert(nPeersWithValidatedDownloads == 0);
    }
}

// Requires cs_main.
// Returns a bool indicating whether we requested this block.
bool MarkBlockAsReceived(const uint256& hash) {
    map<uint256, pair<NodeId, list<QueuedBlock>::iterator> >::iterator itInFlight = mapBlocksInFlight.find(hash);
    if (itInFlight != mapBlocksInFlight.end()) {
        CNodeState *state = State(itInFlight->second.first);
        state->nBlocksInFlightValidHeaders -= itInFlight->second.second->fValidatedHeaders;
        if (state->nBlocksInFlightValidHeaders == 0 && itInFlight->second.second->fValidatedHeaders) {
            // Last validated block on the queue was received.
            nPeersWithValidatedDownloads--;
        }
        if (state->vBlocksInFlight.begin() == itInFlight->second.second) {
            // First block on the queue was received, update the start download time for the next one
            state->nDownloadingSince = std::max(state->nDownloadingSince, GetTimeMicros());
        }
        state->vBlocksInFlight.erase(itInFlight->second.second);
        state->nBlocksInFlight--;
        state->nStallingSince = 0;
        mapBlocksInFlight.erase(itInFlight);
        return true;
    }
    return false;
}

// Requires cs_main.
void MarkBlockAsInFlight(NodeId nodeid, const uint256& hash, const Consensus::Params& consensusParams, CBlockIndex *pindex = NULL) {
    CNodeState *state = State(nodeid);
    assert(state != NULL);

    // Make sure it's not listed somewhere already.
    MarkBlockAsReceived(hash);

    QueuedBlock newentry = {hash, pindex, pindex != NULL};
    list<QueuedBlock>::iterator it = state->vBlocksInFlight.insert(state->vBlocksInFlight.end(), newentry);
    state->nBlocksInFlight++;
    state->nBlocksInFlightValidHeaders += newentry.fValidatedHeaders;
    if (state->nBlocksInFlight == 1) {
        // We're starting a block download (batch) from this peer.
        state->nDownloadingSince = GetTimeMicros();
    }
    if (state->nBlocksInFlightValidHeaders == 1 && pindex != NULL) {
        nPeersWithValidatedDownloads++;
    }
    mapBlocksInFlight[hash] = std::make_pair(nodeid, it);
}

/** Check whether the last unknown block a peer advertised is not yet known. */
void ProcessBlockAvailability(NodeId nodeid) {
    CNodeState *state = State(nodeid);
    assert(state != NULL);

    if (!state->hashLastUnknownBlock.IsNull()) {
        BlockMap::iterator itOld = mapBlockIndex.find(state->hashLastUnknownBlock);
        if (itOld != mapBlockIndex.end() && itOld->second->nChainWork > 0) {
            if (state->pindexBestKnownBlock == NULL || itOld->second->nChainWork >= state->pindexBestKnownBlock->nChainWork)
                state->pindexBestKnownBlock = itOld->second;
            state->hashLastUnknownBlock.SetNull();
        }
    }
}

/** Update tracking information about which blocks a peer is assumed to have. */
void UpdateBlockAvailability(NodeId nodeid, const uint256 &hash) {
    CNodeState *state = State(nodeid);
    assert(state != NULL);

    ProcessBlockAvailability(nodeid);

    BlockMap::iterator it = mapBlockIndex.find(hash);
    if (it != mapBlockIndex.end() && it->second->nChainWork > 0) {
        // An actually better block was announced.
        if (state->pindexBestKnownBlock == NULL || it->second->nChainWork >= state->pindexBestKnownBlock->nChainWork)
            state->pindexBestKnownBlock = it->second;
    } else {
        // An unknown block was announced; just assume that the latest one is the best one.
        state->hashLastUnknownBlock = hash;
    }
}

// Requires cs_main
bool CanDirectFetch(const Consensus::Params &consensusParams)
{
    return chainActive.Tip()->GetBlockTime() > GetAdjustedTime() - consensusParams.nPowTargetSpacing * 20;
}

// Requires cs_main
bool PeerHasHeader(CNodeState *state, CBlockIndex *pindex)
{
    if (state->pindexBestKnownBlock && pindex == state->pindexBestKnownBlock->GetAncestor(pindex->nHeight))
        return true;
    if (state->pindexBestHeaderSent && pindex == state->pindexBestHeaderSent->GetAncestor(pindex->nHeight))
        return true;
    return false;
}

/** Find the last common ancestor two blocks have.
 *  Both pa and pb must be non-NULL. */
CBlockIndex* LastCommonAncestor(CBlockIndex* pa, CBlockIndex* pb) {
    if (pa->nHeight > pb->nHeight) {
        pa = pa->GetAncestor(pb->nHeight);
    } else if (pb->nHeight > pa->nHeight) {
        pb = pb->GetAncestor(pa->nHeight);
    }

    while (pa != pb && pa && pb) {
        pa = pa->pprev;
        pb = pb->pprev;
    }

    // Eventually all chain branches meet at the genesis block.
    assert(pa == pb);
    return pa;
}

/** Update pindexLastCommonBlock and add not-in-flight missing successors to vBlocks, until it has
 *  at most count entries. */
void FindNextBlocksToDownload(NodeId nodeid, unsigned int count, std::vector<CBlockIndex*>& vBlocks, NodeId& nodeStaller) {
    if (count == 0)
        return;

    vBlocks.reserve(vBlocks.size() + count);
    CNodeState *state = State(nodeid);
    assert(state != NULL);

    // Make sure pindexBestKnownBlock is up to date, we'll need it.
    ProcessBlockAvailability(nodeid);

    if (state->pindexBestKnownBlock == NULL || state->pindexBestKnownBlock->nChainWork < chainActive.Tip()->nChainWork) {
        // This peer has nothing interesting.
        return;
    }

    if (state->pindexLastCommonBlock == NULL) {
        // Bootstrap quickly by guessing a parent of our best tip is the forking point.
        // Guessing wrong in either direction is not a problem.
        state->pindexLastCommonBlock = chainActive[std::min(state->pindexBestKnownBlock->nHeight, chainActive.Height())];
    }

    // If the peer reorganized, our previous pindexLastCommonBlock may not be an ancestor
    // of its current tip anymore. Go back enough to fix that.
    state->pindexLastCommonBlock = LastCommonAncestor(state->pindexLastCommonBlock, state->pindexBestKnownBlock);
    if (state->pindexLastCommonBlock == state->pindexBestKnownBlock)
        return;

    std::vector<CBlockIndex*> vToFetch;
    CBlockIndex *pindexWalk = state->pindexLastCommonBlock;
    // Never fetch further than the best block we know the peer has, or more than BLOCK_DOWNLOAD_WINDOW + 1 beyond the last
    // linked block we have in common with this peer. The +1 is so we can detect stalling, namely if we would be able to
    // download that next block if the window were 1 larger.
    int nWindowEnd = state->pindexLastCommonBlock->nHeight + BLOCK_DOWNLOAD_WINDOW;
    int nMaxHeight = std::min<int>(state->pindexBestKnownBlock->nHeight, nWindowEnd + 1);
    NodeId waitingfor = -1;
    while (pindexWalk->nHeight < nMaxHeight) {
        // Read up to 128 (or more, if more blocks than that are needed) successors of pindexWalk (towards
        // pindexBestKnownBlock) into vToFetch. We fetch 128, because CBlockIndex::GetAncestor may be as expensive
        // as iterating over ~100 CBlockIndex* entries anyway.
        int nToFetch = std::min(nMaxHeight - pindexWalk->nHeight, std::max<int>(count - vBlocks.size(), 128));
        vToFetch.resize(nToFetch);
        pindexWalk = state->pindexBestKnownBlock->GetAncestor(pindexWalk->nHeight + nToFetch);
        vToFetch[nToFetch - 1] = pindexWalk;
        for (unsigned int i = nToFetch - 1; i > 0; i--) {
            vToFetch[i - 1] = vToFetch[i]->pprev;
        }

        // Iterate over those blocks in vToFetch (in forward direction), adding the ones that
        // are not yet downloaded and not in flight to vBlocks. In the mean time, update
        // pindexLastCommonBlock as long as all ancestors are already downloaded, or if it's
        // already part of our chain (and therefore don't need it even if pruned).
        BOOST_FOREACH(CBlockIndex* pindex, vToFetch) {
            if (!pindex->IsValid(BLOCK_VALID_TREE)) {
                // We consider the chain that this peer is on invalid.
                return;
            }
            if (pindex->nStatus & BLOCK_HAVE_DATA || chainActive.Contains(pindex)) {
                if (pindex->nChainTx)
                    state->pindexLastCommonBlock = pindex;
            } else if (mapBlocksInFlight.count(pindex->GetBlockHash()) == 0) {
                // The block is not already downloaded, and not yet in flight.
                if (pindex->nHeight > nWindowEnd) {
                    // We reached the end of the window.
                    if (vBlocks.size() == 0 && waitingfor != nodeid) {
                        // We aren't able to fetch anything, but we would be if the download window was one larger.
                        nodeStaller = waitingfor;
                    }
                    return;
                }
                vBlocks.push_back(pindex);
                if (vBlocks.size() == count) {
                    return;
                }
            } else if (waitingfor == -1) {
                // This is the first already-in-flight block.
                waitingfor = mapBlocksInFlight[pindex->GetBlockHash()].first;
            }
        }
    }
}

} // anon namespace

bool GetNodeStateStats(NodeId nodeid, CNodeStateStats &stats) {
    LOCK(cs_main);
    CNodeState *state = State(nodeid);
    if (state == NULL)
        return false;
    stats.nMisbehavior = state->nMisbehavior;
    stats.nSyncHeight = state->pindexBestKnownBlock ? state->pindexBestKnownBlock->nHeight : -1;
    stats.nCommonHeight = state->pindexLastCommonBlock ? state->pindexLastCommonBlock->nHeight : -1;
    BOOST_FOREACH(const QueuedBlock& queue, state->vBlocksInFlight) {
        if (queue.pindex)
            stats.vHeightInFlight.push_back(queue.pindex->nHeight);
    }
    return true;
}

void RegisterNodeSignals(CNodeSignals& nodeSignals)
{
    nodeSignals.GetHeight.connect(&GetHeight);
    nodeSignals.ProcessMessages.connect(&ProcessMessages);
    nodeSignals.SendMessages.connect(&SendMessages);
    nodeSignals.InitializeNode.connect(&InitializeNode);
    nodeSignals.FinalizeNode.connect(&FinalizeNode);
}

void UnregisterNodeSignals(CNodeSignals& nodeSignals)
{
    nodeSignals.GetHeight.disconnect(&GetHeight);
    nodeSignals.ProcessMessages.disconnect(&ProcessMessages);
    nodeSignals.SendMessages.disconnect(&SendMessages);
    nodeSignals.InitializeNode.disconnect(&InitializeNode);
    nodeSignals.FinalizeNode.disconnect(&FinalizeNode);
}

CBlockIndex* FindForkInGlobalIndex(const CChain& chain, const CBlockLocator& locator)
{
    // Find the first block the caller has in the main chain
    BOOST_FOREACH(const uint256& hash, locator.vHave) {
        BlockMap::iterator mi = mapBlockIndex.find(hash);
        if (mi != mapBlockIndex.end())
        {
            CBlockIndex* pindex = (*mi).second;
            if (chain.Contains(pindex))
                return pindex;
            if (pindex->GetAncestor(chain.Height()) == chain.Tip()) {
                return chain.Tip();
            }
        }
    }
    return chain.Genesis();
}

CCoinsViewCache *pcoinsTip = NULL;
CBlockTreeDB *pblocktree = NULL;

//////////////////////////////////////////////////////////////////////////////
//
// mapOrphanTransactions
//

bool AddOrphanTx(const CTransaction& tx, NodeId peer) EXCLUSIVE_LOCKS_REQUIRED(cs_main)
{
    uint256 hash = tx.GetHash();
    if (mapOrphanTransactions.count(hash))
        return false;

    // Ignore big transactions, to avoid a
    // send-big-orphans memory exhaustion attack. If a peer has a legitimate
    // large transaction with a missing parent then we assume
    // it will rebroadcast it later, after the parent transaction(s)
    // have been mined or received.
    // 10,000 orphans, each of which is at most 5,000 bytes big is
    // at most 500 megabytes of orphans:
    unsigned int sz = tx.GetSerializeSize(SER_NETWORK, CTransaction::CURRENT_VERSION);
    if (sz > 5000)
    {
        LogPrint("mempool", "ignoring large orphan tx (size: %u, hash: %s)\n", sz, hash.ToString());
        return false;
    }

    mapOrphanTransactions[hash].tx = tx;
    mapOrphanTransactions[hash].fromPeer = peer;
    BOOST_FOREACH(const CTxIn& txin, tx.vin)
        mapOrphanTransactionsByPrev[txin.prevout.hash].insert(hash);

    LogPrint("mempool", "stored orphan tx %s (mapsz %u prevsz %u)\n", hash.ToString(),
             mapOrphanTransactions.size(), mapOrphanTransactionsByPrev.size());
    return true;
}

void static EraseOrphanTx(uint256 hash) EXCLUSIVE_LOCKS_REQUIRED(cs_main)
{
    map<uint256, COrphanTx>::iterator it = mapOrphanTransactions.find(hash);
    if (it == mapOrphanTransactions.end())
        return;
    BOOST_FOREACH(const CTxIn& txin, it->second.tx.vin)
    {
        map<uint256, set<uint256> >::iterator itPrev = mapOrphanTransactionsByPrev.find(txin.prevout.hash);
        if (itPrev == mapOrphanTransactionsByPrev.end())
            continue;
        itPrev->second.erase(hash);
        if (itPrev->second.empty())
            mapOrphanTransactionsByPrev.erase(itPrev);
    }
    mapOrphanTransactions.erase(it);
}

void EraseOrphansFor(NodeId peer)
{
    int nErased = 0;
    map<uint256, COrphanTx>::iterator iter = mapOrphanTransactions.begin();
    while (iter != mapOrphanTransactions.end())
    {
        map<uint256, COrphanTx>::iterator maybeErase = iter++; // increment to avoid iterator becoming invalid
        if (maybeErase->second.fromPeer == peer)
        {
            EraseOrphanTx(maybeErase->second.tx.GetHash());
            ++nErased;
        }
    }
    if (nErased > 0) LogPrint("mempool", "Erased %d orphan tx from peer %d\n", nErased, peer);
}


unsigned int LimitOrphanTxSize(unsigned int nMaxOrphans) EXCLUSIVE_LOCKS_REQUIRED(cs_main)
{
    unsigned int nEvicted = 0;
    while (mapOrphanTransactions.size() > nMaxOrphans)
    {
        // Evict a random orphan:
        uint256 randomhash = GetRandHash();
        map<uint256, COrphanTx>::iterator it = mapOrphanTransactions.lower_bound(randomhash);
        if (it == mapOrphanTransactions.end())
            it = mapOrphanTransactions.begin();
        EraseOrphanTx(it->first);
        ++nEvicted;
    }
    return nEvicted;
}

bool IsFinalTx(const CTransaction &tx, int nBlockHeight, int64_t nBlockTime)
{
    if (tx.nLockTime == 0)
        return true;
    if ((int64_t)tx.nLockTime < ((int64_t)tx.nLockTime < LOCKTIME_THRESHOLD ? (int64_t)nBlockHeight : nBlockTime))
        return true;
    BOOST_FOREACH(const CTxIn& txin, tx.vin) {
        if (!(txin.nSequence == CTxIn::SEQUENCE_FINAL))
            return false;
    }
    return true;
}

bool CheckFinalTx(const CTransaction &tx, int flags)
{
    AssertLockHeld(cs_main);

    // By convention a negative value for flags indicates that the
    // current network-enforced consensus rules should be used. In
    // a future soft-fork scenario that would mean checking which
    // rules would be enforced for the next block and setting the
    // appropriate flags. At the present time no soft-forks are
    // scheduled, so no flags are set.
    flags = std::max(flags, 0);

    // CheckFinalTx() uses chainActive.Height()+1 to evaluate
    // nLockTime because when IsFinalTx() is called within
    // CBlock::AcceptBlock(), the height of the block *being*
    // evaluated is what is used. Thus if we want to know if a
    // transaction can be part of the *next* block, we need to call
    // IsFinalTx() with one more than chainActive.Height().
    const int nBlockHeight = chainActive.Height() + 1;

    // BIP113 will require that time-locked transactions have nLockTime set to
    // less than the median time of the previous block they're contained in.
    // When the next block is created its previous block will be the current
    // chain tip, so we use that to calculate the median time passed to
    // IsFinalTx() if LOCKTIME_MEDIAN_TIME_PAST is set.
    const int64_t nBlockTime = (flags & LOCKTIME_MEDIAN_TIME_PAST)
                             ? chainActive.Tip()->GetMedianTimePast()
                             : GetAdjustedTime();

    return IsFinalTx(tx, nBlockHeight, nBlockTime);
}

/**
 * Calculates the block height and previous block's median time past at
 * which the transaction will be considered final in the context of BIP 68.
 * Also removes from the vector of input heights any entries which did not
 * correspond to sequence locked inputs as they do not affect the calculation.
 */
static std::pair<int, int64_t> CalculateSequenceLocks(const CTransaction &tx, int flags, std::vector<int>* prevHeights, const CBlockIndex& block)
{
    assert(prevHeights->size() == tx.vin.size());

    // Will be set to the equivalent height- and time-based nLockTime
    // values that would be necessary to satisfy all relative lock-
    // time constraints given our view of block chain history.
    // The semantics of nLockTime are the last invalid height/time, so
    // use -1 to have the effect of any height or time being valid.
    int nMinHeight = -1;
    int64_t nMinTime = -1;

    // tx.nVersion is signed integer so requires cast to unsigned otherwise
    // we would be doing a signed comparison and half the range of nVersion
    // wouldn't support BIP 68.
    bool fEnforceBIP68 = static_cast<uint32_t>(tx.nVersion) >= 2
                      && flags & LOCKTIME_VERIFY_SEQUENCE;

    // Do not enforce sequence numbers as a relative lock time
    // unless we have been instructed to
    if (!fEnforceBIP68) {
        return std::make_pair(nMinHeight, nMinTime);
    }

    for (size_t txinIndex = 0; txinIndex < tx.vin.size(); txinIndex++) {
        const CTxIn& txin = tx.vin[txinIndex];

        // Sequence numbers with the most significant bit set are not
        // treated as relative lock-times, nor are they given any
        // consensus-enforced meaning at this point.
        if (txin.nSequence & CTxIn::SEQUENCE_LOCKTIME_DISABLE_FLAG) {
            // The height of this input is not relevant for sequence locks
            (*prevHeights)[txinIndex] = 0;
            continue;
        }

        int nCoinHeight = (*prevHeights)[txinIndex];

        if (txin.nSequence & CTxIn::SEQUENCE_LOCKTIME_TYPE_FLAG) {
            int64_t nCoinTime = block.GetAncestor(std::max(nCoinHeight-1, 0))->GetMedianTimePast();
            // NOTE: Subtract 1 to maintain nLockTime semantics
            // BIP 68 relative lock times have the semantics of calculating
            // the first block or time at which the transaction would be
            // valid. When calculating the effective block time or height
            // for the entire transaction, we switch to using the
            // semantics of nLockTime which is the last invalid block
            // time or height.  Thus we subtract 1 from the calculated
            // time or height.

            // Time-based relative lock-times are measured from the
            // smallest allowed timestamp of the block containing the
            // txout being spent, which is the median time past of the
            // block prior.
            nMinTime = std::max(nMinTime, nCoinTime + (int64_t)((txin.nSequence & CTxIn::SEQUENCE_LOCKTIME_MASK) << CTxIn::SEQUENCE_LOCKTIME_GRANULARITY) - 1);
        } else {
            nMinHeight = std::max(nMinHeight, nCoinHeight + (int)(txin.nSequence & CTxIn::SEQUENCE_LOCKTIME_MASK) - 1);
        }
    }

    return std::make_pair(nMinHeight, nMinTime);
}

static bool EvaluateSequenceLocks(const CBlockIndex& block, std::pair<int, int64_t> lockPair)
{
    assert(block.pprev);
    int64_t nBlockTime = block.pprev->GetMedianTimePast();
    if (lockPair.first >= block.nHeight || lockPair.second >= nBlockTime)
        return false;

    return true;
}

bool SequenceLocks(const CTransaction &tx, int flags, std::vector<int>* prevHeights, const CBlockIndex& block)
{
    return EvaluateSequenceLocks(block, CalculateSequenceLocks(tx, flags, prevHeights, block));
}

bool TestLockPointValidity(const LockPoints* lp)
{
    AssertLockHeld(cs_main);
    assert(lp);
    // If there are relative lock times then the maxInputBlock will be set
    // If there are no relative lock times, the LockPoints don't depend on the chain
    if (lp->maxInputBlock) {
        // Check whether chainActive is an extension of the block at which the LockPoints
        // calculation was valid.  If not LockPoints are no longer valid
        if (!chainActive.Contains(lp->maxInputBlock)) {
            return false;
        }
    }

    // LockPoints still valid
    return true;
}

bool CheckSequenceLocks(const CTransaction &tx, int flags, LockPoints* lp, bool useExistingLockPoints)
{
    AssertLockHeld(cs_main);
    AssertLockHeld(mempool.cs);

    CBlockIndex* tip = chainActive.Tip();
    CBlockIndex index;
    index.pprev = tip;
    // CheckSequenceLocks() uses chainActive.Height()+1 to evaluate
    // height based locks because when SequenceLocks() is called within
    // ConnectBlock(), the height of the block *being*
    // evaluated is what is used.
    // Thus if we want to know if a transaction can be part of the
    // *next* block, we need to use one more than chainActive.Height()
    index.nHeight = tip->nHeight + 1;

    std::pair<int, int64_t> lockPair;
    if (useExistingLockPoints) {
        assert(lp);
        lockPair.first = lp->height;
        lockPair.second = lp->time;
    }
    else {
        // pcoinsTip contains the UTXO set for chainActive.Tip()
        CCoinsViewMemPool viewMemPool(pcoinsTip, mempool);
        std::vector<int> prevheights;
        prevheights.resize(tx.vin.size());
        for (size_t txinIndex = 0; txinIndex < tx.vin.size(); txinIndex++) {
            const CTxIn& txin = tx.vin[txinIndex];
            CCoins coins;
            if (!viewMemPool.GetCoins(txin.prevout.hash, coins)) {
                return error("%s: Missing input", __func__);
            }
            if (coins.nHeight == MEMPOOL_HEIGHT) {
                // Assume all mempool transaction confirm in the next block
                prevheights[txinIndex] = tip->nHeight + 1;
            } else {
                prevheights[txinIndex] = coins.nHeight;
            }
        }
        lockPair = CalculateSequenceLocks(tx, flags, &prevheights, index);
        if (lp) {
            lp->height = lockPair.first;
            lp->time = lockPair.second;
            // Also store the hash of the block with the highest height of
            // all the blocks which have sequence locked prevouts.
            // This hash needs to still be on the chain
            // for these LockPoint calculations to be valid
            // Note: It is impossible to correctly calculate a maxInputBlock
            // if any of the sequence locked inputs depend on unconfirmed txs,
            // except in the special case where the relative lock time/height
            // is 0, which is equivalent to no sequence lock. Since we assume
            // input height of tip+1 for mempool txs and test the resulting
            // lockPair from CalculateSequenceLocks against tip+1.  We know
            // EvaluateSequenceLocks will fail if there was a non-zero sequence
            // lock on a mempool input, so we can use the return value of
            // CheckSequenceLocks to indicate the LockPoints validity
            int maxInputHeight = 0;
            BOOST_FOREACH(int height, prevheights) {
                // Can ignore mempool inputs since we'll fail if they had non-zero locks
                if (height != tip->nHeight+1) {
                    maxInputHeight = std::max(maxInputHeight, height);
                }
            }
            lp->maxInputBlock = tip->GetAncestor(maxInputHeight);
        }
    }
    return EvaluateSequenceLocks(index, lockPair);
}


unsigned int GetLegacySigOpCount(const CTransaction& tx)
{
    unsigned int nSigOps = 0;
    BOOST_FOREACH(const CTxIn& txin, tx.vin)
    {
        nSigOps += txin.scriptSig.GetSigOpCount(false);
    }
    BOOST_FOREACH(const CTxOut& txout, tx.vout)
    {
        nSigOps += txout.scriptPubKey.GetSigOpCount(false);
    }
    return nSigOps;
}

unsigned int GetP2SHSigOpCount(const CTransaction& tx, const CCoinsViewCache& inputs)
{
    if (tx.IsCoinBase())
        return 0;

    unsigned int nSigOps = 0;
    for (unsigned int i = 0; i < tx.vin.size(); i++)
    {
        const CTxOut &prevout = inputs.GetOutputFor(tx.vin[i]);
        if (prevout.scriptPubKey.IsPayToScriptHash())
            nSigOps += prevout.scriptPubKey.GetSigOpCount(tx.vin[i].scriptSig);
    }
    return nSigOps;
}

int64_t GetTransactionSigOpCost(const CTransaction& tx, const CCoinsViewCache& inputs, int flags)
{
    int64_t nSigOps = GetLegacySigOpCount(tx) * WITNESS_SCALE_FACTOR;

    if (tx.IsCoinBase())
        return nSigOps;

    if (flags & SCRIPT_VERIFY_P2SH) {
        nSigOps += GetP2SHSigOpCount(tx, inputs) * WITNESS_SCALE_FACTOR;
    }

    for (unsigned int i = 0; i < tx.vin.size(); i++)
    {
        const CTxOut &prevout = inputs.GetOutputFor(tx.vin[i]);
        nSigOps += CountWitnessSigOps(tx.vin[i].scriptSig, prevout.scriptPubKey, i < tx.wit.vtxinwit.size() ? &tx.wit.vtxinwit[i].scriptWitness : NULL, flags);
    }
    return nSigOps;
}





bool CheckTransaction(const CTransaction& tx, CValidationState &state)
{
    // Basic checks that don't depend on any context
    if (tx.vin.empty())
        return state.DoS(10, false, REJECT_INVALID, "bad-txns-vin-empty");
    if (tx.vout.empty())
        return state.DoS(10, false, REJECT_INVALID, "bad-txns-vout-empty");
    // Size limits (this doesn't take the witness into account, as that hasn't been checked for malleability)
    if (::GetSerializeSize(tx, SER_NETWORK, PROTOCOL_VERSION | SERIALIZE_TRANSACTION_NO_WITNESS) > MAX_BLOCK_BASE_SIZE)
        return state.DoS(100, false, REJECT_INVALID, "bad-txns-oversize");

    // Check for negative or overflow output values
    CAmount nValueOut = 0;
    BOOST_FOREACH(const CTxOut& txout, tx.vout)
    {
        if (txout.nValue < 0)
            return state.DoS(100, false, REJECT_INVALID, "bad-txns-vout-negative");
        if (txout.nValue > MAX_MONEY)
            return state.DoS(100, false, REJECT_INVALID, "bad-txns-vout-toolarge");
        nValueOut += txout.nValue;
        if (!MoneyRange(nValueOut))
            return state.DoS(100, false, REJECT_INVALID, "bad-txns-txouttotal-toolarge");
    }

    // Check for duplicate inputs
    set<COutPoint> vInOutPoints;
    BOOST_FOREACH(const CTxIn& txin, tx.vin)
    {
        if (vInOutPoints.count(txin.prevout))
            return state.DoS(100, false, REJECT_INVALID, "bad-txns-inputs-duplicate");
        vInOutPoints.insert(txin.prevout);
    }

    if (tx.IsCoinBase())
    {
        if (tx.vin[0].scriptSig.size() < 2 || tx.vin[0].scriptSig.size() > 100)
            return state.DoS(100, false, REJECT_INVALID, "bad-cb-length");
    }
    else
    {
        BOOST_FOREACH(const CTxIn& txin, tx.vin)
            if (txin.prevout.IsNull())
                return state.DoS(10, false, REJECT_INVALID, "bad-txns-prevout-null");
    }

    return true;
}

void LimitMempoolSize(CTxMemPool& pool, size_t limit, unsigned long age) {
    int expired = pool.Expire(GetTime() - age);
    if (expired != 0)
        LogPrint("mempool", "Expired %i transactions from the memory pool\n", expired);

    std::vector<uint256> vNoSpendsRemaining;
    pool.TrimToSize(limit, &vNoSpendsRemaining);
    BOOST_FOREACH(const uint256& removed, vNoSpendsRemaining)
        pcoinsTip->Uncache(removed);
}

/** Convert CValidationState to a human-readable message for logging */
std::string FormatStateMessage(const CValidationState &state)
{
    return strprintf("%s%s (code %i)",
        state.GetRejectReason(),
        state.GetDebugMessage().empty() ? "" : ", "+state.GetDebugMessage(),
        state.GetRejectCode());
}

bool AcceptToMemoryPoolWorker(CTxMemPool& pool, CValidationState& state, const CTransaction& tx, bool fLimitFree,
                              bool* pfMissingInputs, bool fOverrideMempoolLimit, const CAmount& nAbsurdFee,
                              std::vector<uint256>& vHashTxnToUncache)
{
    const uint256 hash = tx.GetHash();
    AssertLockHeld(cs_main);
    if (pfMissingInputs)
        *pfMissingInputs = false;

    if (!CheckTransaction(tx, state))
        return false; // state filled in by CheckTransaction

    // Coinbase is only valid in a block, not as a loose transaction
    if (tx.IsCoinBase())
        return state.DoS(100, false, REJECT_INVALID, "coinbase");

    // Rather not work on nonstandard transactions (unless -testnet/-regtest)
    string reason;
    if (fRequireStandard && !IsStandardTx(tx, reason))
        return state.DoS(0, false, REJECT_NONSTANDARD, reason);

    // Don't relay version 2 transactions until CSV is active, and we can be
    // sure that such transactions will be mined (unless we're on
    // -testnet/-regtest).
    const CChainParams& chainparams = Params();
    if (fRequireStandard && tx.nVersion >= 2 && VersionBitsTipState(chainparams.GetConsensus(), Consensus::DEPLOYMENT_CSV) != THRESHOLD_ACTIVE) {
        return state.DoS(0, false, REJECT_NONSTANDARD, "premature-version2-tx");
    }

    // Reject transactions with witness before segregated witness activates (override with -prematurewitness)
    if (!GetBoolArg("-prematurewitness",false) && !tx.wit.IsNull() && !IsWitnessEnabled(chainActive.Tip(), Params().GetConsensus())) {
        return state.DoS(0, false, REJECT_NONSTANDARD, "no-witness-yet", true);
    }

    // Only accept nLockTime-using transactions that can be mined in the next
    // block; we don't want our mempool filled up with transactions that can't
    // be mined yet.
    if (!CheckFinalTx(tx, STANDARD_LOCKTIME_VERIFY_FLAGS))
        return state.DoS(0, false, REJECT_NONSTANDARD, "non-final");

    // is it already in the memory pool?
    if (pool.exists(hash))
        return state.Invalid(false, REJECT_ALREADY_KNOWN, "txn-already-in-mempool");

    // Check for conflicts with in-memory transactions
    set<uint256> setConflicts;
    {
    LOCK(pool.cs); // protect pool.mapNextTx
    BOOST_FOREACH(const CTxIn &txin, tx.vin)
    {
        auto itConflicting = pool.mapNextTx.find(txin.prevout);
        if (itConflicting != pool.mapNextTx.end())
        {
            const CTransaction *ptxConflicting = itConflicting->second;
            if (!setConflicts.count(ptxConflicting->GetHash()))
            {
                // Allow opt-out of transaction replacement by setting
                // nSequence >= maxint-1 on all inputs.
                //
                // maxint-1 is picked to still allow use of nLockTime by
                // non-replacable transactions. All inputs rather than just one
                // is for the sake of multi-party protocols, where we don't
                // want a single party to be able to disable replacement.
                //
                // The opt-out ignores descendants as anyone relying on
                // first-seen mempool behavior should be checking all
                // unconfirmed ancestors anyway; doing otherwise is hopelessly
                // insecure.
                bool fReplacementOptOut = true;
                if (fEnableReplacement)
                {
                    BOOST_FOREACH(const CTxIn &txin, ptxConflicting->vin)
                    {
                        if (txin.nSequence < std::numeric_limits<unsigned int>::max()-1)
                        {
                            fReplacementOptOut = false;
                            break;
                        }
                    }
                }
                if (fReplacementOptOut)
                    return state.Invalid(false, REJECT_CONFLICT, "txn-mempool-conflict");

                setConflicts.insert(ptxConflicting->GetHash());
            }
        }
    }
    }

    {
        CCoinsView dummy;
        CCoinsViewCache view(&dummy);

        CAmount nValueIn = 0;
        LockPoints lp;
        {
        LOCK(pool.cs);
        CCoinsViewMemPool viewMemPool(pcoinsTip, pool);
        view.SetBackend(viewMemPool);

        // do we already have it?
        bool fHadTxInCache = pcoinsTip->HaveCoinsInCache(hash);
        if (view.HaveCoins(hash)) {
            if (!fHadTxInCache)
                vHashTxnToUncache.push_back(hash);
            return state.Invalid(false, REJECT_ALREADY_KNOWN, "txn-already-known");
        }

        // do all inputs exist?
        // Note that this does not check for the presence of actual outputs (see the next check for that),
        // and only helps with filling in pfMissingInputs (to determine missing vs spent).
        BOOST_FOREACH(const CTxIn txin, tx.vin) {
            if (!pcoinsTip->HaveCoinsInCache(txin.prevout.hash))
                vHashTxnToUncache.push_back(txin.prevout.hash);
            if (!view.HaveCoins(txin.prevout.hash)) {
                if (pfMissingInputs)
                    *pfMissingInputs = true;
                return false; // fMissingInputs and !state.IsInvalid() is used to detect this condition, don't set state.Invalid()
            }
        }

        // are the actual inputs available?
        if (!view.HaveInputs(tx))
            return state.Invalid(false, REJECT_DUPLICATE, "bad-txns-inputs-spent");

        // Bring the best block into scope
        view.GetBestBlock();

        nValueIn = view.GetValueIn(tx);

        // we have all inputs cached now, so switch back to dummy, so we don't need to keep lock on mempool
        view.SetBackend(dummy);

        // Only accept BIP68 sequence locked transactions that can be mined in the next
        // block; we don't want our mempool filled up with transactions that can't
        // be mined yet.
        // Must keep pool.cs for this unless we change CheckSequenceLocks to take a
        // CoinsViewCache instead of create its own
        if (!CheckSequenceLocks(tx, STANDARD_LOCKTIME_VERIFY_FLAGS, &lp))
            return state.DoS(0, false, REJECT_NONSTANDARD, "non-BIP68-final");
        }

        // Check for non-standard pay-to-script-hash in inputs
        if (fRequireStandard && !AreInputsStandard(tx, view))
            return state.Invalid(false, REJECT_NONSTANDARD, "bad-txns-nonstandard-inputs");

        int64_t nSigOpsCost = GetTransactionSigOpCost(tx, view, STANDARD_SCRIPT_VERIFY_FLAGS);

        CAmount nValueOut = tx.GetValueOut();
        CAmount nFees = nValueIn-nValueOut;
        // nModifiedFees includes any fee deltas from PrioritiseTransaction
        CAmount nModifiedFees = nFees;
        double nPriorityDummy = 0;
        pool.ApplyDeltas(hash, nPriorityDummy, nModifiedFees);

        CAmount inChainInputValue;
        double dPriority = view.GetPriority(tx, chainActive.Height(), inChainInputValue);

        // Keep track of transactions that spend a coinbase, which we re-scan
        // during reorgs to ensure COINBASE_MATURITY is still met.
        bool fSpendsCoinbase = false;
        BOOST_FOREACH(const CTxIn &txin, tx.vin) {
            const CCoins *coins = view.AccessCoins(txin.prevout.hash);
            if (coins->IsCoinBase()) {
                fSpendsCoinbase = true;
                break;
            }
        }

        CTxMemPoolEntry entry(tx, nFees, GetTime(), dPriority, chainActive.Height(), pool.HasNoInputsOf(tx), inChainInputValue, fSpendsCoinbase, nSigOpsCost, lp);
        unsigned int nSize = entry.GetTxSize();

        // Check that the transaction doesn't have an excessive number of
        // sigops, making it impossible to mine. Since the coinbase transaction
        // itself can contain sigops MAX_STANDARD_TX_SIGOPS is less than
        // MAX_BLOCK_SIGOPS; we still consider this an invalid rather than
        // merely non-standard transaction.
        if ((nSigOpsCost > MAX_STANDARD_TX_SIGOPS_COST) || (nBytesPerSigOp && nSigOpsCost > nSize * WITNESS_SCALE_FACTOR / nBytesPerSigOp))
            return state.DoS(0, false, REJECT_NONSTANDARD, "bad-txns-too-many-sigops", false,
                strprintf("%d", nSigOpsCost));

        CAmount mempoolRejectFee = pool.GetMinFee(GetArg("-maxmempool", DEFAULT_MAX_MEMPOOL_SIZE) * 1000000).GetFee(nSize);
        if (mempoolRejectFee > 0 && nModifiedFees < mempoolRejectFee) {
            return state.DoS(0, false, REJECT_INSUFFICIENTFEE, "mempool min fee not met", false, strprintf("%d < %d", nFees, mempoolRejectFee));
        } else if (GetBoolArg("-relaypriority", DEFAULT_RELAYPRIORITY) && nModifiedFees < ::minRelayTxFee.GetFee(nSize) && !AllowFree(entry.GetPriority(chainActive.Height() + 1))) {
            // Require that free transactions have sufficient priority to be mined in the next block.
            return state.DoS(0, false, REJECT_INSUFFICIENTFEE, "insufficient priority");
        }

        // Continuously rate-limit free (really, very-low-fee) transactions
        // This mitigates 'penny-flooding' -- sending thousands of free transactions just to
        // be annoying or make others' transactions take longer to confirm.
        if (fLimitFree && nModifiedFees < ::minRelayTxFee.GetFee(nSize))
        {
            static CCriticalSection csFreeLimiter;
            static double dFreeCount;
            static int64_t nLastTime;
            int64_t nNow = GetTime();

            LOCK(csFreeLimiter);

            // Use an exponentially decaying ~10-minute window:
            dFreeCount *= pow(1.0 - 1.0/600.0, (double)(nNow - nLastTime));
            nLastTime = nNow;
            // -limitfreerelay unit is thousand-bytes-per-minute
            // At default rate it would take over a month to fill 1GB
            if (dFreeCount + nSize >= GetArg("-limitfreerelay", DEFAULT_LIMITFREERELAY) * 10 * 1000)
                return state.DoS(0, false, REJECT_INSUFFICIENTFEE, "rate limited free transaction");
            LogPrint("mempool", "Rate limit dFreeCount: %g => %g\n", dFreeCount, dFreeCount+nSize);
            dFreeCount += nSize;
        }

        if (nAbsurdFee && nFees > nAbsurdFee)
            return state.Invalid(false,
                REJECT_HIGHFEE, "absurdly-high-fee",
                strprintf("%d > %d", nFees, nAbsurdFee));

        // Calculate in-mempool ancestors, up to a limit.
        CTxMemPool::setEntries setAncestors;
        size_t nLimitAncestors = GetArg("-limitancestorcount", DEFAULT_ANCESTOR_LIMIT);
        size_t nLimitAncestorSize = GetArg("-limitancestorsize", DEFAULT_ANCESTOR_SIZE_LIMIT)*1000;
        size_t nLimitDescendants = GetArg("-limitdescendantcount", DEFAULT_DESCENDANT_LIMIT);
        size_t nLimitDescendantSize = GetArg("-limitdescendantsize", DEFAULT_DESCENDANT_SIZE_LIMIT)*1000;
        std::string errString;
        if (!pool.CalculateMemPoolAncestors(entry, setAncestors, nLimitAncestors, nLimitAncestorSize, nLimitDescendants, nLimitDescendantSize, errString)) {
            return state.DoS(0, false, REJECT_NONSTANDARD, "too-long-mempool-chain", false, errString);
        }

        // A transaction that spends outputs that would be replaced by it is invalid. Now
        // that we have the set of all ancestors we can detect this
        // pathological case by making sure setConflicts and setAncestors don't
        // intersect.
        BOOST_FOREACH(CTxMemPool::txiter ancestorIt, setAncestors)
        {
            const uint256 &hashAncestor = ancestorIt->GetTx().GetHash();
            if (setConflicts.count(hashAncestor))
            {
                return state.DoS(10, false,
                                 REJECT_INVALID, "bad-txns-spends-conflicting-tx", false,
                                 strprintf("%s spends conflicting transaction %s",
                                           hash.ToString(),
                                           hashAncestor.ToString()));
            }
        }

        // Check if it's economically rational to mine this transaction rather
        // than the ones it replaces.
        CAmount nConflictingFees = 0;
        size_t nConflictingSize = 0;
        uint64_t nConflictingCount = 0;
        CTxMemPool::setEntries allConflicting;

        // If we don't hold the lock allConflicting might be incomplete; the
        // subsequent RemoveStaged() and addUnchecked() calls don't guarantee
        // mempool consistency for us.
        LOCK(pool.cs);
        if (setConflicts.size())
        {
            CFeeRate newFeeRate(nModifiedFees, nSize);
            set<uint256> setConflictsParents;
            const int maxDescendantsToVisit = 100;
            CTxMemPool::setEntries setIterConflicting;
            BOOST_FOREACH(const uint256 &hashConflicting, setConflicts)
            {
                CTxMemPool::txiter mi = pool.mapTx.find(hashConflicting);
                if (mi == pool.mapTx.end())
                    continue;

                // Save these to avoid repeated lookups
                setIterConflicting.insert(mi);

                // Don't allow the replacement to reduce the feerate of the
                // mempool.
                //
                // We usually don't want to accept replacements with lower
                // feerates than what they replaced as that would lower the
                // feerate of the next block. Requiring that the feerate always
                // be increased is also an easy-to-reason about way to prevent
                // DoS attacks via replacements.
                //
                // The mining code doesn't (currently) take children into
                // account (CPFP) so we only consider the feerates of
                // transactions being directly replaced, not their indirect
                // descendants. While that does mean high feerate children are
                // ignored when deciding whether or not to replace, we do
                // require the replacement to pay more overall fees too,
                // mitigating most cases.
                CFeeRate oldFeeRate(mi->GetModifiedFee(), mi->GetTxSize());
                if (newFeeRate <= oldFeeRate)
                {
                    return state.DoS(0, false,
                            REJECT_INSUFFICIENTFEE, "insufficient fee", false,
                            strprintf("rejecting replacement %s; new feerate %s <= old feerate %s",
                                  hash.ToString(),
                                  newFeeRate.ToString(),
                                  oldFeeRate.ToString()));
                }

                BOOST_FOREACH(const CTxIn &txin, mi->GetTx().vin)
                {
                    setConflictsParents.insert(txin.prevout.hash);
                }

                nConflictingCount += mi->GetCountWithDescendants();
            }
            // This potentially overestimates the number of actual descendants
            // but we just want to be conservative to avoid doing too much
            // work.
            if (nConflictingCount <= maxDescendantsToVisit) {
                // If not too many to replace, then calculate the set of
                // transactions that would have to be evicted
                BOOST_FOREACH(CTxMemPool::txiter it, setIterConflicting) {
                    pool.CalculateDescendants(it, allConflicting);
                }
                BOOST_FOREACH(CTxMemPool::txiter it, allConflicting) {
                    nConflictingFees += it->GetModifiedFee();
                    nConflictingSize += it->GetTxSize();
                }
            } else {
                return state.DoS(0, false,
                        REJECT_NONSTANDARD, "too many potential replacements", false,
                        strprintf("rejecting replacement %s; too many potential replacements (%d > %d)\n",
                            hash.ToString(),
                            nConflictingCount,
                            maxDescendantsToVisit));
            }

            for (unsigned int j = 0; j < tx.vin.size(); j++)
            {
                // We don't want to accept replacements that require low
                // feerate junk to be mined first. Ideally we'd keep track of
                // the ancestor feerates and make the decision based on that,
                // but for now requiring all new inputs to be confirmed works.
                if (!setConflictsParents.count(tx.vin[j].prevout.hash))
                {
                    // Rather than check the UTXO set - potentially expensive -
                    // it's cheaper to just check if the new input refers to a
                    // tx that's in the mempool.
                    if (pool.mapTx.find(tx.vin[j].prevout.hash) != pool.mapTx.end())
                        return state.DoS(0, false,
                                         REJECT_NONSTANDARD, "replacement-adds-unconfirmed", false,
                                         strprintf("replacement %s adds unconfirmed input, idx %d",
                                                  hash.ToString(), j));
                }
            }

            // The replacement must pay greater fees than the transactions it
            // replaces - if we did the bandwidth used by those conflicting
            // transactions would not be paid for.
            if (nModifiedFees < nConflictingFees)
            {
                return state.DoS(0, false,
                                 REJECT_INSUFFICIENTFEE, "insufficient fee", false,
                                 strprintf("rejecting replacement %s, less fees than conflicting txs; %s < %s",
                                          hash.ToString(), FormatMoney(nModifiedFees), FormatMoney(nConflictingFees)));
            }

            // Finally in addition to paying more fees than the conflicts the
            // new transaction must pay for its own bandwidth.
            CAmount nDeltaFees = nModifiedFees - nConflictingFees;
            if (nDeltaFees < ::minRelayTxFee.GetFee(nSize))
            {
                return state.DoS(0, false,
                        REJECT_INSUFFICIENTFEE, "insufficient fee", false,
                        strprintf("rejecting replacement %s, not enough additional fees to relay; %s < %s",
                              hash.ToString(),
                              FormatMoney(nDeltaFees),
                              FormatMoney(::minRelayTxFee.GetFee(nSize))));
            }
        }

        unsigned int scriptVerifyFlags = STANDARD_SCRIPT_VERIFY_FLAGS;
        if (!Params().RequireStandard()) {
            scriptVerifyFlags = GetArg("-promiscuousmempoolflags", scriptVerifyFlags);
        }

        // Check against previous transactions
        // This is done last to help prevent CPU exhaustion denial-of-service attacks.
        if (!CheckInputs(tx, state, view, true, scriptVerifyFlags, true)) {
            // SCRIPT_VERIFY_CLEANSTACK requires SCRIPT_VERIFY_WITNESS, so we
            // need to turn both off, and compare against just turning off CLEANSTACK
            // to see if the failure is specifically due to witness validation.
            if (CheckInputs(tx, state, view, true, scriptVerifyFlags & ~(SCRIPT_VERIFY_WITNESS | SCRIPT_VERIFY_CLEANSTACK), true) &&
                !CheckInputs(tx, state, view, true, scriptVerifyFlags & ~SCRIPT_VERIFY_CLEANSTACK, true)) {
                // Only the witness is wrong, so the transaction itself may be fine.
                state.SetCorruptionPossible();
            }
            return false;
        }

        // Check again against just the consensus-critical mandatory script
        // verification flags, in case of bugs in the standard flags that cause
        // transactions to pass as valid when they're actually invalid. For
        // instance the STRICTENC flag was incorrectly allowing certain
        // CHECKSIG NOT scripts to pass, even though they were invalid.
        //
        // There is a similar check in CreateNewBlock() to prevent creating
        // invalid blocks, however allowing such transactions into the mempool
        // can be exploited as a DoS attack.
        if (!CheckInputs(tx, state, view, true, MANDATORY_SCRIPT_VERIFY_FLAGS, true))
        {
            return error("%s: BUG! PLEASE REPORT THIS! ConnectInputs failed against MANDATORY but not STANDARD flags %s, %s",
                __func__, hash.ToString(), FormatStateMessage(state));
        }

        // Remove conflicting transactions from the mempool
        BOOST_FOREACH(const CTxMemPool::txiter it, allConflicting)
        {
            LogPrint("mempool", "replacing tx %s with %s for %s BTC additional fees, %d delta bytes\n",
                    it->GetTx().GetHash().ToString(),
                    hash.ToString(),
                    FormatMoney(nModifiedFees - nConflictingFees),
                    (int)nSize - (int)nConflictingSize);
        }
        pool.RemoveStaged(allConflicting, false);

        // Store transaction in memory
        pool.addUnchecked(hash, entry, setAncestors, !IsInitialBlockDownload());

        // trim mempool and check if tx was trimmed
        if (!fOverrideMempoolLimit) {
            LimitMempoolSize(pool, GetArg("-maxmempool", DEFAULT_MAX_MEMPOOL_SIZE) * 1000000, GetArg("-mempoolexpiry", DEFAULT_MEMPOOL_EXPIRY) * 60 * 60);
            if (!pool.exists(hash))
                return state.DoS(0, false, REJECT_INSUFFICIENTFEE, "mempool full");
        }
    }

    SyncWithWallets(tx, NULL, NULL);

    return true;
}

bool AcceptToMemoryPool(CTxMemPool& pool, CValidationState &state, const CTransaction &tx, bool fLimitFree,
                        bool* pfMissingInputs, bool fOverrideMempoolLimit, const CAmount nAbsurdFee)
{
    std::vector<uint256> vHashTxToUncache;
    bool res = AcceptToMemoryPoolWorker(pool, state, tx, fLimitFree, pfMissingInputs, fOverrideMempoolLimit, nAbsurdFee, vHashTxToUncache);
    if (!res) {
        BOOST_FOREACH(const uint256& hashTx, vHashTxToUncache)
            pcoinsTip->Uncache(hashTx);
    }
    return res;
}

/** Return transaction in tx, and if it was found inside a block, its hash is placed in hashBlock */
bool GetTransaction(const uint256 &hash, CTransaction &txOut, const Consensus::Params& consensusParams, uint256 &hashBlock, bool fAllowSlow)
{
    CBlockIndex *pindexSlow = NULL;

    LOCK(cs_main);

    if (mempool.lookup(hash, txOut))
    {
        return true;
    }

    if (fTxIndex) {
        CDiskTxPos postx;
        if (pblocktree->ReadTxIndex(hash, postx)) {
            CAutoFile file(OpenBlockFile(postx, true), SER_DISK, CLIENT_VERSION);
            if (file.IsNull())
                return error("%s: OpenBlockFile failed", __func__);
            CBlockHeader header;
            try {
                file >> header;
                fseek(file.Get(), postx.nTxOffset, SEEK_CUR);
                file >> txOut;
            } catch (const std::exception& e) {
                return error("%s: Deserialize or I/O error - %s", __func__, e.what());
            }
            hashBlock = header.GetHash();
            if (txOut.GetHash() != hash)
                return error("%s: txid mismatch", __func__);
            return true;
        }
    }

    if (fAllowSlow) { // use coin database to locate block that contains transaction, and scan it
        int nHeight = -1;
        {
            const CCoinsViewCache& view = *pcoinsTip;
            const CCoins* coins = view.AccessCoins(hash);
            if (coins)
                nHeight = coins->nHeight;
        }
        if (nHeight > 0)
            pindexSlow = chainActive[nHeight];
    }

    if (pindexSlow) {
        CBlock block;
        if (ReadBlockFromDisk(block, pindexSlow, consensusParams)) {
            BOOST_FOREACH(const CTransaction &tx, block.vtx) {
                if (tx.GetHash() == hash) {
                    txOut = tx;
                    hashBlock = pindexSlow->GetBlockHash();
                    return true;
                }
            }
        }
    }

    return false;
}






//////////////////////////////////////////////////////////////////////////////
//
// CBlock and CBlockIndex
//

bool WriteBlockToDisk(const CBlock& block, CDiskBlockPos& pos, const CMessageHeader::MessageStartChars& messageStart)
{
    // Open history file to append
    CAutoFile fileout(OpenBlockFile(pos), SER_DISK, CLIENT_VERSION);
    if (fileout.IsNull())
        return error("WriteBlockToDisk: OpenBlockFile failed");

    // Write index header
    unsigned int nSize = fileout.GetSerializeSize(block);
    fileout << FLATDATA(messageStart) << nSize;

    // Write block
    long fileOutPos = ftell(fileout.Get());
    if (fileOutPos < 0)
        return error("WriteBlockToDisk: ftell failed");
    pos.nPos = (unsigned int)fileOutPos;
    fileout << block;

    return true;
}

bool ReadBlockFromDisk(CBlock& block, const CDiskBlockPos& pos, const Consensus::Params& consensusParams)
{
    block.SetNull();

    // Open history file to read
    CAutoFile filein(OpenBlockFile(pos, true), SER_DISK, CLIENT_VERSION);
    if (filein.IsNull())
        return error("ReadBlockFromDisk: OpenBlockFile failed for %s", pos.ToString());

    // Read block
    try {
        filein >> block;
    }
    catch (const std::exception& e) {
        return error("%s: Deserialize or I/O error - %s at %s", __func__, e.what(), pos.ToString());
    }

    // Check the header
    if (!CheckProofOfWork(block.GetHash(), block.nBits, consensusParams))
        return error("ReadBlockFromDisk: Errors in block header at %s", pos.ToString());

    return true;
}

bool ReadBlockFromDisk(CBlock& block, const CBlockIndex* pindex, const Consensus::Params& consensusParams)
{
    if (!ReadBlockFromDisk(block, pindex->GetBlockPos(), consensusParams))
        return false;
    if (block.GetHash() != pindex->GetBlockHash())
        return error("ReadBlockFromDisk(CBlock&, CBlockIndex*): GetHash() doesn't match index for %s at %s",
                pindex->ToString(), pindex->GetBlockPos().ToString());
    return true;
}

CAmount GetBlockSubsidy(int nHeight, const Consensus::Params& consensusParams)
{
    int halvings = nHeight / consensusParams.nSubsidyHalvingInterval;
    // Force block reward to zero when right shift is undefined.
    if (halvings >= 64)
        return 0;

    CAmount nSubsidy = 50 * COIN;
    // Subsidy is cut in half every 210,000 blocks which will occur approximately every 4 years.
    nSubsidy >>= halvings;
    return nSubsidy;
}

bool IsInitialBlockDownload()
{
    const CChainParams& chainParams = Params();
    LOCK(cs_main);
    if (fImporting || fReindex)
        return true;
    if (fCheckpointsEnabled && chainActive.Height() < Checkpoints::GetTotalBlocksEstimate(chainParams.Checkpoints()))
        return true;
    static bool lockIBDState = false;
    if (lockIBDState)
        return false;
    bool state = (chainActive.Height() < pindexBestHeader->nHeight - 24 * 6 ||
            std::max(chainActive.Tip()->GetBlockTime(), pindexBestHeader->GetBlockTime()) < GetTime() - nMaxTipAge);
    if (!state)
        lockIBDState = true;
    return state;
}

bool fLargeWorkForkFound = false;
bool fLargeWorkInvalidChainFound = false;
CBlockIndex *pindexBestForkTip = NULL, *pindexBestForkBase = NULL;

static void AlertNotify(const std::string& strMessage)
{
    uiInterface.NotifyAlertChanged();
    std::string strCmd = GetArg("-alertnotify", "");
    if (strCmd.empty()) return;

    // Alert text should be plain ascii coming from a trusted source, but to
    // be safe we first strip anything not in safeChars, then add single quotes around
    // the whole string before passing it to the shell:
    std::string singleQuote("'");
    std::string safeStatus = SanitizeString(strMessage);
    safeStatus = singleQuote+safeStatus+singleQuote;
    boost::replace_all(strCmd, "%s", safeStatus);

    boost::thread t(runCommand, strCmd); // thread runs free
}

void CheckForkWarningConditions()
{
    AssertLockHeld(cs_main);
    // Before we get past initial download, we cannot reliably alert about forks
    // (we assume we don't get stuck on a fork before the last checkpoint)
    if (IsInitialBlockDownload())
        return;

    // If our best fork is no longer within 72 blocks (+/- 12 hours if no one mines it)
    // of our head, drop it
    if (pindexBestForkTip && chainActive.Height() - pindexBestForkTip->nHeight >= 72)
        pindexBestForkTip = NULL;

    if (pindexBestForkTip || (pindexBestInvalid && pindexBestInvalid->nChainWork > chainActive.Tip()->nChainWork + (GetBlockProof(*chainActive.Tip()) * 6)))
    {
        if (!fLargeWorkForkFound && pindexBestForkBase)
        {
            std::string warning = std::string("'Warning: Large-work fork detected, forking after block ") +
                pindexBestForkBase->phashBlock->ToString() + std::string("'");
            AlertNotify(warning);
        }
        if (pindexBestForkTip && pindexBestForkBase)
        {
            LogPrintf("%s: Warning: Large valid fork found\n  forking the chain at height %d (%s)\n  lasting to height %d (%s).\nChain state database corruption likely.\n", __func__,
                   pindexBestForkBase->nHeight, pindexBestForkBase->phashBlock->ToString(),
                   pindexBestForkTip->nHeight, pindexBestForkTip->phashBlock->ToString());
            fLargeWorkForkFound = true;
        }
        else
        {
            LogPrintf("%s: Warning: Found invalid chain at least ~6 blocks longer than our best chain.\nChain state database corruption likely.\n", __func__);
            fLargeWorkInvalidChainFound = true;
        }
    }
    else
    {
        fLargeWorkForkFound = false;
        fLargeWorkInvalidChainFound = false;
    }
}

void CheckForkWarningConditionsOnNewFork(CBlockIndex* pindexNewForkTip)
{
    AssertLockHeld(cs_main);
    // If we are on a fork that is sufficiently large, set a warning flag
    CBlockIndex* pfork = pindexNewForkTip;
    CBlockIndex* plonger = chainActive.Tip();
    while (pfork && pfork != plonger)
    {
        while (plonger && plonger->nHeight > pfork->nHeight)
            plonger = plonger->pprev;
        if (pfork == plonger)
            break;
        pfork = pfork->pprev;
    }

    // We define a condition where we should warn the user about as a fork of at least 7 blocks
    // with a tip within 72 blocks (+/- 12 hours if no one mines it) of ours
    // We use 7 blocks rather arbitrarily as it represents just under 10% of sustained network
    // hash rate operating on the fork.
    // or a chain that is entirely longer than ours and invalid (note that this should be detected by both)
    // We define it this way because it allows us to only store the highest fork tip (+ base) which meets
    // the 7-block condition and from this always have the most-likely-to-cause-warning fork
    if (pfork && (!pindexBestForkTip || (pindexBestForkTip && pindexNewForkTip->nHeight > pindexBestForkTip->nHeight)) &&
            pindexNewForkTip->nChainWork - pfork->nChainWork > (GetBlockProof(*pfork) * 7) &&
            chainActive.Height() - pindexNewForkTip->nHeight < 72)
    {
        pindexBestForkTip = pindexNewForkTip;
        pindexBestForkBase = pfork;
    }

    CheckForkWarningConditions();
}

// Requires cs_main.
void Misbehaving(NodeId pnode, int howmuch)
{
    if (howmuch == 0)
        return;

    CNodeState *state = State(pnode);
    if (state == NULL)
        return;

    state->nMisbehavior += howmuch;
    int banscore = GetArg("-banscore", DEFAULT_BANSCORE_THRESHOLD);
    if (state->nMisbehavior >= banscore && state->nMisbehavior - howmuch < banscore)
    {
        LogPrintf("%s: %s (%d -> %d) BAN THRESHOLD EXCEEDED\n", __func__, state->name, state->nMisbehavior-howmuch, state->nMisbehavior);
        state->fShouldBan = true;
    } else
        LogPrintf("%s: %s (%d -> %d)\n", __func__, state->name, state->nMisbehavior-howmuch, state->nMisbehavior);
}

void static InvalidChainFound(CBlockIndex* pindexNew)
{
    if (!pindexBestInvalid || pindexNew->nChainWork > pindexBestInvalid->nChainWork)
        pindexBestInvalid = pindexNew;

    LogPrintf("%s: invalid block=%s  height=%d  log2_work=%.8g  date=%s\n", __func__,
      pindexNew->GetBlockHash().ToString(), pindexNew->nHeight,
      log(pindexNew->nChainWork.getdouble())/log(2.0), DateTimeStrFormat("%Y-%m-%d %H:%M:%S",
      pindexNew->GetBlockTime()));
    CBlockIndex *tip = chainActive.Tip();
    assert (tip);
    LogPrintf("%s:  current best=%s  height=%d  log2_work=%.8g  date=%s\n", __func__,
      tip->GetBlockHash().ToString(), chainActive.Height(), log(tip->nChainWork.getdouble())/log(2.0),
      DateTimeStrFormat("%Y-%m-%d %H:%M:%S", tip->GetBlockTime()));
    CheckForkWarningConditions();
}

void static InvalidBlockFound(CBlockIndex *pindex, const CValidationState &state) {
    int nDoS = 0;
    if (state.IsInvalid(nDoS)) {
        std::map<uint256, NodeId>::iterator it = mapBlockSource.find(pindex->GetBlockHash());
        if (it != mapBlockSource.end() && State(it->second)) {
            assert (state.GetRejectCode() < REJECT_INTERNAL); // Blocks are never rejected with internal reject codes
            CBlockReject reject = {(unsigned char)state.GetRejectCode(), state.GetRejectReason().substr(0, MAX_REJECT_MESSAGE_LENGTH), pindex->GetBlockHash()};
            State(it->second)->rejects.push_back(reject);
            if (nDoS > 0)
                Misbehaving(it->second, nDoS);
        }
    }
    if (!state.CorruptionPossible()) {
        pindex->nStatus |= BLOCK_FAILED_VALID;
        setDirtyBlockIndex.insert(pindex);
        setBlockIndexCandidates.erase(pindex);
        InvalidChainFound(pindex);
    }
}

void UpdateCoins(const CTransaction& tx, CCoinsViewCache& inputs, CTxUndo &txundo, int nHeight)
{
    // mark inputs spent
    if (!tx.IsCoinBase()) {
        txundo.vprevout.reserve(tx.vin.size());
        BOOST_FOREACH(const CTxIn &txin, tx.vin) {
            CCoinsModifier coins = inputs.ModifyCoins(txin.prevout.hash);
            unsigned nPos = txin.prevout.n;

            if (nPos >= coins->vout.size() || coins->vout[nPos].IsNull())
                assert(false);
            // mark an outpoint spent, and construct undo information
            txundo.vprevout.push_back(CTxInUndo(coins->vout[nPos]));
            coins->Spend(nPos);
            if (coins->vout.size() == 0) {
                CTxInUndo& undo = txundo.vprevout.back();
                undo.nHeight = coins->nHeight;
                undo.fCoinBase = coins->fCoinBase;
                undo.nVersion = coins->nVersion;
            }
        }
    }
    // add outputs
    inputs.ModifyNewCoins(tx.GetHash(), tx.IsCoinBase())->FromTx(tx, nHeight);
}

void UpdateCoins(const CTransaction& tx, CCoinsViewCache& inputs, int nHeight)
{
    CTxUndo txundo;
    UpdateCoins(tx, inputs, txundo, nHeight);
}

bool CScriptCheck::operator()() {
    const CScript &scriptSig = ptxTo->vin[nIn].scriptSig;
    const CScriptWitness *witness = (nIn < ptxTo->wit.vtxinwit.size()) ? &ptxTo->wit.vtxinwit[nIn].scriptWitness : NULL;
    if (!VerifyScript(scriptSig, scriptPubKey, witness, nFlags, CachingTransactionSignatureChecker(ptxTo, nIn, amount, cacheStore), &error)) {
        return false;
    }
    return true;
}

int GetSpendHeight(const CCoinsViewCache& inputs)
{
    LOCK(cs_main);
    CBlockIndex* pindexPrev = mapBlockIndex.find(inputs.GetBestBlock())->second;
    return pindexPrev->nHeight + 1;
}

namespace Consensus {
bool CheckTxInputs(const CTransaction& tx, CValidationState& state, const CCoinsViewCache& inputs, int nSpendHeight)
{
        // This doesn't trigger the DoS code on purpose; if it did, it would make it easier
        // for an attacker to attempt to split the network.
        if (!inputs.HaveInputs(tx))
            return state.Invalid(false, 0, "", "Inputs unavailable");

        CAmount nValueIn = 0;
        CAmount nFees = 0;
        for (unsigned int i = 0; i < tx.vin.size(); i++)
        {
            const COutPoint &prevout = tx.vin[i].prevout;
            const CCoins *coins = inputs.AccessCoins(prevout.hash);
            assert(coins);

            // If prev is coinbase, check that it's matured
            if (coins->IsCoinBase()) {
                if (nSpendHeight - coins->nHeight < COINBASE_MATURITY)
                    return state.Invalid(false,
                        REJECT_INVALID, "bad-txns-premature-spend-of-coinbase",
                        strprintf("tried to spend coinbase at depth %d", nSpendHeight - coins->nHeight));
            }

            // Check for negative or overflow input values
            nValueIn += coins->vout[prevout.n].nValue;
            if (!MoneyRange(coins->vout[prevout.n].nValue) || !MoneyRange(nValueIn))
                return state.DoS(100, false, REJECT_INVALID, "bad-txns-inputvalues-outofrange");

        }

        if (nValueIn < tx.GetValueOut())
            return state.DoS(100, false, REJECT_INVALID, "bad-txns-in-belowout", false,
                strprintf("value in (%s) < value out (%s)", FormatMoney(nValueIn), FormatMoney(tx.GetValueOut())));

        // Tally transaction fees
        CAmount nTxFee = nValueIn - tx.GetValueOut();
        if (nTxFee < 0)
            return state.DoS(100, false, REJECT_INVALID, "bad-txns-fee-negative");
        nFees += nTxFee;
        if (!MoneyRange(nFees))
            return state.DoS(100, false, REJECT_INVALID, "bad-txns-fee-outofrange");
    return true;
}
}// namespace Consensus

bool CheckInputs(const CTransaction& tx, CValidationState &state, const CCoinsViewCache &inputs, bool fScriptChecks, unsigned int flags, bool cacheStore, std::vector<CScriptCheck> *pvChecks)
{
    if (!tx.IsCoinBase())
    {
        if (!Consensus::CheckTxInputs(tx, state, inputs, GetSpendHeight(inputs)))
            return false;

        if (pvChecks)
            pvChecks->reserve(tx.vin.size());

        // The first loop above does all the inexpensive checks.
        // Only if ALL inputs pass do we perform expensive ECDSA signature checks.
        // Helps prevent CPU exhaustion attacks.

        // Skip ECDSA signature verification when connecting blocks before the
        // last block chain checkpoint. Assuming the checkpoints are valid this
        // is safe because block merkle hashes are still computed and checked,
        // and any change will be caught at the next checkpoint. Of course, if
        // the checkpoint is for a chain that's invalid due to false scriptSigs
        // this optimisation would allow an invalid chain to be accepted.
        if (fScriptChecks) {
            for (unsigned int i = 0; i < tx.vin.size(); i++) {
                const COutPoint &prevout = tx.vin[i].prevout;
                const CCoins* coins = inputs.AccessCoins(prevout.hash);
                assert(coins);

                // Verify signature
                CScriptCheck check(*coins, tx, i, flags, cacheStore);
                if (pvChecks) {
                    pvChecks->push_back(CScriptCheck());
                    check.swap(pvChecks->back());
                } else if (!check()) {
                    if (flags & STANDARD_NOT_MANDATORY_VERIFY_FLAGS) {
                        // Check whether the failure was caused by a
                        // non-mandatory script verification check, such as
                        // non-standard DER encodings or non-null dummy
                        // arguments; if so, don't trigger DoS protection to
                        // avoid splitting the network between upgraded and
                        // non-upgraded nodes.
                        CScriptCheck check2(*coins, tx, i,
                                flags & ~STANDARD_NOT_MANDATORY_VERIFY_FLAGS, cacheStore);
                        if (check2())
                            return state.Invalid(false, REJECT_NONSTANDARD, strprintf("non-mandatory-script-verify-flag (%s)", ScriptErrorString(check.GetScriptError())));
                    }
                    // Failures of other flags indicate a transaction that is
                    // invalid in new blocks, e.g. a invalid P2SH. We DoS ban
                    // such nodes as they are not following the protocol. That
                    // said during an upgrade careful thought should be taken
                    // as to the correct behavior - we may want to continue
                    // peering with non-upgraded nodes even after a soft-fork
                    // super-majority vote has passed.
                    return state.DoS(100,false, REJECT_INVALID, strprintf("mandatory-script-verify-flag-failed (%s)", ScriptErrorString(check.GetScriptError())));
                }
            }
        }
    }

    return true;
}

namespace {

bool UndoWriteToDisk(const CBlockUndo& blockundo, CDiskBlockPos& pos, const uint256& hashBlock, const CMessageHeader::MessageStartChars& messageStart)
{
    // Open history file to append
    CAutoFile fileout(OpenUndoFile(pos), SER_DISK, CLIENT_VERSION);
    if (fileout.IsNull())
        return error("%s: OpenUndoFile failed", __func__);

    // Write index header
    unsigned int nSize = fileout.GetSerializeSize(blockundo);
    fileout << FLATDATA(messageStart) << nSize;

    // Write undo data
    long fileOutPos = ftell(fileout.Get());
    if (fileOutPos < 0)
        return error("%s: ftell failed", __func__);
    pos.nPos = (unsigned int)fileOutPos;
    fileout << blockundo;

    // calculate & write checksum
    CHashWriter hasher(SER_GETHASH, PROTOCOL_VERSION);
    hasher << hashBlock;
    hasher << blockundo;
    fileout << hasher.GetHash();

    return true;
}

bool UndoReadFromDisk(CBlockUndo& blockundo, const CDiskBlockPos& pos, const uint256& hashBlock)
{
    // Open history file to read
    CAutoFile filein(OpenUndoFile(pos, true), SER_DISK, CLIENT_VERSION);
    if (filein.IsNull())
        return error("%s: OpenBlockFile failed", __func__);

    // Read block
    uint256 hashChecksum;
    try {
        filein >> blockundo;
        filein >> hashChecksum;
    }
    catch (const std::exception& e) {
        return error("%s: Deserialize or I/O error - %s", __func__, e.what());
    }

    // Verify checksum
    CHashWriter hasher(SER_GETHASH, PROTOCOL_VERSION);
    hasher << hashBlock;
    hasher << blockundo;
    if (hashChecksum != hasher.GetHash())
        return error("%s: Checksum mismatch", __func__);

    return true;
}

/** Abort with a message */
bool AbortNode(const std::string& strMessage, const std::string& userMessage="")
{
    strMiscWarning = strMessage;
    LogPrintf("*** %s\n", strMessage);
    uiInterface.ThreadSafeMessageBox(
        userMessage.empty() ? _("Error: A fatal internal error occurred, see debug.log for details") : userMessage,
        "", CClientUIInterface::MSG_ERROR);
    StartShutdown();
    return false;
}

bool AbortNode(CValidationState& state, const std::string& strMessage, const std::string& userMessage="")
{
    AbortNode(strMessage, userMessage);
    return state.Error(strMessage);
}

} // anon namespace

/**
 * Apply the undo operation of a CTxInUndo to the given chain state.
 * @param undo The undo object.
 * @param view The coins view to which to apply the changes.
 * @param out The out point that corresponds to the tx input.
 * @return True on success.
 */
static bool ApplyTxInUndo(const CTxInUndo& undo, CCoinsViewCache& view, const COutPoint& out)
{
    bool fClean = true;

    CCoinsModifier coins = view.ModifyCoins(out.hash);
    if (undo.nHeight != 0) {
        // undo data contains height: this is the last output of the prevout tx being spent
        if (!coins->IsPruned())
            fClean = fClean && error("%s: undo data overwriting existing transaction", __func__);
        coins->Clear();
        coins->fCoinBase = undo.fCoinBase;
        coins->nHeight = undo.nHeight;
        coins->nVersion = undo.nVersion;
    } else {
        if (coins->IsPruned())
            fClean = fClean && error("%s: undo data adding output to missing transaction", __func__);
    }
    if (coins->IsAvailable(out.n))
        fClean = fClean && error("%s: undo data overwriting existing output", __func__);
    if (coins->vout.size() < out.n+1)
        coins->vout.resize(out.n+1);
    coins->vout[out.n] = undo.txout;

    return fClean;
}

bool DisconnectBlock(const CBlock& block, CValidationState& state, const CBlockIndex* pindex, CCoinsViewCache& view, bool* pfClean)
{
    assert(pindex->GetBlockHash() == view.GetBestBlock());

    if (pfClean)
        *pfClean = false;

    bool fClean = true;

    CBlockUndo blockUndo;
    CDiskBlockPos pos = pindex->GetUndoPos();
    if (pos.IsNull())
        return error("DisconnectBlock(): no undo data available");
    if (!UndoReadFromDisk(blockUndo, pos, pindex->pprev->GetBlockHash()))
        return error("DisconnectBlock(): failure reading undo data");

    if (blockUndo.vtxundo.size() + 1 != block.vtx.size())
        return error("DisconnectBlock(): block and undo data inconsistent");

    // undo transactions in reverse order
    for (int i = block.vtx.size() - 1; i >= 0; i--) {
        const CTransaction &tx = block.vtx[i];
        uint256 hash = tx.GetHash();

        // Check that all outputs are available and match the outputs in the block itself
        // exactly.
        {
        CCoinsModifier outs = view.ModifyCoins(hash);
        outs->ClearUnspendable();

        CCoins outsBlock(tx, pindex->nHeight);
        // The CCoins serialization does not serialize negative numbers.
        // No network rules currently depend on the version here, so an inconsistency is harmless
        // but it must be corrected before txout nversion ever influences a network rule.
        if (outsBlock.nVersion < 0)
            outs->nVersion = outsBlock.nVersion;
        if (*outs != outsBlock)
            fClean = fClean && error("DisconnectBlock(): added transaction mismatch? database corrupted");

        // remove outputs
        outs->Clear();
        }

        // restore inputs
        if (i > 0) { // not coinbases
            const CTxUndo &txundo = blockUndo.vtxundo[i-1];
            if (txundo.vprevout.size() != tx.vin.size())
                return error("DisconnectBlock(): transaction and undo data inconsistent");
            for (unsigned int j = tx.vin.size(); j-- > 0;) {
                const COutPoint &out = tx.vin[j].prevout;
                const CTxInUndo &undo = txundo.vprevout[j];
                if (!ApplyTxInUndo(undo, view, out))
                    fClean = false;
            }
        }
    }

    // move best block pointer to prevout block
    view.SetBestBlock(pindex->pprev->GetBlockHash());

    if (pfClean) {
        *pfClean = fClean;
        return true;
    }

    return fClean;
}

void static FlushBlockFile(bool fFinalize = false)
{
    LOCK(cs_LastBlockFile);

    CDiskBlockPos posOld(nLastBlockFile, 0);

    FILE *fileOld = OpenBlockFile(posOld);
    if (fileOld) {
        if (fFinalize)
            TruncateFile(fileOld, vinfoBlockFile[nLastBlockFile].nSize);
        FileCommit(fileOld);
        fclose(fileOld);
    }

    fileOld = OpenUndoFile(posOld);
    if (fileOld) {
        if (fFinalize)
            TruncateFile(fileOld, vinfoBlockFile[nLastBlockFile].nUndoSize);
        FileCommit(fileOld);
        fclose(fileOld);
    }
}

bool FindUndoPos(CValidationState &state, int nFile, CDiskBlockPos &pos, unsigned int nAddSize);

static CCheckQueue<CScriptCheck> scriptcheckqueue(128);

void ThreadScriptCheck() {
    RenameThread("bitcoin-scriptch");
    scriptcheckqueue.Thread();
}

//
// Called periodically asynchronously; alerts if it smells like
// we're being fed a bad chain (blocks being generated much
// too slowly or too quickly).
//
void PartitionCheck(bool (*initialDownloadCheck)(), CCriticalSection& cs, const CBlockIndex *const &bestHeader,
                    int64_t nPowTargetSpacing)
{
    if (bestHeader == NULL || initialDownloadCheck()) return;

    static int64_t lastAlertTime = 0;
    int64_t now = GetAdjustedTime();
    if (lastAlertTime > now-60*60*24) return; // Alert at most once per day

    const int SPAN_HOURS=4;
    const int SPAN_SECONDS=SPAN_HOURS*60*60;
    int BLOCKS_EXPECTED = SPAN_SECONDS / nPowTargetSpacing;

    boost::math::poisson_distribution<double> poisson(BLOCKS_EXPECTED);

    std::string strWarning;
    int64_t startTime = GetAdjustedTime()-SPAN_SECONDS;

    LOCK(cs);
    const CBlockIndex* i = bestHeader;
    int nBlocks = 0;
    while (i->GetBlockTime() >= startTime) {
        ++nBlocks;
        i = i->pprev;
        if (i == NULL) return; // Ran out of chain, we must not be fully sync'ed
    }

    // How likely is it to find that many by chance?
    double p = boost::math::pdf(poisson, nBlocks);

    LogPrint("partitioncheck", "%s: Found %d blocks in the last %d hours\n", __func__, nBlocks, SPAN_HOURS);
    LogPrint("partitioncheck", "%s: likelihood: %g\n", __func__, p);

    // Aim for one false-positive about every fifty years of normal running:
    const int FIFTY_YEARS = 50*365*24*60*60;
    double alertThreshold = 1.0 / (FIFTY_YEARS / SPAN_SECONDS);

    if (p <= alertThreshold && nBlocks < BLOCKS_EXPECTED)
    {
        // Many fewer blocks than expected: alert!
        strWarning = strprintf(_("WARNING: check your network connection, %d blocks received in the last %d hours (%d expected)"),
                               nBlocks, SPAN_HOURS, BLOCKS_EXPECTED);
    }
    else if (p <= alertThreshold && nBlocks > BLOCKS_EXPECTED)
    {
        // Many more blocks than expected: alert!
        strWarning = strprintf(_("WARNING: abnormally high number of blocks generated, %d blocks received in the last %d hours (%d expected)"),
                               nBlocks, SPAN_HOURS, BLOCKS_EXPECTED);
    }
    if (!strWarning.empty())
    {
        strMiscWarning = strWarning;
        AlertNotify(strWarning);
        lastAlertTime = now;
    }
}

// Protected by cs_main
static VersionBitsCache versionbitscache;

int32_t ComputeBlockVersion(const CBlockIndex* pindexPrev, const Consensus::Params& params)
{
    LOCK(cs_main);
    int32_t nVersion = VERSIONBITS_TOP_BITS;

    for (int i = 0; i < (int)Consensus::MAX_VERSION_BITS_DEPLOYMENTS; i++) {
        ThresholdState state = VersionBitsState(pindexPrev, params, (Consensus::DeploymentPos)i, versionbitscache);
        if (state == THRESHOLD_LOCKED_IN || state == THRESHOLD_STARTED) {
            nVersion |= VersionBitsMask(params, (Consensus::DeploymentPos)i);
        }
    }

    return nVersion;
}

/**
 * Threshold condition checker that triggers when unknown versionbits are seen on the network.
 */
class WarningBitsConditionChecker : public AbstractThresholdConditionChecker
{
private:
    int bit;

public:
    WarningBitsConditionChecker(int bitIn) : bit(bitIn) {}

    int64_t BeginTime(const Consensus::Params& params) const { return 0; }
    int64_t EndTime(const Consensus::Params& params) const { return std::numeric_limits<int64_t>::max(); }
    int Period(const Consensus::Params& params) const { return params.nMinerConfirmationWindow; }
    int Threshold(const Consensus::Params& params) const { return params.nRuleChangeActivationThreshold; }

    bool Condition(const CBlockIndex* pindex, const Consensus::Params& params) const
    {
        return ((pindex->nVersion & VERSIONBITS_TOP_MASK) == VERSIONBITS_TOP_BITS) &&
               ((pindex->nVersion >> bit) & 1) != 0 &&
               ((ComputeBlockVersion(pindex->pprev, params) >> bit) & 1) == 0;
    }
};

// Protected by cs_main
static ThresholdConditionCache warningcache[VERSIONBITS_NUM_BITS];

static int64_t nTimeCheck = 0;
static int64_t nTimeForks = 0;
static int64_t nTimeVerify = 0;
static int64_t nTimeConnect = 0;
static int64_t nTimeIndex = 0;
static int64_t nTimeCallbacks = 0;
static int64_t nTimeTotal = 0;

bool ConnectBlock(const CBlock& block, CValidationState& state, CBlockIndex* pindex,
                  CCoinsViewCache& view, const CChainParams& chainparams, bool fJustCheck)
{
    AssertLockHeld(cs_main);

    int64_t nTimeStart = GetTimeMicros();

    // Check it again in case a previous version let a bad block in
    if (!CheckBlock(block, state, chainparams.GetConsensus(), GetAdjustedTime(), !fJustCheck, !fJustCheck))
        return error("%s: Consensus::CheckBlock: %s", __func__, FormatStateMessage(state));

    // verify that the view's current state corresponds to the previous block
    uint256 hashPrevBlock = pindex->pprev == NULL ? uint256() : pindex->pprev->GetBlockHash();
    assert(hashPrevBlock == view.GetBestBlock());

    // Special case for the genesis block, skipping connection of its transactions
    // (its coinbase is unspendable)
    if (block.GetHash() == chainparams.GetConsensus().hashGenesisBlock) {
        if (!fJustCheck)
            view.SetBestBlock(pindex->GetBlockHash());
        return true;
    }

    bool fScriptChecks = true;
    if (fCheckpointsEnabled) {
        CBlockIndex *pindexLastCheckpoint = Checkpoints::GetLastCheckpoint(chainparams.Checkpoints());
        if (pindexLastCheckpoint && pindexLastCheckpoint->GetAncestor(pindex->nHeight) == pindex) {
            // This block is an ancestor of a checkpoint: disable script checks
            fScriptChecks = false;
        }
    }

    int64_t nTime1 = GetTimeMicros(); nTimeCheck += nTime1 - nTimeStart;
    LogPrint("bench", "    - Sanity checks: %.2fms [%.2fs]\n", 0.001 * (nTime1 - nTimeStart), nTimeCheck * 0.000001);

    // Do not allow blocks that contain transactions which 'overwrite' older transactions,
    // unless those are already completely spent.
    // If such overwrites are allowed, coinbases and transactions depending upon those
    // can be duplicated to remove the ability to spend the first instance -- even after
    // being sent to another address.
    // See BIP30 and http://r6.ca/blog/20120206T005236Z.html for more information.
    // This logic is not necessary for memory pool transactions, as AcceptToMemoryPool
    // already refuses previously-known transaction ids entirely.
    // This rule was originally applied to all blocks with a timestamp after March 15, 2012, 0:00 UTC.
    // Now that the whole chain is irreversibly beyond that time it is applied to all blocks except the
    // two in the chain that violate it. This prevents exploiting the issue against nodes during their
    // initial block download.
    bool fEnforceBIP30 = (!pindex->phashBlock) || // Enforce on CreateNewBlock invocations which don't have a hash.
                          !((pindex->nHeight==91842 && pindex->GetBlockHash() == uint256S("0x00000000000a4d0a398161ffc163c503763b1f4360639393e0e4c8e300e0caec")) ||
                           (pindex->nHeight==91880 && pindex->GetBlockHash() == uint256S("0x00000000000743f190a18c5577a3c2d2a1f610ae9601ac046a38084ccb7cd721")));

    // Once BIP34 activated it was not possible to create new duplicate coinbases and thus other than starting
    // with the 2 existing duplicate coinbase pairs, not possible to create overwriting txs.  But by the
    // time BIP34 activated, in each of the existing pairs the duplicate coinbase had overwritten the first
    // before the first had been spent.  Since those coinbases are sufficiently buried its no longer possible to create further
    // duplicate transactions descending from the known pairs either.
    // If we're on the known chain at height greater than where BIP34 activated, we can save the db accesses needed for the BIP30 check.
    CBlockIndex *pindexBIP34height = pindex->pprev->GetAncestor(chainparams.GetConsensus().BIP34Height);
    //Only continue to enforce if we're below BIP34 activation height or the block hash at that height doesn't correspond.
    fEnforceBIP30 = fEnforceBIP30 && (!pindexBIP34height || !(pindexBIP34height->GetBlockHash() == chainparams.GetConsensus().BIP34Hash));

    if (fEnforceBIP30) {
        BOOST_FOREACH(const CTransaction& tx, block.vtx) {
            const CCoins* coins = view.AccessCoins(tx.GetHash());
            if (coins && !coins->IsPruned())
                return state.DoS(100, error("ConnectBlock(): tried to overwrite transaction"),
                                 REJECT_INVALID, "bad-txns-BIP30");
        }
    }

    // BIP16 didn't become active until Apr 1 2012
    int64_t nBIP16SwitchTime = 1333238400;
    bool fStrictPayToScriptHash = (pindex->GetBlockTime() >= nBIP16SwitchTime);

    unsigned int flags = fStrictPayToScriptHash ? SCRIPT_VERIFY_P2SH : SCRIPT_VERIFY_NONE;

    // Start enforcing the DERSIG (BIP66) rules, for block.nVersion=3 blocks,
    // when 75% of the network has upgraded:
    if (block.nVersion >= 3 && IsSuperMajority(3, pindex->pprev, chainparams.GetConsensus().nMajorityEnforceBlockUpgrade, chainparams.GetConsensus())) {
        flags |= SCRIPT_VERIFY_DERSIG;
    }

    // Start enforcing CHECKLOCKTIMEVERIFY, (BIP65) for block.nVersion=4
    // blocks, when 75% of the network has upgraded:
    if (block.nVersion >= 4 && IsSuperMajority(4, pindex->pprev, chainparams.GetConsensus().nMajorityEnforceBlockUpgrade, chainparams.GetConsensus())) {
        flags |= SCRIPT_VERIFY_CHECKLOCKTIMEVERIFY;
    }

    // Start enforcing BIP68 (sequence locks) and BIP112 (CHECKSEQUENCEVERIFY) using versionbits logic.
    int nLockTimeFlags = 0;
    if (VersionBitsState(pindex->pprev, chainparams.GetConsensus(), Consensus::DEPLOYMENT_CSV, versionbitscache) == THRESHOLD_ACTIVE) {
        flags |= SCRIPT_VERIFY_CHECKSEQUENCEVERIFY;
        nLockTimeFlags |= LOCKTIME_VERIFY_SEQUENCE;
    }

    // Start enforcing WITNESS rules using versionbits logic.
    if (IsWitnessEnabled(pindex->pprev, chainparams.GetConsensus())) {
        flags |= SCRIPT_VERIFY_WITNESS;
    }

    int64_t nTime2 = GetTimeMicros(); nTimeForks += nTime2 - nTime1;
    LogPrint("bench", "    - Fork checks: %.2fms [%.2fs]\n", 0.001 * (nTime2 - nTime1), nTimeForks * 0.000001);

    CBlockUndo blockundo;

    CCheckQueueControl<CScriptCheck> control(fScriptChecks && nScriptCheckThreads ? &scriptcheckqueue : NULL);

    std::vector<int> prevheights;
    CAmount nFees = 0;
    int nInputs = 0;
    int64_t nSigOpsCost = 0;
    CDiskTxPos pos(pindex->GetBlockPos(), GetSizeOfCompactSize(block.vtx.size()));
    std::vector<std::pair<uint256, CDiskTxPos> > vPos;
    vPos.reserve(block.vtx.size());
    blockundo.vtxundo.reserve(block.vtx.size() - 1);
    for (unsigned int i = 0; i < block.vtx.size(); i++)
    {
        const CTransaction &tx = block.vtx[i];

        nInputs += tx.vin.size();

        if (!tx.IsCoinBase())
        {
            if (!view.HaveInputs(tx))
                return state.DoS(100, error("ConnectBlock(): inputs missing/spent"),
                                 REJECT_INVALID, "bad-txns-inputs-missingorspent");

            // Check that transaction is BIP68 final
            // BIP68 lock checks (as opposed to nLockTime checks) must
            // be in ConnectBlock because they require the UTXO set
            prevheights.resize(tx.vin.size());
            for (size_t j = 0; j < tx.vin.size(); j++) {
                prevheights[j] = view.AccessCoins(tx.vin[j].prevout.hash)->nHeight;
            }

            if (!SequenceLocks(tx, nLockTimeFlags, &prevheights, *pindex)) {
                return state.DoS(100, error("%s: contains a non-BIP68-final transaction", __func__),
                                 REJECT_INVALID, "bad-txns-nonfinal");
            }
        }

        // GetTransactionSigOpCost counts 3 types of sigops:
        // * legacy (always)
        // * p2sh (when P2SH enabled in flags and excludes coinbase)
        // * witness (when witness enabled in flags and excludes coinbase)
        nSigOpsCost += GetTransactionSigOpCost(tx, view, flags);
        if (nSigOpsCost > MAX_BLOCK_SIGOPS_COST)
            return state.DoS(100, error("ConnectBlock(): too many sigops"),
                             REJECT_INVALID, "bad-blk-sigops");

        if (!tx.IsCoinBase())
        {
            nFees += view.GetValueIn(tx)-tx.GetValueOut();

            std::vector<CScriptCheck> vChecks;
            bool fCacheResults = fJustCheck; /* Don't cache results if we're actually connecting blocks (still consult the cache, though) */
            if (!CheckInputs(tx, state, view, fScriptChecks, flags, fCacheResults, nScriptCheckThreads ? &vChecks : NULL))
                return error("ConnectBlock(): CheckInputs on %s failed with %s",
                    tx.GetHash().ToString(), FormatStateMessage(state));
            control.Add(vChecks);
        }

        CTxUndo undoDummy;
        if (i > 0) {
            blockundo.vtxundo.push_back(CTxUndo());
        }
        UpdateCoins(tx, view, i == 0 ? undoDummy : blockundo.vtxundo.back(), pindex->nHeight);

        vPos.push_back(std::make_pair(tx.GetHash(), pos));
        pos.nTxOffset += ::GetSerializeSize(tx, SER_DISK, CLIENT_VERSION);
    }
    int64_t nTime3 = GetTimeMicros(); nTimeConnect += nTime3 - nTime2;
    LogPrint("bench", "      - Connect %u transactions: %.2fms (%.3fms/tx, %.3fms/txin) [%.2fs]\n", (unsigned)block.vtx.size(), 0.001 * (nTime3 - nTime2), 0.001 * (nTime3 - nTime2) / block.vtx.size(), nInputs <= 1 ? 0 : 0.001 * (nTime3 - nTime2) / (nInputs-1), nTimeConnect * 0.000001);

    CAmount blockReward = nFees + GetBlockSubsidy(pindex->nHeight, chainparams.GetConsensus());
    if (block.vtx[0].GetValueOut() > blockReward)
        return state.DoS(100,
                         error("ConnectBlock(): coinbase pays too much (actual=%d vs limit=%d)",
                               block.vtx[0].GetValueOut(), blockReward),
                               REJECT_INVALID, "bad-cb-amount");

    if (!control.Wait())
        return state.DoS(100, false);
    int64_t nTime4 = GetTimeMicros(); nTimeVerify += nTime4 - nTime2;
    LogPrint("bench", "    - Verify %u txins: %.2fms (%.3fms/txin) [%.2fs]\n", nInputs - 1, 0.001 * (nTime4 - nTime2), nInputs <= 1 ? 0 : 0.001 * (nTime4 - nTime2) / (nInputs-1), nTimeVerify * 0.000001);

    if (fJustCheck)
        return true;

    // Write undo information to disk
    if (pindex->GetUndoPos().IsNull() || !pindex->IsValid(BLOCK_VALID_SCRIPTS))
    {
        if (pindex->GetUndoPos().IsNull()) {
            CDiskBlockPos pos;
            if (!FindUndoPos(state, pindex->nFile, pos, ::GetSerializeSize(blockundo, SER_DISK, CLIENT_VERSION) + 40))
                return error("ConnectBlock(): FindUndoPos failed");
            if (!UndoWriteToDisk(blockundo, pos, pindex->pprev->GetBlockHash(), chainparams.MessageStart()))
                return AbortNode(state, "Failed to write undo data");

            // update nUndoPos in block index
            pindex->nUndoPos = pos.nPos;
            pindex->nStatus |= BLOCK_HAVE_UNDO;
        }

        pindex->RaiseValidity(BLOCK_VALID_SCRIPTS);
        setDirtyBlockIndex.insert(pindex);
    }

    if (fTxIndex)
        if (!pblocktree->WriteTxIndex(vPos))
            return AbortNode(state, "Failed to write transaction index");

    // add this block to the view's block chain
    view.SetBestBlock(pindex->GetBlockHash());

    int64_t nTime5 = GetTimeMicros(); nTimeIndex += nTime5 - nTime4;
    LogPrint("bench", "    - Index writing: %.2fms [%.2fs]\n", 0.001 * (nTime5 - nTime4), nTimeIndex * 0.000001);

    // Watch for changes to the previous coinbase transaction.
    static uint256 hashPrevBestCoinBase;
    GetMainSignals().UpdatedTransaction(hashPrevBestCoinBase);
    hashPrevBestCoinBase = block.vtx[0].GetHash();

    int64_t nTime6 = GetTimeMicros(); nTimeCallbacks += nTime6 - nTime5;
    LogPrint("bench", "    - Callbacks: %.2fms [%.2fs]\n", 0.001 * (nTime6 - nTime5), nTimeCallbacks * 0.000001);

    return true;
}

enum FlushStateMode {
    FLUSH_STATE_NONE,
    FLUSH_STATE_IF_NEEDED,
    FLUSH_STATE_PERIODIC,
    FLUSH_STATE_ALWAYS
};

/**
 * Update the on-disk chain state.
 * The caches and indexes are flushed depending on the mode we're called with
 * if they're too large, if it's been a while since the last write,
 * or always and in all cases if we're in prune mode and are deleting files.
 */
bool static FlushStateToDisk(CValidationState &state, FlushStateMode mode) {
    const CChainParams& chainparams = Params();
    LOCK2(cs_main, cs_LastBlockFile);
    static int64_t nLastWrite = 0;
    static int64_t nLastFlush = 0;
    static int64_t nLastSetChain = 0;
    std::set<int> setFilesToPrune;
    bool fFlushForPrune = false;
    try {
    if (fPruneMode && fCheckForPruning && !fReindex) {
        FindFilesToPrune(setFilesToPrune, chainparams.PruneAfterHeight());
        fCheckForPruning = false;
        if (!setFilesToPrune.empty()) {
            fFlushForPrune = true;
            if (!fHavePruned) {
                pblocktree->WriteFlag("prunedblockfiles", true);
                fHavePruned = true;
            }
        }
    }
    int64_t nNow = GetTimeMicros();
    // Avoid writing/flushing immediately after startup.
    if (nLastWrite == 0) {
        nLastWrite = nNow;
    }
    if (nLastFlush == 0) {
        nLastFlush = nNow;
    }
    if (nLastSetChain == 0) {
        nLastSetChain = nNow;
    }
    size_t cacheSize = pcoinsTip->DynamicMemoryUsage();
    // The cache is large and close to the limit, but we have time now (not in the middle of a block processing).
    bool fCacheLarge = mode == FLUSH_STATE_PERIODIC && cacheSize * (10.0/9) > nCoinCacheUsage;
    // The cache is over the limit, we have to write now.
    bool fCacheCritical = mode == FLUSH_STATE_IF_NEEDED && cacheSize > nCoinCacheUsage;
    // It's been a while since we wrote the block index to disk. Do this frequently, so we don't need to redownload after a crash.
    bool fPeriodicWrite = mode == FLUSH_STATE_PERIODIC && nNow > nLastWrite + (int64_t)DATABASE_WRITE_INTERVAL * 1000000;
    // It's been very long since we flushed the cache. Do this infrequently, to optimize cache usage.
    bool fPeriodicFlush = mode == FLUSH_STATE_PERIODIC && nNow > nLastFlush + (int64_t)DATABASE_FLUSH_INTERVAL * 1000000;
    // Combine all conditions that result in a full cache flush.
    bool fDoFullFlush = (mode == FLUSH_STATE_ALWAYS) || fCacheLarge || fCacheCritical || fPeriodicFlush || fFlushForPrune;
    // Write blocks and block index to disk.
    if (fDoFullFlush || fPeriodicWrite) {
        // Depend on nMinDiskSpace to ensure we can write block index
        if (!CheckDiskSpace(0))
            return state.Error("out of disk space");
        // First make sure all block and undo data is flushed to disk.
        FlushBlockFile();
        // Then update all block file information (which may refer to block and undo files).
        {
            std::vector<std::pair<int, const CBlockFileInfo*> > vFiles;
            vFiles.reserve(setDirtyFileInfo.size());
            for (set<int>::iterator it = setDirtyFileInfo.begin(); it != setDirtyFileInfo.end(); ) {
                vFiles.push_back(make_pair(*it, &vinfoBlockFile[*it]));
                setDirtyFileInfo.erase(it++);
            }
            std::vector<const CBlockIndex*> vBlocks;
            vBlocks.reserve(setDirtyBlockIndex.size());
            for (set<CBlockIndex*>::iterator it = setDirtyBlockIndex.begin(); it != setDirtyBlockIndex.end(); ) {
                vBlocks.push_back(*it);
                setDirtyBlockIndex.erase(it++);
            }
            if (!pblocktree->WriteBatchSync(vFiles, nLastBlockFile, vBlocks)) {
                return AbortNode(state, "Files to write to block index database");
            }
        }
        // Finally remove any pruned files
        if (fFlushForPrune)
            UnlinkPrunedFiles(setFilesToPrune);
        nLastWrite = nNow;
    }
    // Flush best chain related state. This can only be done if the blocks / block index write was also done.
    if (fDoFullFlush) {
        // Typical CCoins structures on disk are around 128 bytes in size.
        // Pushing a new one to the database can cause it to be written
        // twice (once in the log, and once in the tables). This is already
        // an overestimation, as most will delete an existing entry or
        // overwrite one. Still, use a conservative safety factor of 2.
        if (!CheckDiskSpace(128 * 2 * 2 * pcoinsTip->GetCacheSize()))
            return state.Error("out of disk space");
        // Flush the chainstate (which may refer to block index entries).
        if (!pcoinsTip->Flush())
            return AbortNode(state, "Failed to write to coin database");
        nLastFlush = nNow;
    }
    if (fDoFullFlush || ((mode == FLUSH_STATE_ALWAYS || mode == FLUSH_STATE_PERIODIC) && nNow > nLastSetChain + (int64_t)DATABASE_WRITE_INTERVAL * 1000000)) {
        // Update best block in wallet (so we can detect restored wallets).
        GetMainSignals().SetBestChain(chainActive.GetLocator());
        nLastSetChain = nNow;
    }
    } catch (const std::runtime_error& e) {
        return AbortNode(state, std::string("System error while flushing: ") + e.what());
    }
    return true;
}

void FlushStateToDisk() {
    CValidationState state;
    FlushStateToDisk(state, FLUSH_STATE_ALWAYS);
}

void PruneAndFlush() {
    CValidationState state;
    fCheckForPruning = true;
    FlushStateToDisk(state, FLUSH_STATE_NONE);
}

/** Update chainActive and related internal data structures. */
void static UpdateTip(CBlockIndex *pindexNew, const CChainParams& chainParams) {
    chainActive.SetTip(pindexNew);

    // New best block
    nTimeBestReceived = GetTime();
    mempool.AddTransactionsUpdated(1);

    cvBlockChange.notify_all();

    static bool fWarned = false;
    std::vector<std::string> warningMessages;
    if (!IsInitialBlockDownload())
    {
        int nUpgraded = 0;
        const CBlockIndex* pindex = chainActive.Tip();
        for (int bit = 0; bit < VERSIONBITS_NUM_BITS; bit++) {
            WarningBitsConditionChecker checker(bit);
            ThresholdState state = checker.GetStateFor(pindex, chainParams.GetConsensus(), warningcache[bit]);
            if (state == THRESHOLD_ACTIVE || state == THRESHOLD_LOCKED_IN) {
                if (state == THRESHOLD_ACTIVE) {
                    strMiscWarning = strprintf(_("Warning: unknown new rules activated (versionbit %i)"), bit);
                    if (!fWarned) {
                        AlertNotify(strMiscWarning);
                        fWarned = true;
                    }
                } else {
                    warningMessages.push_back(strprintf("unknown new rules are about to activate (versionbit %i)", bit));
                }
            }
        }
        // Check the version of the last 100 blocks to see if we need to upgrade:
        for (int i = 0; i < 100 && pindex != NULL; i++)
        {
            int32_t nExpectedVersion = ComputeBlockVersion(pindex->pprev, chainParams.GetConsensus());
            if (pindex->nVersion > VERSIONBITS_LAST_OLD_BLOCK_VERSION && (pindex->nVersion & ~nExpectedVersion) != 0)
                ++nUpgraded;
            pindex = pindex->pprev;
        }
        if (nUpgraded > 0)
            warningMessages.push_back(strprintf("%d of last 100 blocks have unexpected version", nUpgraded));
        if (nUpgraded > 100/2)
        {
            // strMiscWarning is read by GetWarnings(), called by Qt and the JSON-RPC code to warn the user:
            strMiscWarning = _("Warning: Unknown block versions being mined! It's possible unknown rules are in effect");
            if (!fWarned) {
                AlertNotify(strMiscWarning);
                fWarned = true;
            }
        }
    }
    LogPrintf("%s: new best=%s height=%d version=0x%08x log2_work=%.8g tx=%lu date='%s' progress=%f cache=%.1fMiB(%utx)", __func__,
      chainActive.Tip()->GetBlockHash().ToString(), chainActive.Height(), chainActive.Tip()->nVersion,
      log(chainActive.Tip()->nChainWork.getdouble())/log(2.0), (unsigned long)chainActive.Tip()->nChainTx,
      DateTimeStrFormat("%Y-%m-%d %H:%M:%S", chainActive.Tip()->GetBlockTime()),
      Checkpoints::GuessVerificationProgress(chainParams.Checkpoints(), chainActive.Tip()), pcoinsTip->DynamicMemoryUsage() * (1.0 / (1<<20)), pcoinsTip->GetCacheSize());
    if (!warningMessages.empty())
        LogPrintf(" warning='%s'", boost::algorithm::join(warningMessages, ", "));
    LogPrintf("\n");

}

/** Disconnect chainActive's tip. You probably want to call mempool.removeForReorg and manually re-limit mempool size after this, with cs_main held. */
<<<<<<< HEAD
bool static DisconnectTip(CValidationState& state, const Consensus::Params& consensusParams, bool fBare = false)
=======
bool static DisconnectTip(CValidationState& state, const CChainParams& chainparams)
>>>>>>> 8c1e49ba
{
    CBlockIndex *pindexDelete = chainActive.Tip();
    assert(pindexDelete);
    // Read block from disk.
    CBlock block;
    if (!ReadBlockFromDisk(block, pindexDelete, chainparams.GetConsensus()))
        return AbortNode(state, "Failed to read block");
    // Apply the block atomically to the chain state.
    int64_t nStart = GetTimeMicros();
    {
        CCoinsViewCache view(pcoinsTip);
        if (!DisconnectBlock(block, state, pindexDelete, view))
            return error("DisconnectTip(): DisconnectBlock %s failed", pindexDelete->GetBlockHash().ToString());
        assert(view.Flush());
    }
    LogPrint("bench", "- Disconnect block: %.2fms\n", (GetTimeMicros() - nStart) * 0.001);
    // Write the chain state to disk, if necessary.
    if (!FlushStateToDisk(state, FLUSH_STATE_IF_NEEDED))
        return false;
<<<<<<< HEAD

    if (!fBare) {
        // Resurrect mempool transactions from the disconnected block.
        std::vector<uint256> vHashUpdate;
        BOOST_FOREACH(const CTransaction &tx, block.vtx) {
            // ignore validation errors in resurrected transactions
            list<CTransaction> removed;
            CValidationState stateDummy;
            if (tx.IsCoinBase() || !AcceptToMemoryPool(mempool, stateDummy, tx, false, NULL, NULL, true)) {
                mempool.removeRecursive(tx, removed);
            } else if (mempool.exists(tx.GetHash())) {
                vHashUpdate.push_back(tx.GetHash());
            }
        }
        // AcceptToMemoryPool/addUnchecked all assume that new mempool entries have
        // no in-mempool children, which is generally not true when adding
        // previously-confirmed transactions back to the mempool.
        // UpdateTransactionsFromBlock finds descendants of any transactions in this
        // block that were added back and cleans up the mempool state.
        mempool.UpdateTransactionsFromBlock(vHashUpdate);
    }

=======
    // Resurrect mempool transactions from the disconnected block.
    std::vector<uint256> vHashUpdate;
    BOOST_FOREACH(const CTransaction &tx, block.vtx) {
        // ignore validation errors in resurrected transactions
        list<CTransaction> removed;
        CValidationState stateDummy;
        if (tx.IsCoinBase() || !AcceptToMemoryPool(mempool, stateDummy, tx, false, NULL, true)) {
            mempool.removeRecursive(tx, removed);
        } else if (mempool.exists(tx.GetHash())) {
            vHashUpdate.push_back(tx.GetHash());
        }
    }
    // AcceptToMemoryPool/addUnchecked all assume that new mempool entries have
    // no in-mempool children, which is generally not true when adding
    // previously-confirmed transactions back to the mempool.
    // UpdateTransactionsFromBlock finds descendants of any transactions in this
    // block that were added back and cleans up the mempool state.
    mempool.UpdateTransactionsFromBlock(vHashUpdate);
>>>>>>> 8c1e49ba
    // Update chainActive and related variables.
    UpdateTip(pindexDelete->pprev, chainparams);
    // Let wallets know transactions went from 1-confirmed to
    // 0-confirmed or conflicted:
    BOOST_FOREACH(const CTransaction &tx, block.vtx) {
        SyncWithWallets(tx, pindexDelete->pprev, NULL);
    }
    return true;
}

static int64_t nTimeReadFromDisk = 0;
static int64_t nTimeConnectTotal = 0;
static int64_t nTimeFlush = 0;
static int64_t nTimeChainState = 0;
static int64_t nTimePostConnect = 0;

/**
 * Connect a new block to chainActive. pblock is either NULL or a pointer to a CBlock
 * corresponding to pindexNew, to bypass loading it again from disk.
 */
bool static ConnectTip(CValidationState& state, const CChainParams& chainparams, CBlockIndex* pindexNew, const CBlock* pblock)
{
    assert(pindexNew->pprev == chainActive.Tip());
    // Read block from disk.
    int64_t nTime1 = GetTimeMicros();
    CBlock block;
    if (!pblock) {
        if (!ReadBlockFromDisk(block, pindexNew, chainparams.GetConsensus()))
            return AbortNode(state, "Failed to read block");
        pblock = &block;
    }
    // Apply the block atomically to the chain state.
    int64_t nTime2 = GetTimeMicros(); nTimeReadFromDisk += nTime2 - nTime1;
    int64_t nTime3;
    LogPrint("bench", "  - Load block from disk: %.2fms [%.2fs]\n", (nTime2 - nTime1) * 0.001, nTimeReadFromDisk * 0.000001);
    {
        CCoinsViewCache view(pcoinsTip);
        bool rv = ConnectBlock(*pblock, state, pindexNew, view, chainparams);
        GetMainSignals().BlockChecked(*pblock, state);
        if (!rv) {
            if (state.IsInvalid())
                InvalidBlockFound(pindexNew, state);
            return error("ConnectTip(): ConnectBlock %s failed", pindexNew->GetBlockHash().ToString());
        }
        mapBlockSource.erase(pindexNew->GetBlockHash());
        nTime3 = GetTimeMicros(); nTimeConnectTotal += nTime3 - nTime2;
        LogPrint("bench", "  - Connect total: %.2fms [%.2fs]\n", (nTime3 - nTime2) * 0.001, nTimeConnectTotal * 0.000001);
        assert(view.Flush());
    }
    int64_t nTime4 = GetTimeMicros(); nTimeFlush += nTime4 - nTime3;
    LogPrint("bench", "  - Flush: %.2fms [%.2fs]\n", (nTime4 - nTime3) * 0.001, nTimeFlush * 0.000001);
    // Write the chain state to disk, if necessary.
    if (!FlushStateToDisk(state, FLUSH_STATE_IF_NEEDED))
        return false;
    int64_t nTime5 = GetTimeMicros(); nTimeChainState += nTime5 - nTime4;
    LogPrint("bench", "  - Writing chainstate: %.2fms [%.2fs]\n", (nTime5 - nTime4) * 0.001, nTimeChainState * 0.000001);
    // Remove conflicting transactions from the mempool.
    list<CTransaction> txConflicted;
    mempool.removeForBlock(pblock->vtx, pindexNew->nHeight, txConflicted, !IsInitialBlockDownload());
    // Update chainActive & related variables.
    UpdateTip(pindexNew, chainparams);
    // Tell wallet about transactions that went from mempool
    // to conflicted:
    BOOST_FOREACH(const CTransaction &tx, txConflicted) {
        SyncWithWallets(tx, pindexNew, NULL);
    }
    // ... and about transactions that got confirmed:
    BOOST_FOREACH(const CTransaction &tx, pblock->vtx) {
        SyncWithWallets(tx, pindexNew, pblock);
    }

    int64_t nTime6 = GetTimeMicros(); nTimePostConnect += nTime6 - nTime5; nTimeTotal += nTime6 - nTime1;
    LogPrint("bench", "  - Connect postprocess: %.2fms [%.2fs]\n", (nTime6 - nTime5) * 0.001, nTimePostConnect * 0.000001);
    LogPrint("bench", "- Connect block: %.2fms [%.2fs]\n", (nTime6 - nTime1) * 0.001, nTimeTotal * 0.000001);
    return true;
}

/**
 * Return the tip of the chain with the most work in it, that isn't
 * known to be invalid (it's however far from certain to be valid).
 */
static CBlockIndex* FindMostWorkChain() {
    do {
        CBlockIndex *pindexNew = NULL;

        // Find the best candidate header.
        {
            std::set<CBlockIndex*, CBlockIndexWorkComparator>::reverse_iterator it = setBlockIndexCandidates.rbegin();
            if (it == setBlockIndexCandidates.rend())
                return NULL;
            pindexNew = *it;
        }

        // Check whether all blocks on the path between the currently active chain and the candidate are valid.
        // Just going until the active chain is an optimization, as we know all blocks in it are valid already.
        CBlockIndex *pindexTest = pindexNew;
        bool fInvalidAncestor = false;
        while (pindexTest && !chainActive.Contains(pindexTest)) {
            assert(pindexTest->nChainTx || pindexTest->nHeight == 0);

            // Pruned nodes may have entries in setBlockIndexCandidates for
            // which block files have been deleted.  Remove those as candidates
            // for the most work chain if we come across them; we can't switch
            // to a chain unless we have all the non-active-chain parent blocks.
            bool fFailedChain = pindexTest->nStatus & BLOCK_FAILED_MASK;
            bool fMissingData = !(pindexTest->nStatus & BLOCK_HAVE_DATA);
            if (fFailedChain || fMissingData) {
                // Candidate chain is not usable (either invalid or missing data)
                if (fFailedChain && (pindexBestInvalid == NULL || pindexNew->nChainWork > pindexBestInvalid->nChainWork))
                    pindexBestInvalid = pindexNew;
                CBlockIndex *pindexFailed = pindexNew;
                // Remove the entire chain from the set.
                while (pindexTest != pindexFailed) {
                    if (fFailedChain) {
                        pindexFailed->nStatus |= BLOCK_FAILED_CHILD;
                    } else if (fMissingData) {
                        // If we're missing data, then add back to mapBlocksUnlinked,
                        // so that if the block arrives in the future we can try adding
                        // to setBlockIndexCandidates again.
                        mapBlocksUnlinked.insert(std::make_pair(pindexFailed->pprev, pindexFailed));
                    }
                    setBlockIndexCandidates.erase(pindexFailed);
                    pindexFailed = pindexFailed->pprev;
                }
                setBlockIndexCandidates.erase(pindexTest);
                fInvalidAncestor = true;
                break;
            }
            pindexTest = pindexTest->pprev;
        }
        if (!fInvalidAncestor)
            return pindexNew;
    } while(true);
}

/** Delete all entries in setBlockIndexCandidates that are worse than the current tip. */
static void PruneBlockIndexCandidates() {
    // Note that we can't delete the current block itself, as we may need to return to it later in case a
    // reorganization to a better block fails.
    std::set<CBlockIndex*, CBlockIndexWorkComparator>::iterator it = setBlockIndexCandidates.begin();
    while (it != setBlockIndexCandidates.end() && setBlockIndexCandidates.value_comp()(*it, chainActive.Tip())) {
        setBlockIndexCandidates.erase(it++);
    }
    // Either the current tip or a successor of it we're working towards is left in setBlockIndexCandidates.
    assert(!setBlockIndexCandidates.empty());
}

/**
 * Try to make some progress towards making pindexMostWork the active block.
 * pblock is either NULL or a pointer to a CBlock corresponding to pindexMostWork.
 */
static bool ActivateBestChainStep(CValidationState& state, const CChainParams& chainparams, CBlockIndex* pindexMostWork, const CBlock* pblock, bool& fInvalidFound)
{
    AssertLockHeld(cs_main);
    const CBlockIndex *pindexOldTip = chainActive.Tip();
    const CBlockIndex *pindexFork = chainActive.FindFork(pindexMostWork);

    // Disconnect active blocks which are no longer in the best chain.
    bool fBlocksDisconnected = false;
    while (chainActive.Tip() && chainActive.Tip() != pindexFork) {
        if (!DisconnectTip(state, chainparams))
            return false;
        fBlocksDisconnected = true;
    }

    // Build list of new blocks to connect.
    std::vector<CBlockIndex*> vpindexToConnect;
    bool fContinue = true;
    int nHeight = pindexFork ? pindexFork->nHeight : -1;
    while (fContinue && nHeight != pindexMostWork->nHeight) {
        // Don't iterate the entire list of potential improvements toward the best tip, as we likely only need
        // a few blocks along the way.
        int nTargetHeight = std::min(nHeight + 32, pindexMostWork->nHeight);
        vpindexToConnect.clear();
        vpindexToConnect.reserve(nTargetHeight - nHeight);
        CBlockIndex *pindexIter = pindexMostWork->GetAncestor(nTargetHeight);
        while (pindexIter && pindexIter->nHeight != nHeight) {
            vpindexToConnect.push_back(pindexIter);
            pindexIter = pindexIter->pprev;
        }
        nHeight = nTargetHeight;

        // Connect new blocks.
        BOOST_REVERSE_FOREACH(CBlockIndex *pindexConnect, vpindexToConnect) {
            if (!ConnectTip(state, chainparams, pindexConnect, pindexConnect == pindexMostWork ? pblock : NULL)) {
                if (state.IsInvalid()) {
                    // The block violates a consensus rule.
                    if (!state.CorruptionPossible())
                        InvalidChainFound(vpindexToConnect.back());
                    state = CValidationState();
                    fInvalidFound = true;
                    fContinue = false;
                    break;
                } else {
                    // A system error occurred (disk space, database error, ...).
                    return false;
                }
            } else {
                PruneBlockIndexCandidates();
                if (!pindexOldTip || chainActive.Tip()->nChainWork > pindexOldTip->nChainWork) {
                    // We're in a better position than we were. Return temporarily to release the lock.
                    fContinue = false;
                    break;
                }
            }
        }
    }

    if (fBlocksDisconnected) {
        mempool.removeForReorg(pcoinsTip, chainActive.Tip()->nHeight + 1, STANDARD_LOCKTIME_VERIFY_FLAGS);
        LimitMempoolSize(mempool, GetArg("-maxmempool", DEFAULT_MAX_MEMPOOL_SIZE) * 1000000, GetArg("-mempoolexpiry", DEFAULT_MEMPOOL_EXPIRY) * 60 * 60);
    }
    mempool.check(pcoinsTip);

    // Callbacks/notifications for a new best chain.
    if (fInvalidFound)
        CheckForkWarningConditionsOnNewFork(vpindexToConnect.back());
    else
        CheckForkWarningConditions();

    return true;
}

static void NotifyHeaderTip() {
    bool fNotify = false;
    bool fInitialBlockDownload = false;
    static CBlockIndex* pindexHeaderOld = NULL;
    CBlockIndex* pindexHeader = NULL;
    {
        LOCK(cs_main);
        if (!setBlockIndexCandidates.empty()) {
            pindexHeader = *setBlockIndexCandidates.rbegin();
        }
        if (pindexHeader != pindexHeaderOld) {
            fNotify = true;
            fInitialBlockDownload = IsInitialBlockDownload();
            pindexHeaderOld = pindexHeader;
        }
    }
    // Send block tip changed notifications without cs_main
    if (fNotify) {
        uiInterface.NotifyHeaderTip(fInitialBlockDownload, pindexHeader);
    }
}

/**
 * Make the best chain active, in multiple steps. The result is either failure
 * or an activated best chain. pblock is either NULL or a pointer to a block
 * that is already loaded (to avoid loading it again from disk).
 */
bool ActivateBestChain(CValidationState &state, const CChainParams& chainparams, const CBlock *pblock) {
    CBlockIndex *pindexMostWork = NULL;
    CBlockIndex *pindexNewTip = NULL;
    do {
        boost::this_thread::interruption_point();
        if (ShutdownRequested())
            break;

        const CBlockIndex *pindexFork;
        bool fInitialDownload;
        int nNewHeight;
        {
            LOCK(cs_main);
            CBlockIndex *pindexOldTip = chainActive.Tip();
            if (pindexMostWork == NULL) {
                pindexMostWork = FindMostWorkChain();
            }

            // Whether we have anything to do at all.
            if (pindexMostWork == NULL || pindexMostWork == chainActive.Tip())
                return true;

            bool fInvalidFound = false;
            if (!ActivateBestChainStep(state, chainparams, pindexMostWork, pblock && pblock->GetHash() == pindexMostWork->GetBlockHash() ? pblock : NULL, fInvalidFound))
                return false;

            if (fInvalidFound) {
                // Wipe cache, we may need another branch now.
                pindexMostWork = NULL;
            }
            pindexNewTip = chainActive.Tip();
            pindexFork = chainActive.FindFork(pindexOldTip);
            fInitialDownload = IsInitialBlockDownload();
            nNewHeight = chainActive.Height();
        }
        // When we reach this point, we switched to a new tip (stored in pindexNewTip).

        // Notifications/callbacks that can run without cs_main
        // Always notify the UI if a new block tip was connected
        if (pindexFork != pindexNewTip) {
            uiInterface.NotifyBlockTip(fInitialDownload, pindexNewTip);

            if (!fInitialDownload) {
                // Find the hashes of all blocks that weren't previously in the best chain.
                std::vector<uint256> vHashes;
                CBlockIndex *pindexToAnnounce = pindexNewTip;
                while (pindexToAnnounce != pindexFork) {
                    vHashes.push_back(pindexToAnnounce->GetBlockHash());
                    pindexToAnnounce = pindexToAnnounce->pprev;
                    if (vHashes.size() == MAX_BLOCKS_TO_ANNOUNCE) {
                        // Limit announcements in case of a huge reorganization.
                        // Rely on the peer's synchronization mechanism in that case.
                        break;
                    }
                }
                // Relay inventory, but don't relay old inventory during initial block download.
                int nBlockEstimate = 0;
                if (fCheckpointsEnabled)
                    nBlockEstimate = Checkpoints::GetTotalBlocksEstimate(chainparams.Checkpoints());
                {
                    LOCK(cs_vNodes);
                    BOOST_FOREACH(CNode* pnode, vNodes) {
                        if (nNewHeight > (pnode->nStartingHeight != -1 ? pnode->nStartingHeight - 2000 : nBlockEstimate)) {
                            BOOST_REVERSE_FOREACH(const uint256& hash, vHashes) {
                                pnode->PushBlockHash(hash);
                            }
                        }
                    }
                }
                // Notify external listeners about the new tip.
                if (!vHashes.empty()) {
                    GetMainSignals().UpdatedBlockTip(pindexNewTip);
                }
            }
        }
    } while (pindexNewTip != pindexMostWork);
    CheckBlockIndex(chainparams.GetConsensus());

    // Write changes periodically to disk, after relay.
    if (!FlushStateToDisk(state, FLUSH_STATE_PERIODIC)) {
        return false;
    }

    return true;
}

bool InvalidateBlock(CValidationState& state, const CChainParams& chainparams, CBlockIndex *pindex)
{
    AssertLockHeld(cs_main);

    // Mark the block itself as invalid.
    pindex->nStatus |= BLOCK_FAILED_VALID;
    setDirtyBlockIndex.insert(pindex);
    setBlockIndexCandidates.erase(pindex);

    while (chainActive.Contains(pindex)) {
        CBlockIndex *pindexWalk = chainActive.Tip();
        pindexWalk->nStatus |= BLOCK_FAILED_CHILD;
        setDirtyBlockIndex.insert(pindexWalk);
        setBlockIndexCandidates.erase(pindexWalk);
        // ActivateBestChain considers blocks already in chainActive
        // unconditionally valid already, so force disconnect away from it.
        if (!DisconnectTip(state, chainparams)) {
            mempool.removeForReorg(pcoinsTip, chainActive.Tip()->nHeight + 1, STANDARD_LOCKTIME_VERIFY_FLAGS);
            return false;
        }
    }

    LimitMempoolSize(mempool, GetArg("-maxmempool", DEFAULT_MAX_MEMPOOL_SIZE) * 1000000, GetArg("-mempoolexpiry", DEFAULT_MEMPOOL_EXPIRY) * 60 * 60);

    // The resulting new best tip may not be in setBlockIndexCandidates anymore, so
    // add it again.
    BlockMap::iterator it = mapBlockIndex.begin();
    while (it != mapBlockIndex.end()) {
        if (it->second->IsValid(BLOCK_VALID_TRANSACTIONS) && it->second->nChainTx && !setBlockIndexCandidates.value_comp()(it->second, chainActive.Tip())) {
            setBlockIndexCandidates.insert(it->second);
        }
        it++;
    }

    InvalidChainFound(pindex);
    mempool.removeForReorg(pcoinsTip, chainActive.Tip()->nHeight + 1, STANDARD_LOCKTIME_VERIFY_FLAGS);
    return true;
}

bool ResetBlockFailureFlags(CBlockIndex *pindex) {
    AssertLockHeld(cs_main);

    int nHeight = pindex->nHeight;

    // Remove the invalidity flag from this block and all its descendants.
    BlockMap::iterator it = mapBlockIndex.begin();
    while (it != mapBlockIndex.end()) {
        if (!it->second->IsValid() && it->second->GetAncestor(nHeight) == pindex) {
            it->second->nStatus &= ~BLOCK_FAILED_MASK;
            setDirtyBlockIndex.insert(it->second);
            if (it->second->IsValid(BLOCK_VALID_TRANSACTIONS) && it->second->nChainTx && setBlockIndexCandidates.value_comp()(chainActive.Tip(), it->second)) {
                setBlockIndexCandidates.insert(it->second);
            }
            if (it->second == pindexBestInvalid) {
                // Reset invalid block marker if it was pointing to one of those.
                pindexBestInvalid = NULL;
            }
        }
        it++;
    }

    // Remove the invalidity flag from all ancestors too.
    while (pindex != NULL) {
        if (pindex->nStatus & BLOCK_FAILED_MASK) {
            pindex->nStatus &= ~BLOCK_FAILED_MASK;
            setDirtyBlockIndex.insert(pindex);
        }
        pindex = pindex->pprev;
    }
    return true;
}

CBlockIndex* AddToBlockIndex(const CBlockHeader& block)
{
    // Check for duplicate
    uint256 hash = block.GetHash();
    BlockMap::iterator it = mapBlockIndex.find(hash);
    if (it != mapBlockIndex.end())
        return it->second;

    // Construct new block index object
    CBlockIndex* pindexNew = new CBlockIndex(block);
    assert(pindexNew);
    // We assign the sequence id to blocks only when the full data is available,
    // to avoid miners withholding blocks but broadcasting headers, to get a
    // competitive advantage.
    pindexNew->nSequenceId = 0;
    BlockMap::iterator mi = mapBlockIndex.insert(make_pair(hash, pindexNew)).first;
    pindexNew->phashBlock = &((*mi).first);
    BlockMap::iterator miPrev = mapBlockIndex.find(block.hashPrevBlock);
    if (miPrev != mapBlockIndex.end())
    {
        pindexNew->pprev = (*miPrev).second;
        pindexNew->nHeight = pindexNew->pprev->nHeight + 1;
        pindexNew->BuildSkip();
    }
    pindexNew->nChainWork = (pindexNew->pprev ? pindexNew->pprev->nChainWork : 0) + GetBlockProof(*pindexNew);
    pindexNew->RaiseValidity(BLOCK_VALID_TREE);
    if (pindexBestHeader == NULL || pindexBestHeader->nChainWork < pindexNew->nChainWork)
        pindexBestHeader = pindexNew;

    setDirtyBlockIndex.insert(pindexNew);

    return pindexNew;
}

/** Mark a block as having its data received and checked (up to BLOCK_VALID_TRANSACTIONS). */
bool ReceivedBlockTransactions(const CBlock &block, CValidationState& state, CBlockIndex *pindexNew, const CDiskBlockPos& pos)
{
    pindexNew->nTx = block.vtx.size();
    pindexNew->nChainTx = 0;
    pindexNew->nFile = pos.nFile;
    pindexNew->nDataPos = pos.nPos;
    pindexNew->nUndoPos = 0;
    pindexNew->nStatus |= BLOCK_HAVE_DATA | BLOCK_OPT_WITNESS;
    pindexNew->RaiseValidity(BLOCK_VALID_TRANSACTIONS);
    setDirtyBlockIndex.insert(pindexNew);

    if (pindexNew->pprev == NULL || pindexNew->pprev->nChainTx) {
        // If pindexNew is the genesis block or all parents are BLOCK_VALID_TRANSACTIONS.
        deque<CBlockIndex*> queue;
        queue.push_back(pindexNew);

        // Recursively process any descendant blocks that now may be eligible to be connected.
        while (!queue.empty()) {
            CBlockIndex *pindex = queue.front();
            queue.pop_front();
            pindex->nChainTx = (pindex->pprev ? pindex->pprev->nChainTx : 0) + pindex->nTx;
            {
                LOCK(cs_nBlockSequenceId);
                pindex->nSequenceId = nBlockSequenceId++;
            }
            if (chainActive.Tip() == NULL || !setBlockIndexCandidates.value_comp()(pindex, chainActive.Tip())) {
                setBlockIndexCandidates.insert(pindex);
            }
            std::pair<std::multimap<CBlockIndex*, CBlockIndex*>::iterator, std::multimap<CBlockIndex*, CBlockIndex*>::iterator> range = mapBlocksUnlinked.equal_range(pindex);
            while (range.first != range.second) {
                std::multimap<CBlockIndex*, CBlockIndex*>::iterator it = range.first;
                queue.push_back(it->second);
                range.first++;
                mapBlocksUnlinked.erase(it);
            }
        }
    } else {
        if (pindexNew->pprev && pindexNew->pprev->IsValid(BLOCK_VALID_TREE)) {
            mapBlocksUnlinked.insert(std::make_pair(pindexNew->pprev, pindexNew));
        }
    }

    return true;
}

bool FindBlockPos(CValidationState &state, CDiskBlockPos &pos, unsigned int nAddSize, unsigned int nHeight, uint64_t nTime, bool fKnown = false)
{
    LOCK(cs_LastBlockFile);

    unsigned int nFile = fKnown ? pos.nFile : nLastBlockFile;
    if (vinfoBlockFile.size() <= nFile) {
        vinfoBlockFile.resize(nFile + 1);
    }

    if (!fKnown) {
        while (vinfoBlockFile[nFile].nSize + nAddSize >= MAX_BLOCKFILE_SIZE) {
            nFile++;
            if (vinfoBlockFile.size() <= nFile) {
                vinfoBlockFile.resize(nFile + 1);
            }
        }
        pos.nFile = nFile;
        pos.nPos = vinfoBlockFile[nFile].nSize;
    }

    if ((int)nFile != nLastBlockFile) {
        if (!fKnown) {
            LogPrintf("Leaving block file %i: %s\n", nLastBlockFile, vinfoBlockFile[nLastBlockFile].ToString());
        }
        FlushBlockFile(!fKnown);
        nLastBlockFile = nFile;
    }

    vinfoBlockFile[nFile].AddBlock(nHeight, nTime);
    if (fKnown)
        vinfoBlockFile[nFile].nSize = std::max(pos.nPos + nAddSize, vinfoBlockFile[nFile].nSize);
    else
        vinfoBlockFile[nFile].nSize += nAddSize;

    if (!fKnown) {
        unsigned int nOldChunks = (pos.nPos + BLOCKFILE_CHUNK_SIZE - 1) / BLOCKFILE_CHUNK_SIZE;
        unsigned int nNewChunks = (vinfoBlockFile[nFile].nSize + BLOCKFILE_CHUNK_SIZE - 1) / BLOCKFILE_CHUNK_SIZE;
        if (nNewChunks > nOldChunks) {
            if (fPruneMode)
                fCheckForPruning = true;
            if (CheckDiskSpace(nNewChunks * BLOCKFILE_CHUNK_SIZE - pos.nPos)) {
                FILE *file = OpenBlockFile(pos);
                if (file) {
                    LogPrintf("Pre-allocating up to position 0x%x in blk%05u.dat\n", nNewChunks * BLOCKFILE_CHUNK_SIZE, pos.nFile);
                    AllocateFileRange(file, pos.nPos, nNewChunks * BLOCKFILE_CHUNK_SIZE - pos.nPos);
                    fclose(file);
                }
            }
            else
                return state.Error("out of disk space");
        }
    }

    setDirtyFileInfo.insert(nFile);
    return true;
}

bool FindUndoPos(CValidationState &state, int nFile, CDiskBlockPos &pos, unsigned int nAddSize)
{
    pos.nFile = nFile;

    LOCK(cs_LastBlockFile);

    unsigned int nNewSize;
    pos.nPos = vinfoBlockFile[nFile].nUndoSize;
    nNewSize = vinfoBlockFile[nFile].nUndoSize += nAddSize;
    setDirtyFileInfo.insert(nFile);

    unsigned int nOldChunks = (pos.nPos + UNDOFILE_CHUNK_SIZE - 1) / UNDOFILE_CHUNK_SIZE;
    unsigned int nNewChunks = (nNewSize + UNDOFILE_CHUNK_SIZE - 1) / UNDOFILE_CHUNK_SIZE;
    if (nNewChunks > nOldChunks) {
        if (fPruneMode)
            fCheckForPruning = true;
        if (CheckDiskSpace(nNewChunks * UNDOFILE_CHUNK_SIZE - pos.nPos)) {
            FILE *file = OpenUndoFile(pos);
            if (file) {
                LogPrintf("Pre-allocating up to position 0x%x in rev%05u.dat\n", nNewChunks * UNDOFILE_CHUNK_SIZE, pos.nFile);
                AllocateFileRange(file, pos.nPos, nNewChunks * UNDOFILE_CHUNK_SIZE - pos.nPos);
                fclose(file);
            }
        }
        else
            return state.Error("out of disk space");
    }

    return true;
}

bool CheckBlockHeader(const CBlockHeader& block, CValidationState& state, const Consensus::Params& consensusParams, int64_t nAdjustedTime, bool fCheckPOW)
{
    // Check proof of work matches claimed amount
    if (fCheckPOW && !CheckProofOfWork(block.GetHash(), block.nBits, consensusParams))
        return state.DoS(50, false, REJECT_INVALID, "high-hash", false, "proof of work failed");

    // Check timestamp
    if (block.GetBlockTime() > nAdjustedTime + 2 * 60 * 60)
        return state.Invalid(false, REJECT_INVALID, "time-too-new", "block timestamp too far in the future");

    return true;
}

bool CheckBlock(const CBlock& block, CValidationState& state, const Consensus::Params& consensusParams, int64_t nAdjustedTime, bool fCheckPOW, bool fCheckMerkleRoot)
{
    // These are checks that are independent of context.

    if (block.fChecked)
        return true;

    // Check that the header is valid (particularly PoW).  This is mostly
    // redundant with the call in AcceptBlockHeader.
    if (!CheckBlockHeader(block, state, consensusParams, nAdjustedTime, fCheckPOW))
        return false;

    // Check the merkle root.
    if (fCheckMerkleRoot) {
        bool mutated;
        uint256 hashMerkleRoot2 = BlockMerkleRoot(block, &mutated);
        if (block.hashMerkleRoot != hashMerkleRoot2)
            return state.DoS(100, false, REJECT_INVALID, "bad-txnmrklroot", true, "hashMerkleRoot mismatch");

        // Check for merkle tree malleability (CVE-2012-2459): repeating sequences
        // of transactions in a block without affecting the merkle root of a block,
        // while still invalidating it.
        if (mutated)
            return state.DoS(100, false, REJECT_INVALID, "bad-txns-duplicate", true, "duplicate transaction");
    }

    // All potential-corruption validation must be done before we do any
    // transaction validation, as otherwise we may mark the header as invalid
    // because we receive the wrong transactions for it.
    // Note that witness malleability is checked in ContextualCheckBlock, so no
    // checks that use witness data may be performed here.

    // Size limits
    if (block.vtx.empty() || block.vtx.size() > MAX_BLOCK_BASE_SIZE || ::GetSerializeSize(block, SER_NETWORK, PROTOCOL_VERSION | SERIALIZE_TRANSACTION_NO_WITNESS) > MAX_BLOCK_BASE_SIZE)
        return state.DoS(100, false, REJECT_INVALID, "bad-blk-length", false, "size limits failed");

    // First transaction must be coinbase, the rest must not be
    if (block.vtx.empty() || !block.vtx[0].IsCoinBase())
        return state.DoS(100, false, REJECT_INVALID, "bad-cb-missing", false, "first tx is not coinbase");
    for (unsigned int i = 1; i < block.vtx.size(); i++)
        if (block.vtx[i].IsCoinBase())
            return state.DoS(100, false, REJECT_INVALID, "bad-cb-multiple", false, "more than one coinbase");

    // Check transactions
    BOOST_FOREACH(const CTransaction& tx, block.vtx)
        if (!CheckTransaction(tx, state))
            return state.Invalid(false, state.GetRejectCode(), state.GetRejectReason(),
                                 strprintf("Transaction check failed (tx hash %s) %s", tx.GetHash().ToString(), state.GetDebugMessage()));

    unsigned int nSigOps = 0;
    BOOST_FOREACH(const CTransaction& tx, block.vtx)
    {
        nSigOps += GetLegacySigOpCount(tx);
    }
    if (nSigOps * WITNESS_SCALE_FACTOR > MAX_BLOCK_SIGOPS_COST)
        return state.DoS(100, false, REJECT_INVALID, "bad-blk-sigops", false, "out-of-bounds SigOpCount");

    if (fCheckPOW && fCheckMerkleRoot)
        block.fChecked = true;

    return true;
}

static bool CheckIndexAgainstCheckpoint(const CBlockIndex* pindexPrev, CValidationState& state, const CChainParams& chainparams, const uint256& hash)
{
    if (*pindexPrev->phashBlock == chainparams.GetConsensus().hashGenesisBlock)
        return true;

    int nHeight = pindexPrev->nHeight+1;
    // Don't accept any forks from the main chain prior to last checkpoint
    CBlockIndex* pcheckpoint = Checkpoints::GetLastCheckpoint(chainparams.Checkpoints());
    if (pcheckpoint && nHeight < pcheckpoint->nHeight)
        return state.DoS(100, error("%s: forked chain older than last checkpoint (height %d)", __func__, nHeight));

    return true;
}

<<<<<<< HEAD
bool IsWitnessEnabled(const CBlockIndex* pindexPrev, const Consensus::Params& params)
{
    LOCK(cs_main);
    return (VersionBitsState(pindexPrev, params, Consensus::DEPLOYMENT_WITNESS, versionbitscache) == THRESHOLD_ACTIVE);
}

// Compute at which vout of the block's coinbase transaction the witness
// commitment occurs, or -1 if not found.
static int GetWitnessCommitmentIndex(const CBlock& block)
{
    int commitpos = -1;
    for (size_t o = 0; o < block.vtx[0].vout.size(); o++) {
        if (block.vtx[0].vout[o].scriptPubKey.size() >= 38 && block.vtx[0].vout[o].scriptPubKey[0] == OP_RETURN && block.vtx[0].vout[o].scriptPubKey[1] == 0x24 && block.vtx[0].vout[o].scriptPubKey[2] == 0xaa && block.vtx[0].vout[o].scriptPubKey[3] == 0x21 && block.vtx[0].vout[o].scriptPubKey[4] == 0xa9 && block.vtx[0].vout[o].scriptPubKey[5] == 0xed) {
            commitpos = o;
        }
    }
    return commitpos;
}

void UpdateUncommitedBlockStructures(CBlock& block, const CBlockIndex* pindexPrev, const Consensus::Params& consensusParams)
{
    int commitpos = GetWitnessCommitmentIndex(block);
    static const std::vector<unsigned char> nonce(32, 0x00);
    if (commitpos != -1 && IsWitnessEnabled(pindexPrev, consensusParams) && block.vtx[0].wit.IsEmpty()) {
        block.vtx[0].wit.vtxinwit.resize(1);
        block.vtx[0].wit.vtxinwit[0].scriptWitness.stack.resize(1);
        block.vtx[0].wit.vtxinwit[0].scriptWitness.stack[0] = nonce;
    }
}

std::vector<unsigned char> GenerateCoinbaseCommitment(CBlock& block, const CBlockIndex* pindexPrev, const Consensus::Params& consensusParams)
{
    std::vector<unsigned char> commitment;
    int commitpos = GetWitnessCommitmentIndex(block);
    bool fHaveWitness = false;
    for (size_t t = 1; t < block.vtx.size(); t++) {
        if (!block.vtx[t].wit.IsNull()) {
            fHaveWitness = true;
            break;
        }
    }
    std::vector<unsigned char> ret(32, 0x00);
    if (fHaveWitness && IsWitnessEnabled(pindexPrev, consensusParams)) {
        if (commitpos == -1) {
            uint256 witnessroot = BlockWitnessMerkleRoot(block, NULL);
            CHash256().Write(witnessroot.begin(), 32).Write(&ret[0], 32).Finalize(witnessroot.begin());
            CTxOut out;
            out.nValue = 0;
            out.scriptPubKey.resize(38);
            out.scriptPubKey[0] = OP_RETURN;
            out.scriptPubKey[1] = 0x24;
            out.scriptPubKey[2] = 0xaa;
            out.scriptPubKey[3] = 0x21;
            out.scriptPubKey[4] = 0xa9;
            out.scriptPubKey[5] = 0xed;
            memcpy(&out.scriptPubKey[6], witnessroot.begin(), 32);
            commitment = std::vector<unsigned char>(out.scriptPubKey.begin(), out.scriptPubKey.end());
            const_cast<std::vector<CTxOut>*>(&block.vtx[0].vout)->push_back(out);
            block.vtx[0].UpdateHash();
        }
    }
    UpdateUncommitedBlockStructures(block, pindexPrev, consensusParams);
    return commitment;
}

bool ContextualCheckBlockHeader(const CBlockHeader& block, CValidationState& state, CBlockIndex * const pindexPrev)
=======
bool ContextualCheckBlockHeader(const CBlockHeader& block, CValidationState& state, const Consensus::Params& consensusParams, CBlockIndex * const pindexPrev)
>>>>>>> 8c1e49ba
{
    // Check proof of work
    if (block.nBits != GetNextWorkRequired(pindexPrev, &block, consensusParams))
        return state.DoS(100, false, REJECT_INVALID, "bad-diffbits", false, "incorrect proof of work");

    // Check timestamp against prev
    if (block.GetBlockTime() <= pindexPrev->GetMedianTimePast())
        return state.Invalid(false, REJECT_INVALID, "time-too-old", "block's timestamp is too early");

    // Reject outdated version blocks when 95% (75% on testnet) of the network has upgraded:
    for (int32_t version = 2; version < 5; ++version) // check for version 2, 3 and 4 upgrades
        if (block.nVersion < version && IsSuperMajority(version, pindexPrev, consensusParams.nMajorityRejectBlockOutdated, consensusParams))
            return state.Invalid(false, REJECT_OBSOLETE, strprintf("bad-version(0x%08x)", version - 1),
                                 strprintf("rejected nVersion=0x%08x block", version - 1));

    return true;
}

bool ContextualCheckBlock(const CBlock& block, CValidationState& state, CBlockIndex * const pindexPrev)
{
    const int nHeight = pindexPrev == NULL ? 0 : pindexPrev->nHeight + 1;
    const Consensus::Params& consensusParams = Params().GetConsensus();

    // Start enforcing BIP113 (Median Time Past) using versionbits logic.
    int nLockTimeFlags = 0;
    if (VersionBitsState(pindexPrev, consensusParams, Consensus::DEPLOYMENT_CSV, versionbitscache) == THRESHOLD_ACTIVE) {
        nLockTimeFlags |= LOCKTIME_MEDIAN_TIME_PAST;
    }

    int64_t nLockTimeCutoff = (nLockTimeFlags & LOCKTIME_MEDIAN_TIME_PAST)
                              ? pindexPrev->GetMedianTimePast()
                              : block.GetBlockTime();

    // Check that all transactions are finalized
    BOOST_FOREACH(const CTransaction& tx, block.vtx) {
        if (!IsFinalTx(tx, nHeight, nLockTimeCutoff)) {
            return state.DoS(10, false, REJECT_INVALID, "bad-txns-nonfinal", false, "non-final transaction");
        }
    }

    // Enforce block.nVersion=2 rule that the coinbase starts with serialized block height
    // if 750 of the last 1,000 blocks are version 2 or greater (51/100 if testnet):
    if (block.nVersion >= 2 && IsSuperMajority(2, pindexPrev, consensusParams.nMajorityEnforceBlockUpgrade, consensusParams))
    {
        CScript expect = CScript() << nHeight;
        if (block.vtx[0].vin[0].scriptSig.size() < expect.size() ||
            !std::equal(expect.begin(), expect.end(), block.vtx[0].vin[0].scriptSig.begin())) {
            return state.DoS(100, false, REJECT_INVALID, "bad-cb-height", false, "block height mismatch in coinbase");
        }
    }

    // Validation for witness commitments.
    // * We compute the witness hash (which is the hash including witnesses) of all the block's transactions, except the
    //   coinbase (where 0x0000....0000 is used instead).
    // * The coinbase scriptWitness is a stack of a single 32-byte vector, containing a witness nonce (unconstrained).
    // * We build a merkle tree with all those witness hashes as leaves (similar to the hashMerkleRoot in the block header).
    // * There must be at least one output whose scriptPubKey is a single 36-byte push, the first 4 bytes of which are
    //   {0xaa, 0x21, 0xa9, 0xed}, and the following 32 bytes are SHA256^2(witness root, witness nonce). In case there are
    //   multiple, the last one is used.
    bool fHaveWitness = false;
    if (IsWitnessEnabled(pindexPrev, consensusParams)) {
        int commitpos = GetWitnessCommitmentIndex(block);
        if (commitpos != -1) {
            bool malleated = false;
            uint256 hashWitness = BlockWitnessMerkleRoot(block, &malleated);
            // The malleation check is ignored; as the transaction tree itself
            // already does not permit it, it is impossible to trigger in the
            // witness tree.
            if (block.vtx[0].wit.vtxinwit.size() != 1 || block.vtx[0].wit.vtxinwit[0].scriptWitness.stack.size() != 1 || block.vtx[0].wit.vtxinwit[0].scriptWitness.stack[0].size() != 32) {
                return state.DoS(100, error("%s : invalid witness nonce size", __func__), REJECT_INVALID, "bad-witness-nonce-size", true);
            }
            CHash256().Write(hashWitness.begin(), 32).Write(&block.vtx[0].wit.vtxinwit[0].scriptWitness.stack[0][0], 32).Finalize(hashWitness.begin());
            if (memcmp(hashWitness.begin(), &block.vtx[0].vout[commitpos].scriptPubKey[6], 32)) {
                return state.DoS(100, error("%s : witness merkle commitment mismatch", __func__), REJECT_INVALID, "bad-witness-merkle-match", true);
            }
            fHaveWitness = true;
        }
    }

    // No witness data is allowed in blocks that don't commit to witness data, as this would otherwise leave room for spam
    if (!fHaveWitness) {
        for (size_t i = 0; i < block.vtx.size(); i++) {
            if (!block.vtx[i].wit.IsNull()) {
                return state.DoS(100, error("%s : unexpected witness data found", __func__), REJECT_INVALID, "unexpected-witness", true);
            }
        }
    }

    // After the coinbase witness nonce and commitment are verified,
    // we can check if the block cost passes (before we've checked the
    // coinbase witness, it would be possible for the cost to be too
    // large by filling up the coinbase witness, which doesn't change
    // the block hash, so we couldn't mark the block as permanently
    // failed).
    if (GetBlockCost(block) > MAX_BLOCK_COST) {
        return state.DoS(100, error("ContextualCheckBlock(): cost limit failed"), REJECT_INVALID, "bad-blk-cost");
    }

    return true;
}

static bool AcceptBlockHeader(const CBlockHeader& block, CValidationState& state, const CChainParams& chainparams, CBlockIndex** ppindex=NULL)
{
    AssertLockHeld(cs_main);
    // Check for duplicate
    uint256 hash = block.GetHash();
    BlockMap::iterator miSelf = mapBlockIndex.find(hash);
    CBlockIndex *pindex = NULL;
    if (hash != chainparams.GetConsensus().hashGenesisBlock) {

        if (miSelf != mapBlockIndex.end()) {
            // Block header is already known.
            pindex = miSelf->second;
            if (ppindex)
                *ppindex = pindex;
            if (pindex->nStatus & BLOCK_FAILED_MASK)
                return state.Invalid(error("%s: block %s is marked invalid", __func__, hash.ToString()), 0, "duplicate");
            return true;
        }

        if (!CheckBlockHeader(block, state, chainparams.GetConsensus(), GetAdjustedTime()))
            return error("%s: Consensus::CheckBlockHeader: %s, %s", __func__, hash.ToString(), FormatStateMessage(state));

        // Get prev block index
        CBlockIndex* pindexPrev = NULL;
        BlockMap::iterator mi = mapBlockIndex.find(block.hashPrevBlock);
        if (mi == mapBlockIndex.end())
            return state.DoS(10, error("%s: prev block not found", __func__), 0, "bad-prevblk");
        pindexPrev = (*mi).second;
        if (pindexPrev->nStatus & BLOCK_FAILED_MASK)
            return state.DoS(100, error("%s: prev block invalid", __func__), REJECT_INVALID, "bad-prevblk");

        assert(pindexPrev);
        if (fCheckpointsEnabled && !CheckIndexAgainstCheckpoint(pindexPrev, state, chainparams, hash))
            return error("%s: CheckIndexAgainstCheckpoint(): %s", __func__, state.GetRejectReason().c_str());

        if (!ContextualCheckBlockHeader(block, state, chainparams.GetConsensus(), pindexPrev))
            return error("%s: Consensus::ContextualCheckBlockHeader: %s, %s", __func__, hash.ToString(), FormatStateMessage(state));
    }
    if (pindex == NULL)
        pindex = AddToBlockIndex(block);

    if (ppindex)
        *ppindex = pindex;

    return true;
}

/** Store block on disk. If dbp is non-NULL, the file is known to already reside on disk */
static bool AcceptBlock(const CBlock& block, CValidationState& state, const CChainParams& chainparams, CBlockIndex** ppindex, bool fRequested, const CDiskBlockPos* dbp)
{
    AssertLockHeld(cs_main);

    CBlockIndex *pindexDummy = NULL;
    CBlockIndex *&pindex = ppindex ? *ppindex : pindexDummy;

    if (!AcceptBlockHeader(block, state, chainparams, &pindex))
        return false;

    // Try to process all requested blocks that we don't have, but only
    // process an unrequested block if it's new and has enough work to
    // advance our tip, and isn't too many blocks ahead.
    bool fAlreadyHave = pindex->nStatus & BLOCK_HAVE_DATA;
    bool fHasMoreWork = (chainActive.Tip() ? pindex->nChainWork > chainActive.Tip()->nChainWork : true);
    // Blocks that are too out-of-order needlessly limit the effectiveness of
    // pruning, because pruning will not delete block files that contain any
    // blocks which are too close in height to the tip.  Apply this test
    // regardless of whether pruning is enabled; it should generally be safe to
    // not process unrequested blocks.
    bool fTooFarAhead = (pindex->nHeight > int(chainActive.Height() + MIN_BLOCKS_TO_KEEP));

    // TODO: deal better with return value and error conditions for duplicate
    // and unrequested blocks.
    if (fAlreadyHave) return true;
    if (!fRequested) {  // If we didn't ask for it:
        if (pindex->nTx != 0) return true;  // This is a previously-processed block that was pruned
        if (!fHasMoreWork) return true;     // Don't process less-work chains
        if (fTooFarAhead) return true;      // Block height is too high
    }

    if ((!CheckBlock(block, state, chainparams.GetConsensus(), GetAdjustedTime())) || !ContextualCheckBlock(block, state, pindex->pprev)) {
        if (state.IsInvalid() && !state.CorruptionPossible()) {
            pindex->nStatus |= BLOCK_FAILED_VALID;
            setDirtyBlockIndex.insert(pindex);
        }
        return error("%s: %s", __func__, FormatStateMessage(state));
    }

    int nHeight = pindex->nHeight;

    // Write block to history file
    try {
        unsigned int nBlockSize = ::GetSerializeSize(block, SER_DISK, CLIENT_VERSION);
        CDiskBlockPos blockPos;
        if (dbp != NULL)
            blockPos = *dbp;
        if (!FindBlockPos(state, blockPos, nBlockSize+8, nHeight, block.GetBlockTime(), dbp != NULL))
            return error("AcceptBlock(): FindBlockPos failed");
        if (dbp == NULL)
            if (!WriteBlockToDisk(block, blockPos, chainparams.MessageStart()))
                AbortNode(state, "Failed to write block");
        if (!ReceivedBlockTransactions(block, state, pindex, blockPos))
            return error("AcceptBlock(): ReceivedBlockTransactions failed");
    } catch (const std::runtime_error& e) {
        return AbortNode(state, std::string("System error: ") + e.what());
    }

    if (fCheckForPruning)
        FlushStateToDisk(state, FLUSH_STATE_NONE); // we just allocated more disk space for block files

    return true;
}

static bool IsSuperMajority(int minVersion, const CBlockIndex* pstart, unsigned nRequired, const Consensus::Params& consensusParams)
{
    unsigned int nFound = 0;
    for (int i = 0; i < consensusParams.nMajorityWindow && nFound < nRequired && pstart != NULL; i++)
    {
        if (pstart->nVersion >= minVersion)
            ++nFound;
        pstart = pstart->pprev;
    }
    return (nFound >= nRequired);
}


bool ProcessNewBlock(CValidationState& state, const CChainParams& chainparams, const CNode* pfrom, const CBlock* pblock, bool fForceProcessing, const CDiskBlockPos* dbp)
{
    {
        LOCK(cs_main);
        bool fRequested = MarkBlockAsReceived(pblock->GetHash());
        fRequested |= fForceProcessing;

        // Store to disk
        CBlockIndex *pindex = NULL;
        bool ret = AcceptBlock(*pblock, state, chainparams, &pindex, fRequested, dbp);
        if (pindex && pfrom) {
            mapBlockSource[pindex->GetBlockHash()] = pfrom->GetId();
        }
        CheckBlockIndex(chainparams.GetConsensus());
        if (!ret)
            return error("%s: AcceptBlock FAILED", __func__);
    }

    NotifyHeaderTip();

    if (!ActivateBestChain(state, chainparams, pblock))
        return error("%s: ActivateBestChain failed", __func__);

    return true;
}

bool TestBlockValidity(CValidationState& state, const CChainParams& chainparams, const CBlock& block, CBlockIndex* pindexPrev, bool fCheckPOW, bool fCheckMerkleRoot)
{
    AssertLockHeld(cs_main);
    assert(pindexPrev && pindexPrev == chainActive.Tip());
    if (fCheckpointsEnabled && !CheckIndexAgainstCheckpoint(pindexPrev, state, chainparams, block.GetHash()))
        return error("%s: CheckIndexAgainstCheckpoint(): %s", __func__, state.GetRejectReason().c_str());

    CCoinsViewCache viewNew(pcoinsTip);
    CBlockIndex indexDummy(block);
    indexDummy.pprev = pindexPrev;
    indexDummy.nHeight = pindexPrev->nHeight + 1;

    // NOTE: CheckBlockHeader is called by CheckBlock
    if (!ContextualCheckBlockHeader(block, state, chainparams.GetConsensus(), pindexPrev))
        return error("%s: Consensus::ContextualCheckBlockHeader: %s", __func__, FormatStateMessage(state));
    if (!CheckBlock(block, state, chainparams.GetConsensus(), GetAdjustedTime(), fCheckPOW, fCheckMerkleRoot))
        return error("%s: Consensus::CheckBlock: %s", __func__, FormatStateMessage(state));
    if (!ContextualCheckBlock(block, state, pindexPrev))
        return error("%s: Consensus::ContextualCheckBlock: %s", __func__, FormatStateMessage(state));
    if (!ConnectBlock(block, state, &indexDummy, viewNew, chainparams, true))
        return false;
    assert(state.IsValid());

    return true;
}

/**
 * BLOCK PRUNING CODE
 */

/* Calculate the amount of disk space the block & undo files currently use */
uint64_t CalculateCurrentUsage()
{
    uint64_t retval = 0;
    BOOST_FOREACH(const CBlockFileInfo &file, vinfoBlockFile) {
        retval += file.nSize + file.nUndoSize;
    }
    return retval;
}

/* Prune a block file (modify associated database entries)*/
void PruneOneBlockFile(const int fileNumber)
{
    for (BlockMap::iterator it = mapBlockIndex.begin(); it != mapBlockIndex.end(); ++it) {
        CBlockIndex* pindex = it->second;
        if (pindex->nFile == fileNumber) {
            pindex->nStatus &= ~BLOCK_HAVE_DATA;
            pindex->nStatus &= ~BLOCK_HAVE_UNDO;
            pindex->nFile = 0;
            pindex->nDataPos = 0;
            pindex->nUndoPos = 0;
            setDirtyBlockIndex.insert(pindex);

            // Prune from mapBlocksUnlinked -- any block we prune would have
            // to be downloaded again in order to consider its chain, at which
            // point it would be considered as a candidate for
            // mapBlocksUnlinked or setBlockIndexCandidates.
            std::pair<std::multimap<CBlockIndex*, CBlockIndex*>::iterator, std::multimap<CBlockIndex*, CBlockIndex*>::iterator> range = mapBlocksUnlinked.equal_range(pindex->pprev);
            while (range.first != range.second) {
                std::multimap<CBlockIndex *, CBlockIndex *>::iterator it = range.first;
                range.first++;
                if (it->second == pindex) {
                    mapBlocksUnlinked.erase(it);
                }
            }
        }
    }

    vinfoBlockFile[fileNumber].SetNull();
    setDirtyFileInfo.insert(fileNumber);
}


void UnlinkPrunedFiles(std::set<int>& setFilesToPrune)
{
    for (set<int>::iterator it = setFilesToPrune.begin(); it != setFilesToPrune.end(); ++it) {
        CDiskBlockPos pos(*it, 0);
        boost::filesystem::remove(GetBlockPosFilename(pos, "blk"));
        boost::filesystem::remove(GetBlockPosFilename(pos, "rev"));
        LogPrintf("Prune: %s deleted blk/rev (%05u)\n", __func__, *it);
    }
}

/* Calculate the block/rev files that should be deleted to remain under target*/
void FindFilesToPrune(std::set<int>& setFilesToPrune, uint64_t nPruneAfterHeight)
{
    LOCK2(cs_main, cs_LastBlockFile);
    if (chainActive.Tip() == NULL || nPruneTarget == 0) {
        return;
    }
    if ((uint64_t)chainActive.Tip()->nHeight <= nPruneAfterHeight) {
        return;
    }

    unsigned int nLastBlockWeCanPrune = chainActive.Tip()->nHeight - MIN_BLOCKS_TO_KEEP;
    uint64_t nCurrentUsage = CalculateCurrentUsage();
    // We don't check to prune until after we've allocated new space for files
    // So we should leave a buffer under our target to account for another allocation
    // before the next pruning.
    uint64_t nBuffer = BLOCKFILE_CHUNK_SIZE + UNDOFILE_CHUNK_SIZE;
    uint64_t nBytesToPrune;
    int count=0;

    if (nCurrentUsage + nBuffer >= nPruneTarget) {
        for (int fileNumber = 0; fileNumber < nLastBlockFile; fileNumber++) {
            nBytesToPrune = vinfoBlockFile[fileNumber].nSize + vinfoBlockFile[fileNumber].nUndoSize;

            if (vinfoBlockFile[fileNumber].nSize == 0)
                continue;

            if (nCurrentUsage + nBuffer < nPruneTarget)  // are we below our target?
                break;

            // don't prune files that could have a block within MIN_BLOCKS_TO_KEEP of the main chain's tip but keep scanning
            if (vinfoBlockFile[fileNumber].nHeightLast > nLastBlockWeCanPrune)
                continue;

            PruneOneBlockFile(fileNumber);
            // Queue up the files for removal
            setFilesToPrune.insert(fileNumber);
            nCurrentUsage -= nBytesToPrune;
            count++;
        }
    }

    LogPrint("prune", "Prune: target=%dMiB actual=%dMiB diff=%dMiB max_prune_height=%d removed %d blk/rev pairs\n",
           nPruneTarget/1024/1024, nCurrentUsage/1024/1024,
           ((int64_t)nPruneTarget - (int64_t)nCurrentUsage)/1024/1024,
           nLastBlockWeCanPrune, count);
}

bool CheckDiskSpace(uint64_t nAdditionalBytes)
{
    uint64_t nFreeBytesAvailable = boost::filesystem::space(GetDataDir()).available;

    // Check for nMinDiskSpace bytes (currently 50MB)
    if (nFreeBytesAvailable < nMinDiskSpace + nAdditionalBytes)
        return AbortNode("Disk space is low!", _("Error: Disk space is low!"));

    return true;
}

FILE* OpenDiskFile(const CDiskBlockPos &pos, const char *prefix, bool fReadOnly)
{
    if (pos.IsNull())
        return NULL;
    boost::filesystem::path path = GetBlockPosFilename(pos, prefix);
    boost::filesystem::create_directories(path.parent_path());
    FILE* file = fopen(path.string().c_str(), "rb+");
    if (!file && !fReadOnly)
        file = fopen(path.string().c_str(), "wb+");
    if (!file) {
        LogPrintf("Unable to open file %s\n", path.string());
        return NULL;
    }
    if (pos.nPos) {
        if (fseek(file, pos.nPos, SEEK_SET)) {
            LogPrintf("Unable to seek to position %u of %s\n", pos.nPos, path.string());
            fclose(file);
            return NULL;
        }
    }
    return file;
}

FILE* OpenBlockFile(const CDiskBlockPos &pos, bool fReadOnly) {
    return OpenDiskFile(pos, "blk", fReadOnly);
}

FILE* OpenUndoFile(const CDiskBlockPos &pos, bool fReadOnly) {
    return OpenDiskFile(pos, "rev", fReadOnly);
}

boost::filesystem::path GetBlockPosFilename(const CDiskBlockPos &pos, const char *prefix)
{
    return GetDataDir() / "blocks" / strprintf("%s%05u.dat", prefix, pos.nFile);
}

CBlockIndex * InsertBlockIndex(uint256 hash)
{
    if (hash.IsNull())
        return NULL;

    // Return existing
    BlockMap::iterator mi = mapBlockIndex.find(hash);
    if (mi != mapBlockIndex.end())
        return (*mi).second;

    // Create new
    CBlockIndex* pindexNew = new CBlockIndex();
    if (!pindexNew)
        throw runtime_error("LoadBlockIndex(): new CBlockIndex failed");
    mi = mapBlockIndex.insert(make_pair(hash, pindexNew)).first;
    pindexNew->phashBlock = &((*mi).first);

    return pindexNew;
}

bool static LoadBlockIndexDB()
{
    const CChainParams& chainparams = Params();
    if (!pblocktree->LoadBlockIndexGuts(InsertBlockIndex))
        return false;

    boost::this_thread::interruption_point();

    // Calculate nChainWork
    vector<pair<int, CBlockIndex*> > vSortedByHeight;
    vSortedByHeight.reserve(mapBlockIndex.size());
    BOOST_FOREACH(const PAIRTYPE(uint256, CBlockIndex*)& item, mapBlockIndex)
    {
        CBlockIndex* pindex = item.second;
        vSortedByHeight.push_back(make_pair(pindex->nHeight, pindex));
    }
    sort(vSortedByHeight.begin(), vSortedByHeight.end());
    BOOST_FOREACH(const PAIRTYPE(int, CBlockIndex*)& item, vSortedByHeight)
    {
        CBlockIndex* pindex = item.second;
        pindex->nChainWork = (pindex->pprev ? pindex->pprev->nChainWork : 0) + GetBlockProof(*pindex);
        // We can link the chain of blocks for which we've received transactions at some point.
        // Pruned nodes may have deleted the block.
        if (pindex->nTx > 0) {
            if (pindex->pprev) {
                if (pindex->pprev->nChainTx) {
                    pindex->nChainTx = pindex->pprev->nChainTx + pindex->nTx;
                } else {
                    pindex->nChainTx = 0;
                    mapBlocksUnlinked.insert(std::make_pair(pindex->pprev, pindex));
                }
            } else {
                pindex->nChainTx = pindex->nTx;
            }
        }
        if (pindex->IsValid(BLOCK_VALID_TRANSACTIONS) && (pindex->nChainTx || pindex->pprev == NULL))
            setBlockIndexCandidates.insert(pindex);
        if (pindex->nStatus & BLOCK_FAILED_MASK && (!pindexBestInvalid || pindex->nChainWork > pindexBestInvalid->nChainWork))
            pindexBestInvalid = pindex;
        if (pindex->pprev)
            pindex->BuildSkip();
        if (pindex->IsValid(BLOCK_VALID_TREE) && (pindexBestHeader == NULL || CBlockIndexWorkComparator()(pindexBestHeader, pindex)))
            pindexBestHeader = pindex;
    }

    // Load block file info
    pblocktree->ReadLastBlockFile(nLastBlockFile);
    vinfoBlockFile.resize(nLastBlockFile + 1);
    LogPrintf("%s: last block file = %i\n", __func__, nLastBlockFile);
    for (int nFile = 0; nFile <= nLastBlockFile; nFile++) {
        pblocktree->ReadBlockFileInfo(nFile, vinfoBlockFile[nFile]);
    }
    LogPrintf("%s: last block file info: %s\n", __func__, vinfoBlockFile[nLastBlockFile].ToString());
    for (int nFile = nLastBlockFile + 1; true; nFile++) {
        CBlockFileInfo info;
        if (pblocktree->ReadBlockFileInfo(nFile, info)) {
            vinfoBlockFile.push_back(info);
        } else {
            break;
        }
    }

    // Check presence of blk files
    LogPrintf("Checking all blk files are present...\n");
    set<int> setBlkDataFiles;
    BOOST_FOREACH(const PAIRTYPE(uint256, CBlockIndex*)& item, mapBlockIndex)
    {
        CBlockIndex* pindex = item.second;
        if (pindex->nStatus & BLOCK_HAVE_DATA) {
            setBlkDataFiles.insert(pindex->nFile);
        }
    }
    for (std::set<int>::iterator it = setBlkDataFiles.begin(); it != setBlkDataFiles.end(); it++)
    {
        CDiskBlockPos pos(*it, 0);
        if (CAutoFile(OpenBlockFile(pos, true), SER_DISK, CLIENT_VERSION).IsNull()) {
            return false;
        }
    }

    // Check whether we have ever pruned block & undo files
    pblocktree->ReadFlag("prunedblockfiles", fHavePruned);
    if (fHavePruned)
        LogPrintf("LoadBlockIndexDB(): Block files have previously been pruned\n");

    // Check whether we need to continue reindexing
    bool fReindexing = false;
    pblocktree->ReadReindexing(fReindexing);
    fReindex |= fReindexing;

    // Check whether we have a transaction index
    pblocktree->ReadFlag("txindex", fTxIndex);
    LogPrintf("%s: transaction index %s\n", __func__, fTxIndex ? "enabled" : "disabled");

    // Load pointer to end of best chain
    BlockMap::iterator it = mapBlockIndex.find(pcoinsTip->GetBestBlock());
    if (it == mapBlockIndex.end())
        return true;
    chainActive.SetTip(it->second);

    PruneBlockIndexCandidates();

    LogPrintf("%s: hashBestChain=%s height=%d date=%s progress=%f\n", __func__,
        chainActive.Tip()->GetBlockHash().ToString(), chainActive.Height(),
        DateTimeStrFormat("%Y-%m-%d %H:%M:%S", chainActive.Tip()->GetBlockTime()),
        Checkpoints::GuessVerificationProgress(chainparams.Checkpoints(), chainActive.Tip()));

    return true;
}

CVerifyDB::CVerifyDB()
{
    uiInterface.ShowProgress(_("Verifying blocks..."), 0);
}

CVerifyDB::~CVerifyDB()
{
    uiInterface.ShowProgress("", 100);
}

bool CVerifyDB::VerifyDB(const CChainParams& chainparams, CCoinsView *coinsview, int nCheckLevel, int nCheckDepth)
{
    LOCK(cs_main);
    if (chainActive.Tip() == NULL || chainActive.Tip()->pprev == NULL)
        return true;

    // Verify blocks in the best chain
    if (nCheckDepth <= 0)
        nCheckDepth = 1000000000; // suffices until the year 19000
    if (nCheckDepth > chainActive.Height())
        nCheckDepth = chainActive.Height();
    nCheckLevel = std::max(0, std::min(4, nCheckLevel));
    LogPrintf("Verifying last %i blocks at level %i\n", nCheckDepth, nCheckLevel);
    CCoinsViewCache coins(coinsview);
    CBlockIndex* pindexState = chainActive.Tip();
    CBlockIndex* pindexFailure = NULL;
    int nGoodTransactions = 0;
    CValidationState state;
    for (CBlockIndex* pindex = chainActive.Tip(); pindex && pindex->pprev; pindex = pindex->pprev)
    {
        boost::this_thread::interruption_point();
        uiInterface.ShowProgress(_("Verifying blocks..."), std::max(1, std::min(99, (int)(((double)(chainActive.Height() - pindex->nHeight)) / (double)nCheckDepth * (nCheckLevel >= 4 ? 50 : 100)))));
        if (pindex->nHeight < chainActive.Height()-nCheckDepth)
            break;
        if (fPruneMode && !(pindex->nStatus & BLOCK_HAVE_DATA)) {
            // If pruning, only go back as far as we have data.
            LogPrintf("VerifyDB(): block verification stopping at height %d (pruning, no data)\n", pindex->nHeight);
            break;
        }
        CBlock block;
        // check level 0: read from disk
        if (!ReadBlockFromDisk(block, pindex, chainparams.GetConsensus()))
            return error("VerifyDB(): *** ReadBlockFromDisk failed at %d, hash=%s", pindex->nHeight, pindex->GetBlockHash().ToString());
        // check level 1: verify block validity
        if (nCheckLevel >= 1 && !CheckBlock(block, state, chainparams.GetConsensus(), GetAdjustedTime()))
            return error("%s: *** found bad block at %d, hash=%s (%s)\n", __func__, 
                         pindex->nHeight, pindex->GetBlockHash().ToString(), FormatStateMessage(state));
        // check level 2: verify undo validity
        if (nCheckLevel >= 2 && pindex) {
            CBlockUndo undo;
            CDiskBlockPos pos = pindex->GetUndoPos();
            if (!pos.IsNull()) {
                if (!UndoReadFromDisk(undo, pos, pindex->pprev->GetBlockHash()))
                    return error("VerifyDB(): *** found bad undo data at %d, hash=%s\n", pindex->nHeight, pindex->GetBlockHash().ToString());
            }
        }
        // check level 3: check for inconsistencies during memory-only disconnect of tip blocks
        if (nCheckLevel >= 3 && pindex == pindexState && (coins.DynamicMemoryUsage() + pcoinsTip->DynamicMemoryUsage()) <= nCoinCacheUsage) {
            bool fClean = true;
            if (!DisconnectBlock(block, state, pindex, coins, &fClean))
                return error("VerifyDB(): *** irrecoverable inconsistency in block data at %d, hash=%s", pindex->nHeight, pindex->GetBlockHash().ToString());
            pindexState = pindex->pprev;
            if (!fClean) {
                nGoodTransactions = 0;
                pindexFailure = pindex;
            } else
                nGoodTransactions += block.vtx.size();
        }
        if (ShutdownRequested())
            return true;
    }
    if (pindexFailure)
        return error("VerifyDB(): *** coin database inconsistencies found (last %i blocks, %i good transactions before that)\n", chainActive.Height() - pindexFailure->nHeight + 1, nGoodTransactions);

    // check level 4: try reconnecting blocks
    if (nCheckLevel >= 4) {
        CBlockIndex *pindex = pindexState;
        while (pindex != chainActive.Tip()) {
            boost::this_thread::interruption_point();
            uiInterface.ShowProgress(_("Verifying blocks..."), std::max(1, std::min(99, 100 - (int)(((double)(chainActive.Height() - pindex->nHeight)) / (double)nCheckDepth * 50))));
            pindex = chainActive.Next(pindex);
            CBlock block;
            if (!ReadBlockFromDisk(block, pindex, chainparams.GetConsensus()))
                return error("VerifyDB(): *** ReadBlockFromDisk failed at %d, hash=%s", pindex->nHeight, pindex->GetBlockHash().ToString());
            if (!ConnectBlock(block, state, pindex, coins, chainparams))
                return error("VerifyDB(): *** found unconnectable block at %d, hash=%s", pindex->nHeight, pindex->GetBlockHash().ToString());
        }
    }

    LogPrintf("No coin database inconsistencies in last %i blocks (%i transactions)\n", chainActive.Height() - pindexState->nHeight, nGoodTransactions);

    return true;
}

bool RewindBlockIndex(const CChainParams& params)
{
    LOCK(cs_main);

    int nHeight = 1;
    while (nHeight <= chainActive.Height()) {
        if (IsWitnessEnabled(chainActive[nHeight - 1], params.GetConsensus()) && !(chainActive[nHeight]->nStatus & BLOCK_OPT_WITNESS)) {
            break;
        }
        nHeight++;
    }

    // nHeight is now the height of the first insufficiently-validated block, or tipheight + 1
    CValidationState state;
    CBlockIndex* pindex = chainActive.Tip();
    while (chainActive.Height() >= nHeight) {
        if (fPruneMode && !(chainActive.Tip()->nStatus & BLOCK_HAVE_DATA)) {
            // If pruning, don't try rewinding past the HAVE_DATA point;
            // since older blocks can't be served anyway, there's
            // no need to walk further, and trying to DisconnectTip()
            // will fail (and require a needless reindex/redownload
            // of the blockchain).
            break;
        }
        if (!DisconnectTip(state, params.GetConsensus(), true)) {
            return error("RewindBlockIndex: unable to disconnect block at height %i", pindex->nHeight);
        }
        // Occasionally flush state to disk.
        if (!FlushStateToDisk(state, FLUSH_STATE_PERIODIC))
            return false;
    }

    // Reduce validity flag and have-data flags.
    // We do this after actual disconnecting, otherwise we'll end up writing the lack of data
    // to disk before writing the chainstate, resulting in a failure to continue if interrupted.
    for (BlockMap::iterator it = mapBlockIndex.begin(); it != mapBlockIndex.end(); it++) {
        CBlockIndex* pindexIter = it->second;

        // Note: If we encounter an insufficiently validated block that
        // is on chainActive, it must be because we are a pruning node, and
        // this block or some successor doesn't HAVE_DATA, so we were unable to
        // rewind all the way.  Blocks remaining on chainActive at this point
        // must not have their validity reduced.
        if (IsWitnessEnabled(pindexIter->pprev, params.GetConsensus()) && !(pindexIter->nStatus & BLOCK_OPT_WITNESS) && !chainActive.Contains(pindexIter)) {
            // Reduce validity
            pindexIter->nStatus = std::min<unsigned int>(pindexIter->nStatus & BLOCK_VALID_MASK, BLOCK_VALID_TREE) | (pindexIter->nStatus & ~BLOCK_VALID_MASK);
            // Remove have-data flags.
            pindexIter->nStatus &= ~(BLOCK_HAVE_DATA | BLOCK_HAVE_UNDO);
            // Remove storage location.
            pindexIter->nFile = 0;
            pindexIter->nDataPos = 0;
            pindexIter->nUndoPos = 0;
            // Remove various other things
            pindexIter->nTx = 0;
            pindexIter->nChainTx = 0;
            pindexIter->nSequenceId = 0;
            // Make sure it gets written.
            setDirtyBlockIndex.insert(pindexIter);
            // Update indexes
            setBlockIndexCandidates.erase(pindexIter);
            std::pair<std::multimap<CBlockIndex*, CBlockIndex*>::iterator, std::multimap<CBlockIndex*, CBlockIndex*>::iterator> ret = mapBlocksUnlinked.equal_range(pindexIter->pprev);
            while (ret.first != ret.second) {
                if (ret.first->second == pindexIter) {
                    mapBlocksUnlinked.erase(ret.first++);
                } else {
                    ++ret.first;
                }
            }
        } else if (pindexIter->IsValid(BLOCK_VALID_TRANSACTIONS) && pindexIter->nChainTx) {
            setBlockIndexCandidates.insert(pindexIter);
        }
    }

    PruneBlockIndexCandidates();

    CheckBlockIndex(params.GetConsensus());

    if (!FlushStateToDisk(state, FLUSH_STATE_ALWAYS)) {
        return false;
    }

    return true;
}

void UnloadBlockIndex()
{
    LOCK(cs_main);
    setBlockIndexCandidates.clear();
    chainActive.SetTip(NULL);
    pindexBestInvalid = NULL;
    pindexBestHeader = NULL;
    mempool.clear();
    mapOrphanTransactions.clear();
    mapOrphanTransactionsByPrev.clear();
    nSyncStarted = 0;
    mapBlocksUnlinked.clear();
    vinfoBlockFile.clear();
    nLastBlockFile = 0;
    nBlockSequenceId = 1;
    mapBlockSource.clear();
    mapBlocksInFlight.clear();
    nPreferredDownload = 0;
    setDirtyBlockIndex.clear();
    setDirtyFileInfo.clear();
    mapNodeState.clear();
    recentRejects.reset(NULL);
    versionbitscache.Clear();
    for (int b = 0; b < VERSIONBITS_NUM_BITS; b++) {
        warningcache[b].clear();
    }

    BOOST_FOREACH(BlockMap::value_type& entry, mapBlockIndex) {
        delete entry.second;
    }
    mapBlockIndex.clear();
    fHavePruned = false;
}

bool LoadBlockIndex()
{
    // Load block index from databases
    if (!fReindex && !LoadBlockIndexDB())
        return false;
    return true;
}

bool InitBlockIndex(const CChainParams& chainparams) 
{
    LOCK(cs_main);

    // Initialize global variables that cannot be constructed at startup.
    recentRejects.reset(new CRollingBloomFilter(120000, 0.000001));

    // Check whether we're already initialized
    if (chainActive.Genesis() != NULL)
        return true;

    // Use the provided setting for -txindex in the new database
    fTxIndex = GetBoolArg("-txindex", DEFAULT_TXINDEX);
    pblocktree->WriteFlag("txindex", fTxIndex);
    LogPrintf("Initializing databases...\n");

    // Only add the genesis block if not reindexing (in which case we reuse the one already on disk)
    if (!fReindex) {
        try {
            CBlock &block = const_cast<CBlock&>(chainparams.GenesisBlock());
            // Start new block file
            unsigned int nBlockSize = ::GetSerializeSize(block, SER_DISK, CLIENT_VERSION);
            CDiskBlockPos blockPos;
            CValidationState state;
            if (!FindBlockPos(state, blockPos, nBlockSize+8, 0, block.GetBlockTime()))
                return error("LoadBlockIndex(): FindBlockPos failed");
            if (!WriteBlockToDisk(block, blockPos, chainparams.MessageStart()))
                return error("LoadBlockIndex(): writing genesis block to disk failed");
            CBlockIndex *pindex = AddToBlockIndex(block);
            if (!ReceivedBlockTransactions(block, state, pindex, blockPos))
                return error("LoadBlockIndex(): genesis block not accepted");
            if (!ActivateBestChain(state, chainparams, &block))
                return error("LoadBlockIndex(): genesis block cannot be activated");
            // Force a chainstate write so that when we VerifyDB in a moment, it doesn't check stale data
            return FlushStateToDisk(state, FLUSH_STATE_ALWAYS);
        } catch (const std::runtime_error& e) {
            return error("LoadBlockIndex(): failed to initialize block database: %s", e.what());
        }
    }

    return true;
}

bool LoadExternalBlockFile(const CChainParams& chainparams, FILE* fileIn, CDiskBlockPos *dbp)
{
    // Map of disk positions for blocks with unknown parent (only used for reindex)
    static std::multimap<uint256, CDiskBlockPos> mapBlocksUnknownParent;
    int64_t nStart = GetTimeMillis();

    int nLoaded = 0;
    try {
        // This takes over fileIn and calls fclose() on it in the CBufferedFile destructor
        CBufferedFile blkdat(fileIn, 2*MAX_BLOCK_SERIALIZED_SIZE, MAX_BLOCK_SERIALIZED_SIZE+8, SER_DISK, CLIENT_VERSION);
        uint64_t nRewind = blkdat.GetPos();
        while (!blkdat.eof()) {
            boost::this_thread::interruption_point();

            blkdat.SetPos(nRewind);
            nRewind++; // start one byte further next time, in case of failure
            blkdat.SetLimit(); // remove former limit
            unsigned int nSize = 0;
            try {
                // locate a header
                unsigned char buf[MESSAGE_START_SIZE];
                blkdat.FindByte(chainparams.MessageStart()[0]);
                nRewind = blkdat.GetPos()+1;
                blkdat >> FLATDATA(buf);
                if (memcmp(buf, chainparams.MessageStart(), MESSAGE_START_SIZE))
                    continue;
                // read size
                blkdat >> nSize;
                if (nSize < 80 || nSize > MAX_BLOCK_SERIALIZED_SIZE)
                    continue;
            } catch (const std::exception&) {
                // no valid block header found; don't complain
                break;
            }
            try {
                // read block
                uint64_t nBlockPos = blkdat.GetPos();
                if (dbp)
                    dbp->nPos = nBlockPos;
                blkdat.SetLimit(nBlockPos + nSize);
                blkdat.SetPos(nBlockPos);
                CBlock block;
                blkdat >> block;
                nRewind = blkdat.GetPos();

                // detect out of order blocks, and store them for later
                uint256 hash = block.GetHash();
                if (hash != chainparams.GetConsensus().hashGenesisBlock && mapBlockIndex.find(block.hashPrevBlock) == mapBlockIndex.end()) {
                    LogPrint("reindex", "%s: Out of order block %s, parent %s not known\n", __func__, hash.ToString(),
                            block.hashPrevBlock.ToString());
                    if (dbp)
                        mapBlocksUnknownParent.insert(std::make_pair(block.hashPrevBlock, *dbp));
                    continue;
                }

                // process in case the block isn't known yet
                if (mapBlockIndex.count(hash) == 0 || (mapBlockIndex[hash]->nStatus & BLOCK_HAVE_DATA) == 0) {
                    LOCK(cs_main);
                    CValidationState state;
                    if (AcceptBlock(block, state, chainparams, NULL, true, dbp))
                        nLoaded++;
                    if (state.IsError())
                        break;
                } else if (hash != chainparams.GetConsensus().hashGenesisBlock && mapBlockIndex[hash]->nHeight % 1000 == 0) {
                    LogPrint("reindex", "Block Import: already had block %s at height %d\n", hash.ToString(), mapBlockIndex[hash]->nHeight);
                }

                // Activate the genesis block so normal node progress can continue
                if (hash == chainparams.GetConsensus().hashGenesisBlock) {
                    CValidationState state;
                    if (!ActivateBestChain(state, chainparams)) {
                        break;
                    }
                }

                NotifyHeaderTip();

                // Recursively process earlier encountered successors of this block
                deque<uint256> queue;
                queue.push_back(hash);
                while (!queue.empty()) {
                    uint256 head = queue.front();
                    queue.pop_front();
                    std::pair<std::multimap<uint256, CDiskBlockPos>::iterator, std::multimap<uint256, CDiskBlockPos>::iterator> range = mapBlocksUnknownParent.equal_range(head);
                    while (range.first != range.second) {
                        std::multimap<uint256, CDiskBlockPos>::iterator it = range.first;
                        if (ReadBlockFromDisk(block, it->second, chainparams.GetConsensus()))
                        {
                            LogPrint("reindex", "%s: Processing out of order child %s of %s\n", __func__, block.GetHash().ToString(),
                                    head.ToString());
                            LOCK(cs_main);
                            CValidationState dummy;
                            if (AcceptBlock(block, dummy, chainparams, NULL, true, &it->second))
                            {
                                nLoaded++;
                                queue.push_back(block.GetHash());
                            }
                        }
                        range.first++;
                        mapBlocksUnknownParent.erase(it);
                        NotifyHeaderTip();
                    }
                }
            } catch (const std::exception& e) {
                LogPrintf("%s: Deserialize or I/O error - %s\n", __func__, e.what());
            }
        }
    } catch (const std::runtime_error& e) {
        AbortNode(std::string("System error: ") + e.what());
    }
    if (nLoaded > 0)
        LogPrintf("Loaded %i blocks from external file in %dms\n", nLoaded, GetTimeMillis() - nStart);
    return nLoaded > 0;
}

void static CheckBlockIndex(const Consensus::Params& consensusParams)
{
    if (!fCheckBlockIndex) {
        return;
    }

    LOCK(cs_main);

    // During a reindex, we read the genesis block and call CheckBlockIndex before ActivateBestChain,
    // so we have the genesis block in mapBlockIndex but no active chain.  (A few of the tests when
    // iterating the block tree require that chainActive has been initialized.)
    if (chainActive.Height() < 0) {
        assert(mapBlockIndex.size() <= 1);
        return;
    }

    // Build forward-pointing map of the entire block tree.
    std::multimap<CBlockIndex*,CBlockIndex*> forward;
    for (BlockMap::iterator it = mapBlockIndex.begin(); it != mapBlockIndex.end(); it++) {
        forward.insert(std::make_pair(it->second->pprev, it->second));
    }

    assert(forward.size() == mapBlockIndex.size());

    std::pair<std::multimap<CBlockIndex*,CBlockIndex*>::iterator,std::multimap<CBlockIndex*,CBlockIndex*>::iterator> rangeGenesis = forward.equal_range(NULL);
    CBlockIndex *pindex = rangeGenesis.first->second;
    rangeGenesis.first++;
    assert(rangeGenesis.first == rangeGenesis.second); // There is only one index entry with parent NULL.

    // Iterate over the entire block tree, using depth-first search.
    // Along the way, remember whether there are blocks on the path from genesis
    // block being explored which are the first to have certain properties.
    size_t nNodes = 0;
    int nHeight = 0;
    CBlockIndex* pindexFirstInvalid = NULL; // Oldest ancestor of pindex which is invalid.
    CBlockIndex* pindexFirstMissing = NULL; // Oldest ancestor of pindex which does not have BLOCK_HAVE_DATA.
    CBlockIndex* pindexFirstNeverProcessed = NULL; // Oldest ancestor of pindex for which nTx == 0.
    CBlockIndex* pindexFirstNotTreeValid = NULL; // Oldest ancestor of pindex which does not have BLOCK_VALID_TREE (regardless of being valid or not).
    CBlockIndex* pindexFirstNotTransactionsValid = NULL; // Oldest ancestor of pindex which does not have BLOCK_VALID_TRANSACTIONS (regardless of being valid or not).
    CBlockIndex* pindexFirstNotChainValid = NULL; // Oldest ancestor of pindex which does not have BLOCK_VALID_CHAIN (regardless of being valid or not).
    CBlockIndex* pindexFirstNotScriptsValid = NULL; // Oldest ancestor of pindex which does not have BLOCK_VALID_SCRIPTS (regardless of being valid or not).
    while (pindex != NULL) {
        nNodes++;
        if (pindexFirstInvalid == NULL && pindex->nStatus & BLOCK_FAILED_VALID) pindexFirstInvalid = pindex;
        if (pindexFirstMissing == NULL && !(pindex->nStatus & BLOCK_HAVE_DATA)) pindexFirstMissing = pindex;
        if (pindexFirstNeverProcessed == NULL && pindex->nTx == 0) pindexFirstNeverProcessed = pindex;
        if (pindex->pprev != NULL && pindexFirstNotTreeValid == NULL && (pindex->nStatus & BLOCK_VALID_MASK) < BLOCK_VALID_TREE) pindexFirstNotTreeValid = pindex;
        if (pindex->pprev != NULL && pindexFirstNotTransactionsValid == NULL && (pindex->nStatus & BLOCK_VALID_MASK) < BLOCK_VALID_TRANSACTIONS) pindexFirstNotTransactionsValid = pindex;
        if (pindex->pprev != NULL && pindexFirstNotChainValid == NULL && (pindex->nStatus & BLOCK_VALID_MASK) < BLOCK_VALID_CHAIN) pindexFirstNotChainValid = pindex;
        if (pindex->pprev != NULL && pindexFirstNotScriptsValid == NULL && (pindex->nStatus & BLOCK_VALID_MASK) < BLOCK_VALID_SCRIPTS) pindexFirstNotScriptsValid = pindex;

        // Begin: actual consistency checks.
        if (pindex->pprev == NULL) {
            // Genesis block checks.
            assert(pindex->GetBlockHash() == consensusParams.hashGenesisBlock); // Genesis block's hash must match.
            assert(pindex == chainActive.Genesis()); // The current active chain's genesis block must be this block.
        }
        if (pindex->nChainTx == 0) assert(pindex->nSequenceId == 0);  // nSequenceId can't be set for blocks that aren't linked
        // VALID_TRANSACTIONS is equivalent to nTx > 0 for all nodes (whether or not pruning has occurred).
        // HAVE_DATA is only equivalent to nTx > 0 (or VALID_TRANSACTIONS) if no pruning has occurred.
        if (!fHavePruned) {
            // If we've never pruned, then HAVE_DATA should be equivalent to nTx > 0
            assert(!(pindex->nStatus & BLOCK_HAVE_DATA) == (pindex->nTx == 0));
            assert(pindexFirstMissing == pindexFirstNeverProcessed);
        } else {
            // If we have pruned, then we can only say that HAVE_DATA implies nTx > 0
            if (pindex->nStatus & BLOCK_HAVE_DATA) assert(pindex->nTx > 0);
        }
        if (pindex->nStatus & BLOCK_HAVE_UNDO) assert(pindex->nStatus & BLOCK_HAVE_DATA);
        assert(((pindex->nStatus & BLOCK_VALID_MASK) >= BLOCK_VALID_TRANSACTIONS) == (pindex->nTx > 0)); // This is pruning-independent.
        // All parents having had data (at some point) is equivalent to all parents being VALID_TRANSACTIONS, which is equivalent to nChainTx being set.
        assert((pindexFirstNeverProcessed != NULL) == (pindex->nChainTx == 0)); // nChainTx != 0 is used to signal that all parent blocks have been processed (but may have been pruned).
        assert((pindexFirstNotTransactionsValid != NULL) == (pindex->nChainTx == 0));
        assert(pindex->nHeight == nHeight); // nHeight must be consistent.
        assert(pindex->pprev == NULL || pindex->nChainWork >= pindex->pprev->nChainWork); // For every block except the genesis block, the chainwork must be larger than the parent's.
        assert(nHeight < 2 || (pindex->pskip && (pindex->pskip->nHeight < nHeight))); // The pskip pointer must point back for all but the first 2 blocks.
        assert(pindexFirstNotTreeValid == NULL); // All mapBlockIndex entries must at least be TREE valid
        if ((pindex->nStatus & BLOCK_VALID_MASK) >= BLOCK_VALID_TREE) assert(pindexFirstNotTreeValid == NULL); // TREE valid implies all parents are TREE valid
        if ((pindex->nStatus & BLOCK_VALID_MASK) >= BLOCK_VALID_CHAIN) assert(pindexFirstNotChainValid == NULL); // CHAIN valid implies all parents are CHAIN valid
        if ((pindex->nStatus & BLOCK_VALID_MASK) >= BLOCK_VALID_SCRIPTS) assert(pindexFirstNotScriptsValid == NULL); // SCRIPTS valid implies all parents are SCRIPTS valid
        if (pindexFirstInvalid == NULL) {
            // Checks for not-invalid blocks.
            assert((pindex->nStatus & BLOCK_FAILED_MASK) == 0); // The failed mask cannot be set for blocks without invalid parents.
        }
        if (!CBlockIndexWorkComparator()(pindex, chainActive.Tip()) && pindexFirstNeverProcessed == NULL) {
            if (pindexFirstInvalid == NULL) {
                // If this block sorts at least as good as the current tip and
                // is valid and we have all data for its parents, it must be in
                // setBlockIndexCandidates.  chainActive.Tip() must also be there
                // even if some data has been pruned.
                if (pindexFirstMissing == NULL || pindex == chainActive.Tip()) {
                    assert(setBlockIndexCandidates.count(pindex));
                }
                // If some parent is missing, then it could be that this block was in
                // setBlockIndexCandidates but had to be removed because of the missing data.
                // In this case it must be in mapBlocksUnlinked -- see test below.
            }
        } else { // If this block sorts worse than the current tip or some ancestor's block has never been seen, it cannot be in setBlockIndexCandidates.
            assert(setBlockIndexCandidates.count(pindex) == 0);
        }
        // Check whether this block is in mapBlocksUnlinked.
        std::pair<std::multimap<CBlockIndex*,CBlockIndex*>::iterator,std::multimap<CBlockIndex*,CBlockIndex*>::iterator> rangeUnlinked = mapBlocksUnlinked.equal_range(pindex->pprev);
        bool foundInUnlinked = false;
        while (rangeUnlinked.first != rangeUnlinked.second) {
            assert(rangeUnlinked.first->first == pindex->pprev);
            if (rangeUnlinked.first->second == pindex) {
                foundInUnlinked = true;
                break;
            }
            rangeUnlinked.first++;
        }
        if (pindex->pprev && (pindex->nStatus & BLOCK_HAVE_DATA) && pindexFirstNeverProcessed != NULL && pindexFirstInvalid == NULL) {
            // If this block has block data available, some parent was never received, and has no invalid parents, it must be in mapBlocksUnlinked.
            assert(foundInUnlinked);
        }
        if (!(pindex->nStatus & BLOCK_HAVE_DATA)) assert(!foundInUnlinked); // Can't be in mapBlocksUnlinked if we don't HAVE_DATA
        if (pindexFirstMissing == NULL) assert(!foundInUnlinked); // We aren't missing data for any parent -- cannot be in mapBlocksUnlinked.
        if (pindex->pprev && (pindex->nStatus & BLOCK_HAVE_DATA) && pindexFirstNeverProcessed == NULL && pindexFirstMissing != NULL) {
            // We HAVE_DATA for this block, have received data for all parents at some point, but we're currently missing data for some parent.
            assert(fHavePruned); // We must have pruned.
            // This block may have entered mapBlocksUnlinked if:
            //  - it has a descendant that at some point had more work than the
            //    tip, and
            //  - we tried switching to that descendant but were missing
            //    data for some intermediate block between chainActive and the
            //    tip.
            // So if this block is itself better than chainActive.Tip() and it wasn't in
            // setBlockIndexCandidates, then it must be in mapBlocksUnlinked.
            if (!CBlockIndexWorkComparator()(pindex, chainActive.Tip()) && setBlockIndexCandidates.count(pindex) == 0) {
                if (pindexFirstInvalid == NULL) {
                    assert(foundInUnlinked);
                }
            }
        }
        // assert(pindex->GetBlockHash() == pindex->GetBlockHeader().GetHash()); // Perhaps too slow
        // End: actual consistency checks.

        // Try descending into the first subnode.
        std::pair<std::multimap<CBlockIndex*,CBlockIndex*>::iterator,std::multimap<CBlockIndex*,CBlockIndex*>::iterator> range = forward.equal_range(pindex);
        if (range.first != range.second) {
            // A subnode was found.
            pindex = range.first->second;
            nHeight++;
            continue;
        }
        // This is a leaf node.
        // Move upwards until we reach a node of which we have not yet visited the last child.
        while (pindex) {
            // We are going to either move to a parent or a sibling of pindex.
            // If pindex was the first with a certain property, unset the corresponding variable.
            if (pindex == pindexFirstInvalid) pindexFirstInvalid = NULL;
            if (pindex == pindexFirstMissing) pindexFirstMissing = NULL;
            if (pindex == pindexFirstNeverProcessed) pindexFirstNeverProcessed = NULL;
            if (pindex == pindexFirstNotTreeValid) pindexFirstNotTreeValid = NULL;
            if (pindex == pindexFirstNotTransactionsValid) pindexFirstNotTransactionsValid = NULL;
            if (pindex == pindexFirstNotChainValid) pindexFirstNotChainValid = NULL;
            if (pindex == pindexFirstNotScriptsValid) pindexFirstNotScriptsValid = NULL;
            // Find our parent.
            CBlockIndex* pindexPar = pindex->pprev;
            // Find which child we just visited.
            std::pair<std::multimap<CBlockIndex*,CBlockIndex*>::iterator,std::multimap<CBlockIndex*,CBlockIndex*>::iterator> rangePar = forward.equal_range(pindexPar);
            while (rangePar.first->second != pindex) {
                assert(rangePar.first != rangePar.second); // Our parent must have at least the node we're coming from as child.
                rangePar.first++;
            }
            // Proceed to the next one.
            rangePar.first++;
            if (rangePar.first != rangePar.second) {
                // Move to the sibling.
                pindex = rangePar.first->second;
                break;
            } else {
                // Move up further.
                pindex = pindexPar;
                nHeight--;
                continue;
            }
        }
    }

    // Check that we actually traversed the entire map.
    assert(nNodes == forward.size());
}

std::string GetWarnings(const std::string& strFor)
{
    string strStatusBar;
    string strRPC;
    string strGUI;

    if (!CLIENT_VERSION_IS_RELEASE) {
        strStatusBar = "This is a pre-release test build - use at your own risk - do not use for mining or merchant applications";
        strGUI = _("This is a pre-release test build - use at your own risk - do not use for mining or merchant applications");
    }

    if (GetBoolArg("-testsafemode", DEFAULT_TESTSAFEMODE))
        strStatusBar = strRPC = strGUI = "testsafemode enabled";

    // Misc warnings like out of disk space and clock is wrong
    if (strMiscWarning != "")
    {
        strStatusBar = strGUI = strMiscWarning;
    }

    if (fLargeWorkForkFound)
    {
        strStatusBar = strRPC = "Warning: The network does not appear to fully agree! Some miners appear to be experiencing issues.";
        strGUI = _("Warning: The network does not appear to fully agree! Some miners appear to be experiencing issues.");
    }
    else if (fLargeWorkInvalidChainFound)
    {
        strStatusBar = strRPC = "Warning: We do not appear to fully agree with our peers! You may need to upgrade, or other nodes may need to upgrade.";
        strGUI = _("Warning: We do not appear to fully agree with our peers! You may need to upgrade, or other nodes may need to upgrade.");
    }

    if (strFor == "gui")
        return strGUI;
    else if (strFor == "statusbar")
        return strStatusBar;
    else if (strFor == "rpc")
        return strRPC;
    assert(!"GetWarnings(): invalid parameter");
    return "error";
}








//////////////////////////////////////////////////////////////////////////////
//
// Messages
//


bool static AlreadyHave(const CInv& inv) EXCLUSIVE_LOCKS_REQUIRED(cs_main)
{
    switch (inv.type)
    {
    case MSG_TX:
    case MSG_WITNESS_TX:
        {
            assert(recentRejects);
            if (chainActive.Tip()->GetBlockHash() != hashRecentRejectsChainTip)
            {
                // If the chain tip has changed previously rejected transactions
                // might be now valid, e.g. due to a nLockTime'd tx becoming valid,
                // or a double-spend. Reset the rejects filter and give those
                // txs a second chance.
                hashRecentRejectsChainTip = chainActive.Tip()->GetBlockHash();
                recentRejects->reset();
            }

            // Use pcoinsTip->HaveCoinsInCache as a quick approximation to exclude
            // requesting or processing some txs which have already been included in a block
            return recentRejects->contains(inv.hash) ||
                   mempool.exists(inv.hash) ||
                   mapOrphanTransactions.count(inv.hash) ||
                   pcoinsTip->HaveCoinsInCache(inv.hash);
        }
    case MSG_BLOCK:
    case MSG_WITNESS_BLOCK:
        return mapBlockIndex.count(inv.hash);
    }
    // Don't know what it is, just say we already got one
    return true;
}

void static ProcessGetData(CNode* pfrom, const Consensus::Params& consensusParams)
{
    std::deque<CInv>::iterator it = pfrom->vRecvGetData.begin();

    vector<CInv> vNotFound;

    LOCK(cs_main);

    while (it != pfrom->vRecvGetData.end()) {
        // Don't bother if send buffer is too full to respond anyway
        if (pfrom->nSendSize >= SendBufferSize())
            break;

        const CInv &inv = *it;
        {
            boost::this_thread::interruption_point();
            it++;

            if (inv.type == MSG_BLOCK || inv.type == MSG_FILTERED_BLOCK || inv.type == MSG_WITNESS_BLOCK)
            {
                bool send = false;
                BlockMap::iterator mi = mapBlockIndex.find(inv.hash);
                if (mi != mapBlockIndex.end())
                {
                    if (chainActive.Contains(mi->second)) {
                        send = true;
                    } else {
                        static const int nOneMonth = 30 * 24 * 60 * 60;
                        // To prevent fingerprinting attacks, only send blocks outside of the active
                        // chain if they are valid, and no more than a month older (both in time, and in
                        // best equivalent proof of work) than the best header chain we know about.
                        send = mi->second->IsValid(BLOCK_VALID_SCRIPTS) && (pindexBestHeader != NULL) &&
                            (pindexBestHeader->GetBlockTime() - mi->second->GetBlockTime() < nOneMonth) &&
                            (GetBlockProofEquivalentTime(*pindexBestHeader, *mi->second, *pindexBestHeader, consensusParams) < nOneMonth);
                        if (!send) {
                            LogPrintf("%s: ignoring request from peer=%i for old block that isn't in the main chain\n", __func__, pfrom->GetId());
                        }
                    }
                }
                // disconnect node in case we have reached the outbound limit for serving historical blocks
                // never disconnect whitelisted nodes
                static const int nOneWeek = 7 * 24 * 60 * 60; // assume > 1 week = historical
                if (send && CNode::OutboundTargetReached(true) && ( ((pindexBestHeader != NULL) && (pindexBestHeader->GetBlockTime() - mi->second->GetBlockTime() > nOneWeek)) || inv.type == MSG_FILTERED_BLOCK) && !pfrom->fWhitelisted)
                {
                    LogPrint("net", "historical block serving limit reached, disconnect peer=%d\n", pfrom->GetId());

                    //disconnect node
                    pfrom->fDisconnect = true;
                    send = false;
                }
                // Pruned nodes may have deleted the block, so check whether
                // it's available before trying to send.
                if (send && (mi->second->nStatus & BLOCK_HAVE_DATA))
                {
                    // Send block from disk
                    CBlock block;
                    if (!ReadBlockFromDisk(block, (*mi).second, consensusParams))
                        assert(!"cannot load block from disk");
                    if (inv.type == MSG_BLOCK)
                        pfrom->PushMessageWithFlag(SERIALIZE_TRANSACTION_NO_WITNESS, NetMsgType::BLOCK, block);
                    else if (inv.type == MSG_WITNESS_BLOCK)
                        pfrom->PushMessage(NetMsgType::BLOCK, block);
                    else // MSG_FILTERED_BLOCK)
                    {
                        LOCK(pfrom->cs_filter);
                        if (pfrom->pfilter)
                        {
                            CMerkleBlock merkleBlock(block, *pfrom->pfilter);
                            pfrom->PushMessage(NetMsgType::MERKLEBLOCK, merkleBlock);
                            // CMerkleBlock just contains hashes, so also push any transactions in the block the client did not see
                            // This avoids hurting performance by pointlessly requiring a round-trip
                            // Note that there is currently no way for a node to request any single transactions we didn't send here -
                            // they must either disconnect and retry or request the full block.
                            // Thus, the protocol spec specified allows for us to provide duplicate txn here,
                            // however we MUST always provide at least what the remote peer needs
                            typedef std::pair<unsigned int, uint256> PairType;
                            BOOST_FOREACH(PairType& pair, merkleBlock.vMatchedTxn)
                                pfrom->PushMessage(NetMsgType::TX, block.vtx[pair.first]);
                        }
                        // else
                            // no response
                    }

                    // Trigger the peer node to send a getblocks request for the next batch of inventory
                    if (inv.hash == pfrom->hashContinue)
                    {
                        // Bypass PushInventory, this must send even if redundant,
                        // and we want it right after the last block so they don't
                        // wait for other stuff first.
                        vector<CInv> vInv;
                        vInv.push_back(CInv(MSG_BLOCK, chainActive.Tip()->GetBlockHash()));
                        pfrom->PushMessage(NetMsgType::INV, vInv);
                        pfrom->hashContinue.SetNull();
                    }
                }
            }
            else if (inv.type == MSG_TX || inv.type == MSG_WITNESS_TX)
            {
                CTransaction tx;
                // Send stream from relay memory
                bool push = false;
                {
                    LOCK(cs_mapRelay);
                    map<uint256, CTransaction>::iterator mi = mapRelay.find(inv.hash);
                    if (mi != mapRelay.end()) {
<<<<<<< HEAD
                        pfrom->PushMessageWithFlag(inv.type == MSG_WITNESS_TX ? 0 : SERIALIZE_TRANSACTION_NO_WITNESS, NetMsgType::TX, (*mi).second);
                        pushed = true;
                    }
                }
                if (!pushed && (inv.type == MSG_TX || inv.type == MSG_WITNESS_TX)) {
                    CTransaction tx;
                    if (mempool.lookup(inv.hash, tx)) {
                        pfrom->PushMessageWithFlag(inv.type == MSG_WITNESS_TX ? 0 : SERIALIZE_TRANSACTION_NO_WITNESS, NetMsgType::TX, tx);
                        pushed = true;
=======
                        tx = (*mi).second;
                        push = true;
                    }
                }
                if (!push && inv.type == MSG_TX) {
                    int64_t txtime;
                    // To protect privacy, do not answer getdata using the mempool when
                    // that TX couldn't have been INVed in reply to a MEMPOOL request.
                    if (mempool.lookup(inv.hash, tx, txtime) && txtime <= pfrom->timeLastMempoolReq) {
                        push = true;
>>>>>>> 8c1e49ba
                    }
                }
                if (push) {
                    pfrom->PushMessage(inv.GetCommand(), tx);
                } else {
                    vNotFound.push_back(inv);
                }
            }

            // Track requests for our stuff.
            GetMainSignals().Inventory(inv.hash);

            if (inv.type == MSG_BLOCK || inv.type == MSG_FILTERED_BLOCK || inv.type == MSG_WITNESS_BLOCK)
                break;
        }
    }

    pfrom->vRecvGetData.erase(pfrom->vRecvGetData.begin(), it);

    if (!vNotFound.empty()) {
        // Let the peer know that we didn't find what it asked for, so it doesn't
        // have to wait around forever. Currently only SPV clients actually care
        // about this message: it's needed when they are recursively walking the
        // dependencies of relevant unconfirmed transactions. SPV clients want to
        // do that because they want to know about (and store and rebroadcast and
        // risk analyze) the dependencies of transactions relevant to them, without
        // having to download the entire memory pool.
        pfrom->PushMessage(NetMsgType::NOTFOUND, vNotFound);
    }
}

bool static ProcessMessage(CNode* pfrom, string strCommand, CDataStream& vRecv, int64_t nTimeReceived, const CChainParams& chainparams)
{
    LogPrint("net", "received: %s (%u bytes) peer=%d\n", SanitizeString(strCommand), vRecv.size(), pfrom->id);
    if (mapArgs.count("-dropmessagestest") && GetRand(atoi(mapArgs["-dropmessagestest"])) == 0)
    {
        LogPrintf("dropmessagestest DROPPING RECV MESSAGE\n");
        return true;
    }


    if (!(nLocalServices & NODE_BLOOM) &&
              (strCommand == NetMsgType::FILTERLOAD ||
               strCommand == NetMsgType::FILTERADD ||
               strCommand == NetMsgType::FILTERCLEAR))
    {
        if (pfrom->nVersion >= NO_BLOOM_VERSION) {
            LOCK(cs_main);
            Misbehaving(pfrom->GetId(), 100);
            return false;
        } else {
            pfrom->fDisconnect = true;
            return false;
        }
    }


    if (strCommand == NetMsgType::VERSION)
    {
        // Each connection can only send one version message
        if (pfrom->nVersion != 0)
        {
            pfrom->PushMessage(NetMsgType::REJECT, strCommand, REJECT_DUPLICATE, string("Duplicate version message"));
            LOCK(cs_main);
            Misbehaving(pfrom->GetId(), 1);
            return false;
        }

        int64_t nTime;
        CAddress addrMe;
        CAddress addrFrom;
        uint64_t nNonce = 1;
        vRecv >> pfrom->nVersion >> pfrom->nServices >> nTime >> addrMe;
        if (!pfrom->fInbound)
        {
            addrman.SetServices(pfrom->addr, pfrom->nServices);
        }
        if (pfrom->nServicesExpected & ~pfrom->nServices)
        {
            LogPrint("net", "peer=%d does not offer the expected services (%08x offered, %08x expected); disconnecting\n", pfrom->id, pfrom->nServices, pfrom->nServicesExpected);
            pfrom->PushMessage(NetMsgType::REJECT, strCommand, REJECT_NONSTANDARD,
                               strprintf("Expected to offer services %08x", pfrom->nServicesExpected));
            pfrom->fDisconnect = true;
        }

        if (pfrom->nVersion < MIN_PEER_PROTO_VERSION)
        {
            // disconnect from peers older than this proto version
            LogPrintf("peer=%d using obsolete version %i; disconnecting\n", pfrom->id, pfrom->nVersion);
            pfrom->PushMessage(NetMsgType::REJECT, strCommand, REJECT_OBSOLETE,
                               strprintf("Version must be %d or greater", MIN_PEER_PROTO_VERSION));
            pfrom->fDisconnect = true;
            return false;
        }

        if (pfrom->nVersion == 10300)
            pfrom->nVersion = 300;
        if (!vRecv.empty())
            vRecv >> addrFrom >> nNonce;
        if (!vRecv.empty()) {
            vRecv >> LIMITED_STRING(pfrom->strSubVer, MAX_SUBVERSION_LENGTH);
            pfrom->cleanSubVer = SanitizeString(pfrom->strSubVer);
        }
        if (!vRecv.empty()) {
            vRecv >> pfrom->nStartingHeight;
        }
        {
            LOCK(pfrom->cs_filter);
            if (!vRecv.empty())
                vRecv >> pfrom->fRelayTxes; // set to true after we get the first filter* message
            else
                pfrom->fRelayTxes = true;
        }

        // Disconnect if we connected to ourself
        if (nNonce == nLocalHostNonce && nNonce > 1)
        {
            LogPrintf("connected to self at %s, disconnecting\n", pfrom->addr.ToString());
            pfrom->fDisconnect = true;
            return true;
        }

        pfrom->addrLocal = addrMe;
        if (pfrom->fInbound && addrMe.IsRoutable())
        {
            SeenLocal(addrMe);
        }

        // Be shy and don't send version until we hear
        if (pfrom->fInbound)
            pfrom->PushVersion();

        pfrom->fClient = !(pfrom->nServices & NODE_NETWORK);

        if((pfrom->nServices & NODE_WITNESS))
        {
            LOCK(cs_main);
            State(pfrom->GetId())->fHaveWitness = true;
        }

        // Potentially mark this peer as a preferred download peer.
        {
        LOCK(cs_main);
        UpdatePreferredDownload(pfrom, State(pfrom->GetId()));
        }

        // Change version
        pfrom->PushMessage(NetMsgType::VERACK);
        pfrom->ssSend.SetVersion(min(pfrom->nVersion, PROTOCOL_VERSION));

        if (!pfrom->fInbound)
        {
            // Advertise our address
            if (fListen && !IsInitialBlockDownload())
            {
                CAddress addr = GetLocalAddress(&pfrom->addr);
                if (addr.IsRoutable())
                {
                    LogPrintf("ProcessMessages: advertising address %s\n", addr.ToString());
                    pfrom->PushAddress(addr);
                } else if (IsPeerAddrLocalGood(pfrom)) {
                    addr.SetIP(pfrom->addrLocal);
                    LogPrintf("ProcessMessages: advertising address %s\n", addr.ToString());
                    pfrom->PushAddress(addr);
                }
            }

            // Get recent addresses
            if (pfrom->fOneShot || pfrom->nVersion >= CADDR_TIME_VERSION || addrman.size() < 1000)
            {
                pfrom->PushMessage(NetMsgType::GETADDR);
                pfrom->fGetAddr = true;
            }
            addrman.Good(pfrom->addr);
        } else {
            if (((CNetAddr)pfrom->addr) == (CNetAddr)addrFrom)
            {
                addrman.Add(addrFrom, addrFrom);
                addrman.Good(addrFrom);
            }
        }

        pfrom->fSuccessfullyConnected = true;

        string remoteAddr;
        if (fLogIPs)
            remoteAddr = ", peeraddr=" + pfrom->addr.ToString();

        LogPrintf("receive version message: %s: version %d, blocks=%d, us=%s, peer=%d%s\n",
                  pfrom->cleanSubVer, pfrom->nVersion,
                  pfrom->nStartingHeight, addrMe.ToString(), pfrom->id,
                  remoteAddr);

        int64_t nTimeOffset = nTime - GetTime();
        pfrom->nTimeOffset = nTimeOffset;
        AddTimeData(pfrom->addr, nTimeOffset);
    }


    else if (pfrom->nVersion == 0)
    {
        // Must have a version message before anything else
        LOCK(cs_main);
        Misbehaving(pfrom->GetId(), 1);
        return false;
    }


    else if (strCommand == NetMsgType::VERACK)
    {
        pfrom->SetRecvVersion(min(pfrom->nVersion, PROTOCOL_VERSION));

        // Mark this node as currently connected, so we update its timestamp later.
        if (pfrom->fNetworkNode) {
            LOCK(cs_main);
            State(pfrom->GetId())->fCurrentlyConnected = true;
        }

        if (pfrom->nVersion >= SENDHEADERS_VERSION) {
            // Tell our peer we prefer to receive headers rather than inv's
            // We send this to non-NODE NETWORK peers as well, because even
            // non-NODE NETWORK peers can announce blocks (such as pruning
            // nodes)
            pfrom->PushMessage(NetMsgType::SENDHEADERS);
        }
    }


    else if (strCommand == NetMsgType::ADDR)
    {
        vector<CAddress> vAddr;
        vRecv >> vAddr;

        // Don't want addr from older versions unless seeding
        if (pfrom->nVersion < CADDR_TIME_VERSION && addrman.size() > 1000)
            return true;
        if (vAddr.size() > 1000)
        {
            LOCK(cs_main);
            Misbehaving(pfrom->GetId(), 20);
            return error("message addr size() = %u", vAddr.size());
        }

        // Store the new addresses
        vector<CAddress> vAddrOk;
        int64_t nNow = GetAdjustedTime();
        int64_t nSince = nNow - 10 * 60;
        BOOST_FOREACH(CAddress& addr, vAddr)
        {
            boost::this_thread::interruption_point();

            if (!(addr.nServices & NODE_NETWORK))
                continue;

            if (addr.nTime <= 100000000 || addr.nTime > nNow + 10 * 60)
                addr.nTime = nNow - 5 * 24 * 60 * 60;
            pfrom->AddAddressKnown(addr);
            bool fReachable = IsReachable(addr);
            if (addr.nTime > nSince && !pfrom->fGetAddr && vAddr.size() <= 10 && addr.IsRoutable())
            {
                // Relay to a limited number of other nodes
                {
                    LOCK(cs_vNodes);
                    // Use deterministic randomness to send to the same nodes for 24 hours
                    // at a time so the addrKnowns of the chosen nodes prevent repeats
                    static uint64_t salt0 = 0, salt1 = 0;
                    while (salt0 == 0 && salt1 == 0) {
                        GetRandBytes((unsigned char*)&salt0, sizeof(salt0));
                        GetRandBytes((unsigned char*)&salt1, sizeof(salt1));
                    }
                    uint64_t hashAddr = addr.GetHash();
                    multimap<uint64_t, CNode*> mapMix;
                    const CSipHasher hasher = CSipHasher(salt0, salt1).Write(hashAddr << 32).Write((GetTime() + hashAddr) / (24*60*60));
                    BOOST_FOREACH(CNode* pnode, vNodes)
                    {
                        if (pnode->nVersion < CADDR_TIME_VERSION)
                            continue;
                        uint64_t hashKey = CSipHasher(hasher).Write(pnode->id).Finalize();
                        mapMix.insert(make_pair(hashKey, pnode));
                    }
                    int nRelayNodes = fReachable ? 2 : 1; // limited relaying of addresses outside our network(s)
                    for (multimap<uint64_t, CNode*>::iterator mi = mapMix.begin(); mi != mapMix.end() && nRelayNodes-- > 0; ++mi)
                        ((*mi).second)->PushAddress(addr);
                }
            }
            // Do not store addresses outside our network
            if (fReachable)
                vAddrOk.push_back(addr);
        }
        addrman.Add(vAddrOk, pfrom->addr, 2 * 60 * 60);
        if (vAddr.size() < 1000)
            pfrom->fGetAddr = false;
        if (pfrom->fOneShot)
            pfrom->fDisconnect = true;
    }

    else if (strCommand == NetMsgType::SENDHEADERS)
    {
        LOCK(cs_main);
        State(pfrom->GetId())->fPreferHeaders = true;
    }


    else if (strCommand == NetMsgType::INV)
    {
        vector<CInv> vInv;
        vRecv >> vInv;
        if (vInv.size() > MAX_INV_SZ)
        {
            LOCK(cs_main);
            Misbehaving(pfrom->GetId(), 20);
            return error("message inv size() = %u", vInv.size());
        }

        bool fBlocksOnly = !fRelayTxes;

        // Allow whitelisted peers to send data other than blocks in blocks only mode if whitelistrelay is true
        if (pfrom->fWhitelisted && GetBoolArg("-whitelistrelay", DEFAULT_WHITELISTRELAY))
            fBlocksOnly = false;

        LOCK(cs_main);

        std::vector<CInv> vToFetch;

        for (unsigned int nInv = 0; nInv < vInv.size(); nInv++)
        {
            CInv &inv = vInv[nInv];

            boost::this_thread::interruption_point();

            bool fAlreadyHave = AlreadyHave(inv);
            LogPrint("net", "got inv: %s  %s peer=%d\n", inv.ToString(), fAlreadyHave ? "have" : "new", pfrom->id);

            if (inv.type == MSG_TX && State(pfrom->GetId())->fHaveWitness) {
                inv.type = MSG_WITNESS_TX;
            }

            if (inv.type == MSG_BLOCK) {
                UpdateBlockAvailability(pfrom->GetId(), inv.hash);
                if (!fAlreadyHave && !fImporting && !fReindex && !mapBlocksInFlight.count(inv.hash)) {
                    // First request the headers preceding the announced block. In the normal fully-synced
                    // case where a new block is announced that succeeds the current tip (no reorganization),
                    // there are no such headers.
                    // Secondly, and only when we are close to being synced, we request the announced block directly,
                    // to avoid an extra round-trip. Note that we must *first* ask for the headers, so by the
                    // time the block arrives, the header chain leading up to it is already validated. Not
                    // doing this will result in the received block being rejected as an orphan in case it is
                    // not a direct successor.
                    pfrom->PushMessage(NetMsgType::GETHEADERS, chainActive.GetLocator(pindexBestHeader), inv.hash);
                    CNodeState *nodestate = State(pfrom->GetId());
                    if (CanDirectFetch(chainparams.GetConsensus()) &&
                        nodestate->nBlocksInFlight < MAX_BLOCKS_IN_TRANSIT_PER_PEER &&
                        (!IsWitnessEnabled(chainActive.Tip(), chainparams.GetConsensus()) || State(pfrom->GetId())->fHaveWitness)) {
                        if (State(pfrom->GetId())->fHaveWitness) {
                            inv.type = MSG_WITNESS_BLOCK;
                        }
                        vToFetch.push_back(inv);
                        // Mark block as in flight already, even though the actual "getdata" message only goes out
                        // later (within the same cs_main lock, though).
                        MarkBlockAsInFlight(pfrom->GetId(), inv.hash, chainparams.GetConsensus());
                    }
                    LogPrint("net", "getheaders (%d) %s to peer=%d\n", pindexBestHeader->nHeight, inv.hash.ToString(), pfrom->id);
                }
            }
            else
            {
                pfrom->AddInventoryKnown(inv);
                if (fBlocksOnly)
                    LogPrint("net", "transaction (%s) inv sent in violation of protocol peer=%d\n", inv.hash.ToString(), pfrom->id);
                else if (!fAlreadyHave && !fImporting && !fReindex && !IsInitialBlockDownload())
                    pfrom->AskFor(inv);
            }

            // Track requests for our stuff
            GetMainSignals().Inventory(inv.hash);

            if (pfrom->nSendSize > (SendBufferSize() * 2)) {
                Misbehaving(pfrom->GetId(), 50);
                return error("send buffer size() = %u", pfrom->nSendSize);
            }
        }

        if (!vToFetch.empty())
            pfrom->PushMessage(NetMsgType::GETDATA, vToFetch);
    }


    else if (strCommand == NetMsgType::GETDATA)
    {
        vector<CInv> vInv;
        vRecv >> vInv;
        if (vInv.size() > MAX_INV_SZ)
        {
            LOCK(cs_main);
            Misbehaving(pfrom->GetId(), 20);
            return error("message getdata size() = %u", vInv.size());
        }

        if (fDebug || (vInv.size() != 1))
            LogPrint("net", "received getdata (%u invsz) peer=%d\n", vInv.size(), pfrom->id);

        if ((fDebug && vInv.size() > 0) || (vInv.size() == 1))
            LogPrint("net", "received getdata for: %s peer=%d\n", vInv[0].ToString(), pfrom->id);

        pfrom->vRecvGetData.insert(pfrom->vRecvGetData.end(), vInv.begin(), vInv.end());
        ProcessGetData(pfrom, chainparams.GetConsensus());
    }


    else if (strCommand == NetMsgType::GETBLOCKS)
    {
        CBlockLocator locator;
        uint256 hashStop;
        vRecv >> locator >> hashStop;

        LOCK(cs_main);

        // Find the last block the caller has in the main chain
        CBlockIndex* pindex = FindForkInGlobalIndex(chainActive, locator);

        // Send the rest of the chain
        if (pindex)
            pindex = chainActive.Next(pindex);
        int nLimit = 500;
        LogPrint("net", "getblocks %d to %s limit %d from peer=%d\n", (pindex ? pindex->nHeight : -1), hashStop.IsNull() ? "end" : hashStop.ToString(), nLimit, pfrom->id);
        for (; pindex; pindex = chainActive.Next(pindex))
        {
            if (pindex->GetBlockHash() == hashStop)
            {
                LogPrint("net", "  getblocks stopping at %d %s\n", pindex->nHeight, pindex->GetBlockHash().ToString());
                break;
            }
            // If pruning, don't inv blocks unless we have on disk and are likely to still have
            // for some reasonable time window (1 hour) that block relay might require.
            const int nPrunedBlocksLikelyToHave = MIN_BLOCKS_TO_KEEP - 3600 / chainparams.GetConsensus().nPowTargetSpacing;
            if (fPruneMode && (!(pindex->nStatus & BLOCK_HAVE_DATA) || pindex->nHeight <= chainActive.Tip()->nHeight - nPrunedBlocksLikelyToHave))
            {
                LogPrint("net", " getblocks stopping, pruned or too old block at %d %s\n", pindex->nHeight, pindex->GetBlockHash().ToString());
                break;
            }
            pfrom->PushInventory(CInv(MSG_BLOCK, pindex->GetBlockHash()));
            if (--nLimit <= 0)
            {
                // When this block is requested, we'll send an inv that'll
                // trigger the peer to getblocks the next batch of inventory.
                LogPrint("net", "  getblocks stopping at limit %d %s\n", pindex->nHeight, pindex->GetBlockHash().ToString());
                pfrom->hashContinue = pindex->GetBlockHash();
                break;
            }
        }
    }


    else if (strCommand == NetMsgType::GETHEADERS)
    {
        CBlockLocator locator;
        uint256 hashStop;
        vRecv >> locator >> hashStop;

        LOCK(cs_main);
        if (IsInitialBlockDownload() && !pfrom->fWhitelisted) {
            LogPrint("net", "Ignoring getheaders from peer=%d because node is in initial block download\n", pfrom->id);
            return true;
        }

        CNodeState *nodestate = State(pfrom->GetId());
        CBlockIndex* pindex = NULL;
        if (locator.IsNull())
        {
            // If locator is null, return the hashStop block
            BlockMap::iterator mi = mapBlockIndex.find(hashStop);
            if (mi == mapBlockIndex.end())
                return true;
            pindex = (*mi).second;
        }
        else
        {
            // Find the last block the caller has in the main chain
            pindex = FindForkInGlobalIndex(chainActive, locator);
            if (pindex)
                pindex = chainActive.Next(pindex);
        }

        // we must use CBlocks, as CBlockHeaders won't include the 0x00 nTx count at the end
        vector<CBlock> vHeaders;
        int nLimit = MAX_HEADERS_RESULTS;
        LogPrint("net", "getheaders %d to %s from peer=%d\n", (pindex ? pindex->nHeight : -1), hashStop.ToString(), pfrom->id);
        for (; pindex; pindex = chainActive.Next(pindex))
        {
            vHeaders.push_back(pindex->GetBlockHeader());
            if (--nLimit <= 0 || pindex->GetBlockHash() == hashStop)
                break;
        }
        // pindex can be NULL either if we sent chainActive.Tip() OR
        // if our peer has chainActive.Tip() (and thus we are sending an empty
        // headers message). In both cases it's safe to update
        // pindexBestHeaderSent to be our tip.
        nodestate->pindexBestHeaderSent = pindex ? pindex : chainActive.Tip();
        pfrom->PushMessage(NetMsgType::HEADERS, vHeaders);
    }


    else if (strCommand == NetMsgType::TX)
    {
        // Stop processing the transaction early if
        // We are in blocks only mode and peer is either not whitelisted or whitelistrelay is off
        if (!fRelayTxes && (!pfrom->fWhitelisted || !GetBoolArg("-whitelistrelay", DEFAULT_WHITELISTRELAY)))
        {
            LogPrint("net", "transaction sent in violation of protocol peer=%d\n", pfrom->id);
            return true;
        }

        vector<uint256> vWorkQueue;
        vector<uint256> vEraseQueue;
        CTransaction tx;
        vRecv >> tx;

        CInv inv(MSG_TX, tx.GetHash());
        pfrom->AddInventoryKnown(inv);

        LOCK(cs_main);

        bool fMissingInputs = false;
        CValidationState state;

        pfrom->setAskFor.erase(inv.hash);
        mapAlreadyAskedFor.erase(inv.hash);

        if (!AlreadyHave(inv) && AcceptToMemoryPool(mempool, state, tx, true, &fMissingInputs)) {
            mempool.check(pcoinsTip);
            RelayTransaction(tx);
            vWorkQueue.push_back(inv.hash);

            LogPrint("mempool", "AcceptToMemoryPool: peer=%d: accepted %s (poolsz %u txn, %u kB)\n",
                pfrom->id,
                tx.GetHash().ToString(),
                mempool.size(), mempool.DynamicMemoryUsage() / 1000);

            // Recursively process any orphan transactions that depended on this one
            set<NodeId> setMisbehaving;
            for (unsigned int i = 0; i < vWorkQueue.size(); i++)
            {
                map<uint256, set<uint256> >::iterator itByPrev = mapOrphanTransactionsByPrev.find(vWorkQueue[i]);
                if (itByPrev == mapOrphanTransactionsByPrev.end())
                    continue;
                for (set<uint256>::iterator mi = itByPrev->second.begin();
                     mi != itByPrev->second.end();
                     ++mi)
                {
                    const uint256& orphanHash = *mi;
                    const CTransaction& orphanTx = mapOrphanTransactions[orphanHash].tx;
                    NodeId fromPeer = mapOrphanTransactions[orphanHash].fromPeer;
                    bool fMissingInputs2 = false;
                    // Use a dummy CValidationState so someone can't setup nodes to counter-DoS based on orphan
                    // resolution (that is, feeding people an invalid transaction based on LegitTxX in order to get
                    // anyone relaying LegitTxX banned)
                    CValidationState stateDummy;


                    if (setMisbehaving.count(fromPeer))
                        continue;
                    if (AcceptToMemoryPool(mempool, stateDummy, orphanTx, true, &fMissingInputs2)) {
                        LogPrint("mempool", "   accepted orphan tx %s\n", orphanHash.ToString());
                        RelayTransaction(orphanTx);
                        vWorkQueue.push_back(orphanHash);
                        vEraseQueue.push_back(orphanHash);
                    }
                    else if (!fMissingInputs2)
                    {
                        int nDos = 0;
                        if (stateDummy.IsInvalid(nDos) && nDos > 0 && (!state.CorruptionPossible() || State(fromPeer)->fHaveWitness))
                        {
                            // Punish peer that gave us an invalid orphan tx
                            Misbehaving(fromPeer, nDos);
                            setMisbehaving.insert(fromPeer);
                            LogPrint("mempool", "   invalid orphan tx %s\n", orphanHash.ToString());
                        }
                        // Has inputs but not accepted to mempool
                        // Probably non-standard or insufficient fee/priority
                        LogPrint("mempool", "   removed orphan tx %s\n", orphanHash.ToString());
                        vEraseQueue.push_back(orphanHash);
                        if (!stateDummy.CorruptionPossible()) {
                            assert(recentRejects);
                            recentRejects->insert(orphanHash);
                        }
                    }
                    mempool.check(pcoinsTip);
                }
            }

            BOOST_FOREACH(uint256 hash, vEraseQueue)
                EraseOrphanTx(hash);
        }
        else if (fMissingInputs)
        {
            AddOrphanTx(tx, pfrom->GetId());

            // DoS prevention: do not allow mapOrphanTransactions to grow unbounded
            unsigned int nMaxOrphanTx = (unsigned int)std::max((int64_t)0, GetArg("-maxorphantx", DEFAULT_MAX_ORPHAN_TRANSACTIONS));
            unsigned int nEvicted = LimitOrphanTxSize(nMaxOrphanTx);
            if (nEvicted > 0)
                LogPrint("mempool", "mapOrphan overflow, removed %u tx\n", nEvicted);
        } else {
            if (!state.CorruptionPossible()) {
                assert(recentRejects);
                recentRejects->insert(tx.GetHash());
            }

            if (pfrom->fWhitelisted && GetBoolArg("-whitelistforcerelay", DEFAULT_WHITELISTFORCERELAY)) {
                // Always relay transactions received from whitelisted peers, even
                // if they were already in the mempool or rejected from it due
                // to policy, allowing the node to function as a gateway for
                // nodes hidden behind it.
                //
                // Never relay transactions that we would assign a non-zero DoS
                // score for, as we expect peers to do the same with us in that
                // case.
                int nDoS = 0;
                if (!state.IsInvalid(nDoS) || nDoS == 0) {
                    LogPrintf("Force relaying tx %s from whitelisted peer=%d\n", tx.GetHash().ToString(), pfrom->id);
                    RelayTransaction(tx);
                } else {
                    LogPrintf("Not relaying invalid transaction %s from whitelisted peer=%d (%s)\n", tx.GetHash().ToString(), pfrom->id, FormatStateMessage(state));
                }
            }
        }
        int nDoS = 0;
        if (state.IsInvalid(nDoS))
        {
            LogPrint("mempoolrej", "%s from peer=%d was not accepted: %s\n", tx.GetHash().ToString(),
                pfrom->id,
                FormatStateMessage(state));
            if (state.GetRejectCode() < REJECT_INTERNAL) // Never send AcceptToMemoryPool's internal codes over P2P
                pfrom->PushMessage(NetMsgType::REJECT, strCommand, (unsigned char)state.GetRejectCode(),
                                   state.GetRejectReason().substr(0, MAX_REJECT_MESSAGE_LENGTH), inv.hash);
            if (nDoS > 0 && (!state.CorruptionPossible() || State(pfrom->id)->fHaveWitness)) {
                // When a non-witness-supporting peer gives us a transaction that would
                // be accepted if witness validation was off, we can't blame them for it.
                Misbehaving(pfrom->GetId(), nDoS);
            }
        }
        FlushStateToDisk(state, FLUSH_STATE_PERIODIC);
    }


    else if (strCommand == NetMsgType::HEADERS && !fImporting && !fReindex) // Ignore headers received while importing
    {
        std::vector<CBlockHeader> headers;

        // Bypass the normal CBlock deserialization, as we don't want to risk deserializing 2000 full blocks.
        unsigned int nCount = ReadCompactSize(vRecv);
        if (nCount > MAX_HEADERS_RESULTS) {
            LOCK(cs_main);
            Misbehaving(pfrom->GetId(), 20);
            return error("headers message size = %u", nCount);
        }
        headers.resize(nCount);
        for (unsigned int n = 0; n < nCount; n++) {
            vRecv >> headers[n];
            ReadCompactSize(vRecv); // ignore tx count; assume it is 0.
        }

        {
        LOCK(cs_main);

        if (nCount == 0) {
            // Nothing interesting. Stop asking this peers for more headers.
            return true;
        }

        // If we already know the last header in the message, then it contains
        // no new information for us.  In this case, we do not request
        // more headers later.  This prevents multiple chains of redundant
        // getheader requests from running in parallel if triggered by incoming
        // blocks while the node is still in initial headers sync.
        const bool hasNewHeaders = (mapBlockIndex.count(headers.back().GetHash()) == 0);

        CBlockIndex *pindexLast = NULL;
        BOOST_FOREACH(const CBlockHeader& header, headers) {
            CValidationState state;
            if (pindexLast != NULL && header.hashPrevBlock != pindexLast->GetBlockHash()) {
                Misbehaving(pfrom->GetId(), 20);
                return error("non-continuous headers sequence");
            }
            if (!AcceptBlockHeader(header, state, chainparams, &pindexLast)) {
                int nDoS;
                if (state.IsInvalid(nDoS)) {
                    if (nDoS > 0)
                        Misbehaving(pfrom->GetId(), nDoS);
                    return error("invalid header received");
                }
            }
        }

        if (pindexLast)
            UpdateBlockAvailability(pfrom->GetId(), pindexLast->GetBlockHash());

        if (nCount == MAX_HEADERS_RESULTS && pindexLast && hasNewHeaders) {
            // Headers message had its maximum size; the peer may have more headers.
            // TODO: optimize: if pindexLast is an ancestor of chainActive.Tip or pindexBestHeader, continue
            // from there instead.
            LogPrint("net", "more getheaders (%d) to end to peer=%d (startheight:%d)\n", pindexLast->nHeight, pfrom->id, pfrom->nStartingHeight);
            pfrom->PushMessage(NetMsgType::GETHEADERS, chainActive.GetLocator(pindexLast), uint256());
        }

        bool fCanDirectFetch = CanDirectFetch(chainparams.GetConsensus());
        CNodeState *nodestate = State(pfrom->GetId());
        // If this set of headers is valid and ends in a block with at least as
        // much work as our tip, download as much as possible.
        if (fCanDirectFetch && pindexLast->IsValid(BLOCK_VALID_TREE) && chainActive.Tip()->nChainWork <= pindexLast->nChainWork) {
            vector<CBlockIndex *> vToFetch;
            CBlockIndex *pindexWalk = pindexLast;
            // Calculate all the blocks we'd need to switch to pindexLast, up to a limit.
            while (pindexWalk && !chainActive.Contains(pindexWalk) && vToFetch.size() <= MAX_BLOCKS_IN_TRANSIT_PER_PEER) {
                if (!(pindexWalk->nStatus & BLOCK_HAVE_DATA) &&
                        !mapBlocksInFlight.count(pindexWalk->GetBlockHash()) &&
                        (!IsWitnessEnabled(pindexWalk->pprev, chainparams.GetConsensus()) || State(pfrom->GetId())->fHaveWitness)) {
                    // We don't have this block, and it's not yet in flight.
                    vToFetch.push_back(pindexWalk);
                }
                pindexWalk = pindexWalk->pprev;
            }
            // If pindexWalk still isn't on our main chain, we're looking at a
            // very large reorg at a time we think we're close to caught up to
            // the main chain -- this shouldn't really happen.  Bail out on the
            // direct fetch and rely on parallel download instead.
            if (!chainActive.Contains(pindexWalk)) {
                LogPrint("net", "Large reorg, won't direct fetch to %s (%d)\n",
                        pindexLast->GetBlockHash().ToString(),
                        pindexLast->nHeight);
            } else {
                vector<CInv> vGetData;
                // Download as much as possible, from earliest to latest.
                BOOST_REVERSE_FOREACH(CBlockIndex *pindex, vToFetch) {
                    if (nodestate->nBlocksInFlight >= MAX_BLOCKS_IN_TRANSIT_PER_PEER) {
                        // Can't download any more from this peer
                        break;
                    }
                    vGetData.push_back(CInv(State(pfrom->GetId())->fHaveWitness ? MSG_WITNESS_BLOCK : MSG_BLOCK, pindex->GetBlockHash()));
                    MarkBlockAsInFlight(pfrom->GetId(), pindex->GetBlockHash(), chainparams.GetConsensus(), pindex);
                    LogPrint("net", "Requesting block %s from  peer=%d\n",
                            pindex->GetBlockHash().ToString(), pfrom->id);
                }
                if (vGetData.size() > 1) {
                    LogPrint("net", "Downloading blocks toward %s (%d) via headers direct fetch\n",
                            pindexLast->GetBlockHash().ToString(), pindexLast->nHeight);
                }
                if (vGetData.size() > 0) {
                    pfrom->PushMessage(NetMsgType::GETDATA, vGetData);
                }
            }
        }

        CheckBlockIndex(chainparams.GetConsensus());
        }

        NotifyHeaderTip();
    }

    else if (strCommand == NetMsgType::BLOCK && !fImporting && !fReindex) // Ignore blocks received while importing
    {
        CBlock block;
        vRecv >> block;

        LogPrint("net", "received block %s peer=%d\n", block.GetHash().ToString(), pfrom->id);

        CValidationState state;
        // Process all blocks from whitelisted peers, even if not requested,
        // unless we're still syncing with the network.
        // Such an unrequested block may still be processed, subject to the
        // conditions in AcceptBlock().
        bool forceProcessing = pfrom->fWhitelisted && !IsInitialBlockDownload();
        ProcessNewBlock(state, chainparams, pfrom, &block, forceProcessing, NULL);
        int nDoS;
        if (state.IsInvalid(nDoS)) {
            assert (state.GetRejectCode() < REJECT_INTERNAL); // Blocks are never rejected with internal reject codes
            pfrom->PushMessage(NetMsgType::REJECT, strCommand, (unsigned char)state.GetRejectCode(),
                               state.GetRejectReason().substr(0, MAX_REJECT_MESSAGE_LENGTH), block.GetHash());
            if (nDoS > 0) {
                LOCK(cs_main);
                Misbehaving(pfrom->GetId(), nDoS);
            }
        }

    }


    else if (strCommand == NetMsgType::GETADDR)
    {
        // This asymmetric behavior for inbound and outbound connections was introduced
        // to prevent a fingerprinting attack: an attacker can send specific fake addresses
        // to users' AddrMan and later request them by sending getaddr messages.
        // Making nodes which are behind NAT and can only make outgoing connections ignore
        // the getaddr message mitigates the attack.
        if (!pfrom->fInbound) {
            LogPrint("net", "Ignoring \"getaddr\" from outbound connection. peer=%d\n", pfrom->id);
            return true;
        }

        // Only send one GetAddr response per connection to reduce resource waste
        //  and discourage addr stamping of INV announcements.
        if (pfrom->fSentAddr) {
            LogPrint("net", "Ignoring repeated \"getaddr\". peer=%d\n", pfrom->id);
            return true;
        }
        pfrom->fSentAddr = true;

        pfrom->vAddrToSend.clear();
        vector<CAddress> vAddr = addrman.GetAddr();
        BOOST_FOREACH(const CAddress &addr, vAddr)
            pfrom->PushAddress(addr);
    }


    else if (strCommand == NetMsgType::MEMPOOL)
    {
        if (CNode::OutboundTargetReached(false) && !pfrom->fWhitelisted)
        {
            LogPrint("net", "mempool request with bandwidth limit reached, disconnect peer=%d\n", pfrom->GetId());
            pfrom->fDisconnect = true;
            return true;
        }

        LOCK(pfrom->cs_inventory);
        pfrom->fSendMempool = true;
    }


    else if (strCommand == NetMsgType::PING)
    {
        if (pfrom->nVersion > BIP0031_VERSION)
        {
            uint64_t nonce = 0;
            vRecv >> nonce;
            // Echo the message back with the nonce. This allows for two useful features:
            //
            // 1) A remote node can quickly check if the connection is operational
            // 2) Remote nodes can measure the latency of the network thread. If this node
            //    is overloaded it won't respond to pings quickly and the remote node can
            //    avoid sending us more work, like chain download requests.
            //
            // The nonce stops the remote getting confused between different pings: without
            // it, if the remote node sends a ping once per second and this node takes 5
            // seconds to respond to each, the 5th ping the remote sends would appear to
            // return very quickly.
            pfrom->PushMessage(NetMsgType::PONG, nonce);
        }
    }


    else if (strCommand == NetMsgType::PONG)
    {
        int64_t pingUsecEnd = nTimeReceived;
        uint64_t nonce = 0;
        size_t nAvail = vRecv.in_avail();
        bool bPingFinished = false;
        std::string sProblem;

        if (nAvail >= sizeof(nonce)) {
            vRecv >> nonce;

            // Only process pong message if there is an outstanding ping (old ping without nonce should never pong)
            if (pfrom->nPingNonceSent != 0) {
                if (nonce == pfrom->nPingNonceSent) {
                    // Matching pong received, this ping is no longer outstanding
                    bPingFinished = true;
                    int64_t pingUsecTime = pingUsecEnd - pfrom->nPingUsecStart;
                    if (pingUsecTime > 0) {
                        // Successful ping time measurement, replace previous
                        pfrom->nPingUsecTime = pingUsecTime;
                        pfrom->nMinPingUsecTime = std::min(pfrom->nMinPingUsecTime, pingUsecTime);
                    } else {
                        // This should never happen
                        sProblem = "Timing mishap";
                    }
                } else {
                    // Nonce mismatches are normal when pings are overlapping
                    sProblem = "Nonce mismatch";
                    if (nonce == 0) {
                        // This is most likely a bug in another implementation somewhere; cancel this ping
                        bPingFinished = true;
                        sProblem = "Nonce zero";
                    }
                }
            } else {
                sProblem = "Unsolicited pong without ping";
            }
        } else {
            // This is most likely a bug in another implementation somewhere; cancel this ping
            bPingFinished = true;
            sProblem = "Short payload";
        }

        if (!(sProblem.empty())) {
            LogPrint("net", "pong peer=%d: %s, %x expected, %x received, %u bytes\n",
                pfrom->id,
                sProblem,
                pfrom->nPingNonceSent,
                nonce,
                nAvail);
        }
        if (bPingFinished) {
            pfrom->nPingNonceSent = 0;
        }
    }


    else if (strCommand == NetMsgType::FILTERLOAD)
    {
        CBloomFilter filter;
        vRecv >> filter;

        LOCK(pfrom->cs_filter);

        if (!filter.IsWithinSizeConstraints())
        {
            // There is no excuse for sending a too-large filter
            LOCK(cs_main);
            Misbehaving(pfrom->GetId(), 100);
        }
        else
        {
            delete pfrom->pfilter;
            pfrom->pfilter = new CBloomFilter(filter);
            pfrom->pfilter->UpdateEmptyFull();
        }
        pfrom->fRelayTxes = true;
    }


    else if (strCommand == NetMsgType::FILTERADD)
    {
        vector<unsigned char> vData;
        vRecv >> vData;

        // Nodes must NEVER send a data item > 520 bytes (the max size for a script data object,
        // and thus, the maximum size any matched object can have) in a filteradd message
        if (vData.size() > MAX_SCRIPT_ELEMENT_SIZE)
        {
            LOCK(cs_main);
            Misbehaving(pfrom->GetId(), 100);
        } else {
            LOCK(pfrom->cs_filter);
            if (pfrom->pfilter)
                pfrom->pfilter->insert(vData);
            else
            {
                LOCK(cs_main);
                Misbehaving(pfrom->GetId(), 100);
            }
        }
    }


    else if (strCommand == NetMsgType::FILTERCLEAR)
    {
        LOCK(pfrom->cs_filter);
        delete pfrom->pfilter;
        pfrom->pfilter = new CBloomFilter();
        pfrom->fRelayTxes = true;
    }


    else if (strCommand == NetMsgType::REJECT)
    {
        if (fDebug) {
            try {
                string strMsg; unsigned char ccode; string strReason;
                vRecv >> LIMITED_STRING(strMsg, CMessageHeader::COMMAND_SIZE) >> ccode >> LIMITED_STRING(strReason, MAX_REJECT_MESSAGE_LENGTH);

                ostringstream ss;
                ss << strMsg << " code " << itostr(ccode) << ": " << strReason;

                if (strMsg == NetMsgType::BLOCK || strMsg == NetMsgType::TX)
                {
                    uint256 hash;
                    vRecv >> hash;
                    ss << ": hash " << hash.ToString();
                }
                LogPrint("net", "Reject %s\n", SanitizeString(ss.str()));
            } catch (const std::ios_base::failure&) {
                // Avoid feedback loops by preventing reject messages from triggering a new reject message.
                LogPrint("net", "Unparseable reject message received\n");
            }
        }
    }

    else if (strCommand == NetMsgType::FEEFILTER) {
        CAmount newFeeFilter = 0;
        vRecv >> newFeeFilter;
        if (MoneyRange(newFeeFilter)) {
            {
                LOCK(pfrom->cs_feeFilter);
                pfrom->minFeeFilter = newFeeFilter;
            }
            LogPrint("net", "received: feefilter of %s from peer=%d\n", CFeeRate(newFeeFilter).ToString(), pfrom->id);
        }
    }

    else {
        // Ignore unknown commands for extensibility
        LogPrint("net", "Unknown command \"%s\" from peer=%d\n", SanitizeString(strCommand), pfrom->id);
    }



    return true;
}

// requires LOCK(cs_vRecvMsg)
bool ProcessMessages(CNode* pfrom)
{
    const CChainParams& chainparams = Params();
    //if (fDebug)
    //    LogPrintf("%s(%u messages)\n", __func__, pfrom->vRecvMsg.size());

    //
    // Message format
    //  (4) message start
    //  (12) command
    //  (4) size
    //  (4) checksum
    //  (x) data
    //
    bool fOk = true;

    if (!pfrom->vRecvGetData.empty())
        ProcessGetData(pfrom, chainparams.GetConsensus());

    // this maintains the order of responses
    if (!pfrom->vRecvGetData.empty()) return fOk;

    std::deque<CNetMessage>::iterator it = pfrom->vRecvMsg.begin();
    while (!pfrom->fDisconnect && it != pfrom->vRecvMsg.end()) {
        // Don't bother if send buffer is too full to respond anyway
        if (pfrom->nSendSize >= SendBufferSize())
            break;

        // get next message
        CNetMessage& msg = *it;

        //if (fDebug)
        //    LogPrintf("%s(message %u msgsz, %u bytes, complete:%s)\n", __func__,
        //            msg.hdr.nMessageSize, msg.vRecv.size(),
        //            msg.complete() ? "Y" : "N");

        // end, if an incomplete message is found
        if (!msg.complete())
            break;

        // at this point, any failure means we can delete the current message
        it++;

        // Scan for message start
        if (memcmp(msg.hdr.pchMessageStart, chainparams.MessageStart(), MESSAGE_START_SIZE) != 0) {
            LogPrintf("PROCESSMESSAGE: INVALID MESSAGESTART %s peer=%d\n", SanitizeString(msg.hdr.GetCommand()), pfrom->id);
            fOk = false;
            break;
        }

        // Read header
        CMessageHeader& hdr = msg.hdr;
        if (!hdr.IsValid(chainparams.MessageStart()))
        {
            LogPrintf("PROCESSMESSAGE: ERRORS IN HEADER %s peer=%d\n", SanitizeString(hdr.GetCommand()), pfrom->id);
            continue;
        }
        string strCommand = hdr.GetCommand();

        // Message size
        unsigned int nMessageSize = hdr.nMessageSize;

        // Checksum
        CDataStream& vRecv = msg.vRecv;
        uint256 hash = Hash(vRecv.begin(), vRecv.begin() + nMessageSize);
        unsigned int nChecksum = ReadLE32((unsigned char*)&hash);
        if (nChecksum != hdr.nChecksum)
        {
            LogPrintf("%s(%s, %u bytes): CHECKSUM ERROR nChecksum=%08x hdr.nChecksum=%08x\n", __func__,
               SanitizeString(strCommand), nMessageSize, nChecksum, hdr.nChecksum);
            continue;
        }

        // Process message
        bool fRet = false;
        try
        {
            fRet = ProcessMessage(pfrom, strCommand, vRecv, msg.nTime, chainparams);
            boost::this_thread::interruption_point();
        }
        catch (const std::ios_base::failure& e)
        {
            pfrom->PushMessage(NetMsgType::REJECT, strCommand, REJECT_MALFORMED, string("error parsing message"));
            if (strstr(e.what(), "end of data"))
            {
                // Allow exceptions from under-length message on vRecv
                LogPrintf("%s(%s, %u bytes): Exception '%s' caught, normally caused by a message being shorter than its stated length\n", __func__, SanitizeString(strCommand), nMessageSize, e.what());
            }
            else if (strstr(e.what(), "size too large"))
            {
                // Allow exceptions from over-long size
                LogPrintf("%s(%s, %u bytes): Exception '%s' caught\n", __func__, SanitizeString(strCommand), nMessageSize, e.what());
            }
            else
            {
                PrintExceptionContinue(&e, "ProcessMessages()");
            }
        }
        catch (const boost::thread_interrupted&) {
            throw;
        }
        catch (const std::exception& e) {
            PrintExceptionContinue(&e, "ProcessMessages()");
        } catch (...) {
            PrintExceptionContinue(NULL, "ProcessMessages()");
        }

        if (!fRet)
            LogPrintf("%s(%s, %u bytes) FAILED peer=%d\n", __func__, SanitizeString(strCommand), nMessageSize, pfrom->id);

        break;
    }

    // In case the connection got shut down, its receive buffer was wiped
    if (!pfrom->fDisconnect)
        pfrom->vRecvMsg.erase(pfrom->vRecvMsg.begin(), it);

    return fOk;
}

class CompareInvMempoolOrder
{
    CTxMemPool *mp;
public:
    CompareInvMempoolOrder(CTxMemPool *mempool)
    {
        mp = mempool;
    }

    bool operator()(std::set<uint256>::iterator a, std::set<uint256>::iterator b)
    {
        /* As std::make_heap produces a max-heap, we want the entries with the
         * fewest ancestors/highest fee to sort later. */
        return mp->CompareDepthAndScore(*b, *a);
    }
};

bool SendMessages(CNode* pto)
{
    const Consensus::Params& consensusParams = Params().GetConsensus();
    {
        // Don't send anything until we get its version message
        if (pto->nVersion == 0)
            return true;

        //
        // Message: ping
        //
        bool pingSend = false;
        if (pto->fPingQueued) {
            // RPC ping request by user
            pingSend = true;
        }
        if (pto->nPingNonceSent == 0 && pto->nPingUsecStart + PING_INTERVAL * 1000000 < GetTimeMicros()) {
            // Ping automatically sent as a latency probe & keepalive.
            pingSend = true;
        }
        if (pingSend) {
            uint64_t nonce = 0;
            while (nonce == 0) {
                GetRandBytes((unsigned char*)&nonce, sizeof(nonce));
            }
            pto->fPingQueued = false;
            pto->nPingUsecStart = GetTimeMicros();
            if (pto->nVersion > BIP0031_VERSION) {
                pto->nPingNonceSent = nonce;
                pto->PushMessage(NetMsgType::PING, nonce);
            } else {
                // Peer is too old to support ping command with nonce, pong will never arrive.
                pto->nPingNonceSent = 0;
                pto->PushMessage(NetMsgType::PING);
            }
        }

        TRY_LOCK(cs_main, lockMain); // Acquire cs_main for IsInitialBlockDownload() and CNodeState()
        if (!lockMain)
            return true;

        // Address refresh broadcast
        int64_t nNow = GetTimeMicros();
        if (!IsInitialBlockDownload() && pto->nNextLocalAddrSend < nNow) {
            AdvertiseLocal(pto);
            pto->nNextLocalAddrSend = PoissonNextSend(nNow, AVG_LOCAL_ADDRESS_BROADCAST_INTERVAL);
        }

        //
        // Message: addr
        //
        if (pto->nNextAddrSend < nNow) {
            pto->nNextAddrSend = PoissonNextSend(nNow, AVG_ADDRESS_BROADCAST_INTERVAL);
            vector<CAddress> vAddr;
            vAddr.reserve(pto->vAddrToSend.size());
            BOOST_FOREACH(const CAddress& addr, pto->vAddrToSend)
            {
                if (!pto->addrKnown.contains(addr.GetKey()))
                {
                    pto->addrKnown.insert(addr.GetKey());
                    vAddr.push_back(addr);
                    // receiver rejects addr messages larger than 1000
                    if (vAddr.size() >= 1000)
                    {
                        pto->PushMessage(NetMsgType::ADDR, vAddr);
                        vAddr.clear();
                    }
                }
            }
            pto->vAddrToSend.clear();
            if (!vAddr.empty())
                pto->PushMessage(NetMsgType::ADDR, vAddr);
        }

        CNodeState &state = *State(pto->GetId());
        if (state.fShouldBan) {
            if (pto->fWhitelisted)
                LogPrintf("Warning: not punishing whitelisted peer %s!\n", pto->addr.ToString());
            else {
                pto->fDisconnect = true;
                if (pto->addr.IsLocal())
                    LogPrintf("Warning: not banning local peer %s!\n", pto->addr.ToString());
                else
                {
                    CNode::Ban(pto->addr, BanReasonNodeMisbehaving);
                }
            }
            state.fShouldBan = false;
        }

        BOOST_FOREACH(const CBlockReject& reject, state.rejects)
            pto->PushMessage(NetMsgType::REJECT, (string)NetMsgType::BLOCK, reject.chRejectCode, reject.strRejectReason, reject.hashBlock);
        state.rejects.clear();

        // Start block sync
        if (pindexBestHeader == NULL)
            pindexBestHeader = chainActive.Tip();
        bool fFetch = state.fPreferredDownload || (nPreferredDownload == 0 && !pto->fClient && !pto->fOneShot); // Download if this is a nice peer, or we have no nice peers and this one might do.
        if (!state.fSyncStarted && !pto->fClient && !fImporting && !fReindex) {
            // Only actively request headers from a single peer, unless we're close to today.
            if ((nSyncStarted == 0 && fFetch) || pindexBestHeader->GetBlockTime() > GetAdjustedTime() - 24 * 60 * 60) {
                state.fSyncStarted = true;
                nSyncStarted++;
                const CBlockIndex *pindexStart = pindexBestHeader;
                /* If possible, start at the block preceding the currently
                   best known header.  This ensures that we always get a
                   non-empty list of headers back as long as the peer
                   is up-to-date.  With a non-empty response, we can initialise
                   the peer's known best block.  This wouldn't be possible
                   if we requested starting at pindexBestHeader and
                   got back an empty response.  */
                if (pindexStart->pprev)
                    pindexStart = pindexStart->pprev;
                LogPrint("net", "initial getheaders (%d) to peer=%d (startheight:%d)\n", pindexStart->nHeight, pto->id, pto->nStartingHeight);
                pto->PushMessage(NetMsgType::GETHEADERS, chainActive.GetLocator(pindexStart), uint256());
            }
        }

        // Resend wallet transactions that haven't gotten in a block yet
        // Except during reindex, importing and IBD, when old wallet
        // transactions become unconfirmed and spams other nodes.
        if (!fReindex && !fImporting && !IsInitialBlockDownload())
        {
            GetMainSignals().Broadcast(nTimeBestReceived);
        }

        //
        // Try sending block announcements via headers
        //
        {
            // If we have less than MAX_BLOCKS_TO_ANNOUNCE in our
            // list of block hashes we're relaying, and our peer wants
            // headers announcements, then find the first header
            // not yet known to our peer but would connect, and send.
            // If no header would connect, or if we have too many
            // blocks, or if the peer doesn't want headers, just
            // add all to the inv queue.
            LOCK(pto->cs_inventory);
            vector<CBlock> vHeaders;
            bool fRevertToInv = (!state.fPreferHeaders || pto->vBlockHashesToAnnounce.size() > MAX_BLOCKS_TO_ANNOUNCE);
            CBlockIndex *pBestIndex = NULL; // last header queued for delivery
            ProcessBlockAvailability(pto->id); // ensure pindexBestKnownBlock is up-to-date

            if (!fRevertToInv) {
                bool fFoundStartingHeader = false;
                // Try to find first header that our peer doesn't have, and
                // then send all headers past that one.  If we come across any
                // headers that aren't on chainActive, give up.
                BOOST_FOREACH(const uint256 &hash, pto->vBlockHashesToAnnounce) {
                    BlockMap::iterator mi = mapBlockIndex.find(hash);
                    assert(mi != mapBlockIndex.end());
                    CBlockIndex *pindex = mi->second;
                    if (chainActive[pindex->nHeight] != pindex) {
                        // Bail out if we reorged away from this block
                        fRevertToInv = true;
                        break;
                    }
                    if (pBestIndex != NULL && pindex->pprev != pBestIndex) {
                        // This means that the list of blocks to announce don't
                        // connect to each other.
                        // This shouldn't really be possible to hit during
                        // regular operation (because reorgs should take us to
                        // a chain that has some block not on the prior chain,
                        // which should be caught by the prior check), but one
                        // way this could happen is by using invalidateblock /
                        // reconsiderblock repeatedly on the tip, causing it to
                        // be added multiple times to vBlockHashesToAnnounce.
                        // Robustly deal with this rare situation by reverting
                        // to an inv.
                        fRevertToInv = true;
                        break;
                    }
                    pBestIndex = pindex;
                    if (fFoundStartingHeader) {
                        // add this to the headers message
                        vHeaders.push_back(pindex->GetBlockHeader());
                    } else if (PeerHasHeader(&state, pindex)) {
                        continue; // keep looking for the first new block
                    } else if (pindex->pprev == NULL || PeerHasHeader(&state, pindex->pprev)) {
                        // Peer doesn't have this header but they do have the prior one.
                        // Start sending headers.
                        fFoundStartingHeader = true;
                        vHeaders.push_back(pindex->GetBlockHeader());
                    } else {
                        // Peer doesn't have this header or the prior one -- nothing will
                        // connect, so bail out.
                        fRevertToInv = true;
                        break;
                    }
                }
            }
            if (fRevertToInv) {
                // If falling back to using an inv, just try to inv the tip.
                // The last entry in vBlockHashesToAnnounce was our tip at some point
                // in the past.
                if (!pto->vBlockHashesToAnnounce.empty()) {
                    const uint256 &hashToAnnounce = pto->vBlockHashesToAnnounce.back();
                    BlockMap::iterator mi = mapBlockIndex.find(hashToAnnounce);
                    assert(mi != mapBlockIndex.end());
                    CBlockIndex *pindex = mi->second;

                    // Warn if we're announcing a block that is not on the main chain.
                    // This should be very rare and could be optimized out.
                    // Just log for now.
                    if (chainActive[pindex->nHeight] != pindex) {
                        LogPrint("net", "Announcing block %s not on main chain (tip=%s)\n",
                            hashToAnnounce.ToString(), chainActive.Tip()->GetBlockHash().ToString());
                    }

                    // If the peer's chain has this block, don't inv it back.
                    if (!PeerHasHeader(&state, pindex)) {
                        pto->PushInventory(CInv(MSG_BLOCK, hashToAnnounce));
                        LogPrint("net", "%s: sending inv peer=%d hash=%s\n", __func__,
                            pto->id, hashToAnnounce.ToString());
                    }
                }
            } else if (!vHeaders.empty()) {
                if (vHeaders.size() > 1) {
                    LogPrint("net", "%s: %u headers, range (%s, %s), to peer=%d\n", __func__,
                            vHeaders.size(),
                            vHeaders.front().GetHash().ToString(),
                            vHeaders.back().GetHash().ToString(), pto->id);
                } else {
                    LogPrint("net", "%s: sending header %s to peer=%d\n", __func__,
                            vHeaders.front().GetHash().ToString(), pto->id);
                }
                pto->PushMessage(NetMsgType::HEADERS, vHeaders);
                state.pindexBestHeaderSent = pBestIndex;
            }
            pto->vBlockHashesToAnnounce.clear();
        }

        //
        // Message: inventory
        //
        vector<CInv> vInv;
        {
            LOCK(pto->cs_inventory);
            vInv.reserve(std::max<size_t>(pto->vInventoryBlockToSend.size(), INVENTORY_BROADCAST_MAX));

            // Add blocks
            BOOST_FOREACH(const uint256& hash, pto->vInventoryBlockToSend) {
                vInv.push_back(CInv(MSG_BLOCK, hash));
                if (vInv.size() == MAX_INV_SZ) {
                    pto->PushMessage(NetMsgType::INV, vInv);
                    vInv.clear();
                }
            }
            pto->vInventoryBlockToSend.clear();

            // Check whether periodic sends should happen
            bool fSendTrickle = pto->fWhitelisted;
            if (pto->nNextInvSend < nNow) {
                fSendTrickle = true;
                // Use half the delay for outbound peers, as there is less privacy concern for them.
                pto->nNextInvSend = PoissonNextSend(nNow, INVENTORY_BROADCAST_INTERVAL >> !pto->fInbound);
            }

            // Time to send but the peer has requested we not relay transactions.
            if (fSendTrickle) {
                LOCK(pto->cs_filter);
                if (!pto->fRelayTxes) pto->setInventoryTxToSend.clear();
            }
<<<<<<< HEAD
            LOCK(pto->cs_inventory);
            vInv.reserve(std::min<size_t>(1000, pto->vInventoryToSend.size()));
            vInvWait.reserve(pto->vInventoryToSend.size());
            BOOST_FOREACH(const CInv& inv, pto->vInventoryToSend)
            {
                if ((inv.type == MSG_TX || inv.type == MSG_WITNESS_TX) && pto->filterInventoryKnown.contains(inv.hash))
                    continue;

                // trickle out tx inv to protect privacy
                if ((inv.type == MSG_TX || inv.type == MSG_WITNESS_TX) && !fSendTrickle)
=======

            // Respond to BIP35 mempool requests
            if (fSendTrickle && pto->fSendMempool) {
                std::vector<uint256> vtxid;
                mempool.queryHashes(vtxid);
                pto->fSendMempool = false;
                CAmount filterrate = 0;
>>>>>>> 8c1e49ba
                {
                    LOCK(pto->cs_feeFilter);
                    filterrate = pto->minFeeFilter;
                }

                LOCK(pto->cs_filter);

                BOOST_FOREACH(const uint256& hash, vtxid) {
                    CInv inv(MSG_TX, hash);
                    pto->setInventoryTxToSend.erase(hash);
                    if (filterrate) {
                        CFeeRate feeRate;
                        mempool.lookupFeeRate(hash, feeRate);
                        if (feeRate.GetFeePerK() < filterrate)
                            continue;
                    }
                    if (pto->pfilter) {
                        CTransaction tx;
                        bool fInMemPool = mempool.lookup(hash, tx);
                        if (!fInMemPool) continue; // another thread removed since queryHashes, maybe...
                        if (!pto->pfilter->IsRelevantAndUpdate(tx)) continue;
                    }
                    pto->filterInventoryKnown.insert(hash);
                    vInv.push_back(inv);
                    if (vInv.size() == MAX_INV_SZ) {
                        pto->PushMessage(NetMsgType::INV, vInv);
                        vInv.clear();
                    }
                }
                pto->timeLastMempoolReq = GetTime();
            }

            // Determine transactions to relay
            if (fSendTrickle) {
                // Produce a vector with all candidates for sending
                vector<std::set<uint256>::iterator> vInvTx;
                vInvTx.reserve(pto->setInventoryTxToSend.size());
                for (std::set<uint256>::iterator it = pto->setInventoryTxToSend.begin(); it != pto->setInventoryTxToSend.end(); it++) {
                    vInvTx.push_back(it);
                }
                CAmount filterrate = 0;
                {
                    LOCK(pto->cs_feeFilter);
                    filterrate = pto->minFeeFilter;
                }
                // Topologically and fee-rate sort the inventory we send for privacy and priority reasons.
                // A heap is used so that not all items need sorting if only a few are being sent.
                CompareInvMempoolOrder compareInvMempoolOrder(&mempool);
                std::make_heap(vInvTx.begin(), vInvTx.end(), compareInvMempoolOrder);
                // No reason to drain out at many times the network's capacity,
                // especially since we have many peers and some will draw much shorter delays.
                unsigned int nRelayedTransactions = 0;
                LOCK(pto->cs_filter);
                while (!vInvTx.empty() && nRelayedTransactions < INVENTORY_BROADCAST_MAX) {
                    // Fetch the top element from the heap
                    std::pop_heap(vInvTx.begin(), vInvTx.end(), compareInvMempoolOrder);
                    std::set<uint256>::iterator it = vInvTx.back();
                    vInvTx.pop_back();
                    uint256 hash = *it;
                    // Remove it from the to-be-sent set
                    pto->setInventoryTxToSend.erase(it);
                    // Check if not in the filter already
                    if (pto->filterInventoryKnown.contains(hash)) {
                        continue;
                    }
                    // Not in the mempool anymore? don't bother sending it.
                    CFeeRate feeRate;
                    if (!mempool.lookupFeeRate(hash, feeRate)) {
                        continue;
                    }
                    if (filterrate && feeRate.GetFeePerK() < filterrate) {
                        continue;
                    }
                    CTransaction tx;
                    if (!mempool.lookup(hash, tx)) continue;
                    if (pto->pfilter && !pto->pfilter->IsRelevantAndUpdate(tx)) continue;
                    // Send
                    vInv.push_back(CInv(MSG_TX, hash));
                    nRelayedTransactions++;
                    {
                        LOCK(cs_mapRelay);
                        // Expire old relay messages
                        while (!vRelayExpiration.empty() && vRelayExpiration.front().first < GetTime())
                        {
                            mapRelay.erase(vRelayExpiration.front().second);
                            vRelayExpiration.pop_front();
                        }

                        auto ret = mapRelay.insert(std::make_pair(hash, tx));
                        if (ret.second) {
                            vRelayExpiration.push_back(std::make_pair(GetTime() + 15 * 60, hash));
                        }
                    }
                    if (vInv.size() == MAX_INV_SZ) {
                        pto->PushMessage(NetMsgType::INV, vInv);
                        vInv.clear();
                    }
                    pto->filterInventoryKnown.insert(hash);
                }
            }
        }
        if (!vInv.empty())
            pto->PushMessage(NetMsgType::INV, vInv);

        // Detect whether we're stalling
        nNow = GetTimeMicros();
        if (!pto->fDisconnect && state.nStallingSince && state.nStallingSince < nNow - 1000000 * BLOCK_STALLING_TIMEOUT) {
            // Stalling only triggers when the block download window cannot move. During normal steady state,
            // the download window should be much larger than the to-be-downloaded set of blocks, so disconnection
            // should only happen during initial block download.
            LogPrintf("Peer=%d is stalling block download, disconnecting\n", pto->id);
            pto->fDisconnect = true;
        }
        // In case there is a block that has been in flight from this peer for 2 + 0.5 * N times the block interval
        // (with N the number of peers from which we're downloading validated blocks), disconnect due to timeout.
        // We compensate for other peers to prevent killing off peers due to our own downstream link
        // being saturated. We only count validated in-flight blocks so peers can't advertise non-existing block hashes
        // to unreasonably increase our timeout.
        if (!pto->fDisconnect && state.vBlocksInFlight.size() > 0) {
            QueuedBlock &queuedBlock = state.vBlocksInFlight.front();
            int nOtherPeersWithValidatedDownloads = nPeersWithValidatedDownloads - (state.nBlocksInFlightValidHeaders > 0);
            if (nNow > state.nDownloadingSince + consensusParams.nPowTargetSpacing * (BLOCK_DOWNLOAD_TIMEOUT_BASE + BLOCK_DOWNLOAD_TIMEOUT_PER_PEER * nOtherPeersWithValidatedDownloads)) {
                LogPrintf("Timeout downloading block %s from peer=%d, disconnecting\n", queuedBlock.hash.ToString(), pto->id);
                pto->fDisconnect = true;
            }
        }

        //
        // Message: getdata (blocks)
        //
        vector<CInv> vGetData;
        if (!pto->fDisconnect && !pto->fClient && (fFetch || !IsInitialBlockDownload()) && state.nBlocksInFlight < MAX_BLOCKS_IN_TRANSIT_PER_PEER) {
            vector<CBlockIndex*> vToDownload;
            NodeId staller = -1;
            FindNextBlocksToDownload(pto->GetId(), MAX_BLOCKS_IN_TRANSIT_PER_PEER - state.nBlocksInFlight, vToDownload, staller);
            BOOST_FOREACH(CBlockIndex *pindex, vToDownload) {
                if (State(pto->GetId())->fHaveWitness || !IsWitnessEnabled(pindex->pprev, consensusParams)) {
                    vGetData.push_back(CInv(State(pto->GetId())->fHaveWitness ? MSG_WITNESS_BLOCK : MSG_BLOCK, pindex->GetBlockHash()));
                    MarkBlockAsInFlight(pto->GetId(), pindex->GetBlockHash(), consensusParams, pindex);
                    LogPrint("net", "Requesting block %s (%d) peer=%d\n", pindex->GetBlockHash().ToString(),
                        pindex->nHeight, pto->id);
                }
            }
            if (state.nBlocksInFlight == 0 && staller != -1) {
                if (State(staller)->nStallingSince == 0) {
                    State(staller)->nStallingSince = nNow;
                    LogPrint("net", "Stall started peer=%d\n", staller);
                }
            }
        }

        //
        // Message: getdata (non-blocks)
        //
        while (!pto->fDisconnect && !pto->mapAskFor.empty() && (*pto->mapAskFor.begin()).first <= nNow)
        {
            const CInv& inv = (*pto->mapAskFor.begin()).second;
            if (!AlreadyHave(inv))
            {
                if (fDebug)
                    LogPrint("net", "Requesting %s peer=%d\n", inv.ToString(), pto->id);
                vGetData.push_back(inv);
                if (vGetData.size() >= 1000)
                {
                    pto->PushMessage(NetMsgType::GETDATA, vGetData);
                    vGetData.clear();
                }
            } else {
                //If we're not going to ask, don't expect a response.
                pto->setAskFor.erase(inv.hash);
            }
            pto->mapAskFor.erase(pto->mapAskFor.begin());
        }
        if (!vGetData.empty())
            pto->PushMessage(NetMsgType::GETDATA, vGetData);

        //
        // Message: feefilter
        //
        // We don't want white listed peers to filter txs to us if we have -whitelistforcerelay
        if (pto->nVersion >= FEEFILTER_VERSION && GetBoolArg("-feefilter", DEFAULT_FEEFILTER) &&
            !(pto->fWhitelisted && GetBoolArg("-whitelistforcerelay", DEFAULT_WHITELISTFORCERELAY))) {
            CAmount currentFilter = mempool.GetMinFee(GetArg("-maxmempool", DEFAULT_MAX_MEMPOOL_SIZE) * 1000000).GetFeePerK();
            int64_t timeNow = GetTimeMicros();
            if (timeNow > pto->nextSendTimeFeeFilter) {
                CAmount filterToSend = filterRounder.round(currentFilter);
                if (filterToSend != pto->lastSentFeeFilter) {
                    pto->PushMessage(NetMsgType::FEEFILTER, filterToSend);
                    pto->lastSentFeeFilter = filterToSend;
                }
                pto->nextSendTimeFeeFilter = PoissonNextSend(timeNow, AVG_FEEFILTER_BROADCAST_INTERVAL);
            }
            // If the fee filter has changed substantially and it's still more than MAX_FEEFILTER_CHANGE_DELAY
            // until scheduled broadcast, then move the broadcast to within MAX_FEEFILTER_CHANGE_DELAY.
            else if (timeNow + MAX_FEEFILTER_CHANGE_DELAY * 1000000 < pto->nextSendTimeFeeFilter &&
                     (currentFilter < 3 * pto->lastSentFeeFilter / 4 || currentFilter > 4 * pto->lastSentFeeFilter / 3)) {
                pto->nextSendTimeFeeFilter = timeNow + (insecure_rand() % MAX_FEEFILTER_CHANGE_DELAY) * 1000000;
            }
        }
    }
    return true;
}

 std::string CBlockFileInfo::ToString() const {
     return strprintf("CBlockFileInfo(blocks=%u, size=%u, heights=%u...%u, time=%s...%s)", nBlocks, nSize, nHeightFirst, nHeightLast, DateTimeStrFormat("%Y-%m-%d", nTimeFirst), DateTimeStrFormat("%Y-%m-%d", nTimeLast));
 }

ThresholdState VersionBitsTipState(const Consensus::Params& params, Consensus::DeploymentPos pos)
{
    LOCK(cs_main);
    return VersionBitsState(chainActive.Tip(), params, pos, versionbitscache);
}

class CMainCleanup
{
public:
    CMainCleanup() {}
    ~CMainCleanup() {
        // block headers
        BlockMap::iterator it1 = mapBlockIndex.begin();
        for (; it1 != mapBlockIndex.end(); it1++)
            delete (*it1).second;
        mapBlockIndex.clear();

        // orphan transactions
        mapOrphanTransactions.clear();
        mapOrphanTransactionsByPrev.clear();
    }
} instance_of_cmaincleanup;<|MERGE_RESOLUTION|>--- conflicted
+++ resolved
@@ -2675,11 +2675,7 @@
 }
 
 /** Disconnect chainActive's tip. You probably want to call mempool.removeForReorg and manually re-limit mempool size after this, with cs_main held. */
-<<<<<<< HEAD
-bool static DisconnectTip(CValidationState& state, const Consensus::Params& consensusParams, bool fBare = false)
-=======
-bool static DisconnectTip(CValidationState& state, const CChainParams& chainparams)
->>>>>>> 8c1e49ba
+bool static DisconnectTip(CValidationState& state, const CChainParams& chainparams, bool fBare = false)
 {
     CBlockIndex *pindexDelete = chainActive.Tip();
     assert(pindexDelete);
@@ -2699,7 +2695,6 @@
     // Write the chain state to disk, if necessary.
     if (!FlushStateToDisk(state, FLUSH_STATE_IF_NEEDED))
         return false;
-<<<<<<< HEAD
 
     if (!fBare) {
         // Resurrect mempool transactions from the disconnected block.
@@ -2708,7 +2703,7 @@
             // ignore validation errors in resurrected transactions
             list<CTransaction> removed;
             CValidationState stateDummy;
-            if (tx.IsCoinBase() || !AcceptToMemoryPool(mempool, stateDummy, tx, false, NULL, NULL, true)) {
+            if (tx.IsCoinBase() || !AcceptToMemoryPool(mempool, stateDummy, tx, false, NULL, true)) {
                 mempool.removeRecursive(tx, removed);
             } else if (mempool.exists(tx.GetHash())) {
                 vHashUpdate.push_back(tx.GetHash());
@@ -2722,26 +2717,6 @@
         mempool.UpdateTransactionsFromBlock(vHashUpdate);
     }
 
-=======
-    // Resurrect mempool transactions from the disconnected block.
-    std::vector<uint256> vHashUpdate;
-    BOOST_FOREACH(const CTransaction &tx, block.vtx) {
-        // ignore validation errors in resurrected transactions
-        list<CTransaction> removed;
-        CValidationState stateDummy;
-        if (tx.IsCoinBase() || !AcceptToMemoryPool(mempool, stateDummy, tx, false, NULL, true)) {
-            mempool.removeRecursive(tx, removed);
-        } else if (mempool.exists(tx.GetHash())) {
-            vHashUpdate.push_back(tx.GetHash());
-        }
-    }
-    // AcceptToMemoryPool/addUnchecked all assume that new mempool entries have
-    // no in-mempool children, which is generally not true when adding
-    // previously-confirmed transactions back to the mempool.
-    // UpdateTransactionsFromBlock finds descendants of any transactions in this
-    // block that were added back and cleans up the mempool state.
-    mempool.UpdateTransactionsFromBlock(vHashUpdate);
->>>>>>> 8c1e49ba
     // Update chainActive and related variables.
     UpdateTip(pindexDelete->pprev, chainparams);
     // Let wallets know transactions went from 1-confirmed to
@@ -3408,7 +3383,6 @@
     return true;
 }
 
-<<<<<<< HEAD
 bool IsWitnessEnabled(const CBlockIndex* pindexPrev, const Consensus::Params& params)
 {
     LOCK(cs_main);
@@ -3474,10 +3448,7 @@
     return commitment;
 }
 
-bool ContextualCheckBlockHeader(const CBlockHeader& block, CValidationState& state, CBlockIndex * const pindexPrev)
-=======
 bool ContextualCheckBlockHeader(const CBlockHeader& block, CValidationState& state, const Consensus::Params& consensusParams, CBlockIndex * const pindexPrev)
->>>>>>> 8c1e49ba
 {
     // Check proof of work
     if (block.nBits != GetNextWorkRequired(pindexPrev, &block, consensusParams))
@@ -4156,7 +4127,7 @@
             // of the blockchain).
             break;
         }
-        if (!DisconnectTip(state, params.GetConsensus(), true)) {
+        if (!DisconnectTip(state, params, true)) {
             return error("RewindBlockIndex: unable to disconnect block at height %i", pindex->nHeight);
         }
         // Occasionally flush state to disk.
@@ -4792,17 +4763,6 @@
                     LOCK(cs_mapRelay);
                     map<uint256, CTransaction>::iterator mi = mapRelay.find(inv.hash);
                     if (mi != mapRelay.end()) {
-<<<<<<< HEAD
-                        pfrom->PushMessageWithFlag(inv.type == MSG_WITNESS_TX ? 0 : SERIALIZE_TRANSACTION_NO_WITNESS, NetMsgType::TX, (*mi).second);
-                        pushed = true;
-                    }
-                }
-                if (!pushed && (inv.type == MSG_TX || inv.type == MSG_WITNESS_TX)) {
-                    CTransaction tx;
-                    if (mempool.lookup(inv.hash, tx)) {
-                        pfrom->PushMessageWithFlag(inv.type == MSG_WITNESS_TX ? 0 : SERIALIZE_TRANSACTION_NO_WITNESS, NetMsgType::TX, tx);
-                        pushed = true;
-=======
                         tx = (*mi).second;
                         push = true;
                     }
@@ -4813,11 +4773,10 @@
                     // that TX couldn't have been INVed in reply to a MEMPOOL request.
                     if (mempool.lookup(inv.hash, tx, txtime) && txtime <= pfrom->timeLastMempoolReq) {
                         push = true;
->>>>>>> 8c1e49ba
                     }
                 }
                 if (push) {
-                    pfrom->PushMessage(inv.GetCommand(), tx);
+                    pfrom->PushMessageWithFlag(inv.type == MSG_WITNESS_TX ? 0 : SERIALIZE_TRANSACTION_NO_WITNESS, NetMsgType::TX, tx);
                 } else {
                     vNotFound.push_back(inv);
                 }
@@ -6224,18 +6183,6 @@
                 LOCK(pto->cs_filter);
                 if (!pto->fRelayTxes) pto->setInventoryTxToSend.clear();
             }
-<<<<<<< HEAD
-            LOCK(pto->cs_inventory);
-            vInv.reserve(std::min<size_t>(1000, pto->vInventoryToSend.size()));
-            vInvWait.reserve(pto->vInventoryToSend.size());
-            BOOST_FOREACH(const CInv& inv, pto->vInventoryToSend)
-            {
-                if ((inv.type == MSG_TX || inv.type == MSG_WITNESS_TX) && pto->filterInventoryKnown.contains(inv.hash))
-                    continue;
-
-                // trickle out tx inv to protect privacy
-                if ((inv.type == MSG_TX || inv.type == MSG_WITNESS_TX) && !fSendTrickle)
-=======
 
             // Respond to BIP35 mempool requests
             if (fSendTrickle && pto->fSendMempool) {
@@ -6243,7 +6190,6 @@
                 mempool.queryHashes(vtxid);
                 pto->fSendMempool = false;
                 CAmount filterrate = 0;
->>>>>>> 8c1e49ba
                 {
                     LOCK(pto->cs_feeFilter);
                     filterrate = pto->minFeeFilter;
