// Copyright (c) 2009-2010 Satoshi Nakamoto
// Copyright (c) 2009-2015 The Bitcoin Core developers
// Distributed under the MIT software license, see the accompanying
// file COPYING or http://www.opensource.org/licenses/mit-license.php.

#include "main.h"

#include "addrman.h"
#include "arith_uint256.h"
#include "chainparams.h"
#include "checkpoints.h"
#include "checkqueue.h"
#include "consensus/consensus.h"
#include "consensus/merkle.h"
#include "consensus/validation.h"
#include "hash.h"
#include "init.h"
#include "merkleblock.h"
#include "net.h"
#include "policy/fees.h"
#include "policy/policy.h"
#include "pow.h"
#include "primitives/block.h"
#include "primitives/transaction.h"
#include "random.h"
#include "script/script.h"
#include "script/sigcache.h"
#include "script/standard.h"
#include "tinyformat.h"
#include "txdb.h"
#include "txmempool.h"
#include "ui_interface.h"
#include "undo.h"
#include "util.h"
#include "utilmoneystr.h"
#include "utilstrencodings.h"
#include "validationinterface.h"
#include "versionbits.h"

#include <sstream>

#include <boost/algorithm/string/replace.hpp>
#include <boost/filesystem.hpp>
#include <boost/filesystem/fstream.hpp>
#include <boost/math/distributions/poisson.hpp>
#include <boost/thread.hpp>

using namespace std;

#if defined(NDEBUG)
# error "Bitcoin cannot be compiled without assertions."
#endif

/**
 * Global state
 */

CCriticalSection cs_main;

BlockMap mapBlockIndex;
CChain chainActive;
CBlockIndex *pindexBestHeader = NULL;
int64_t nTimeBestReceived = 0;
CWaitableCriticalSection csBestBlock;
CConditionVariable cvBlockChange;
int nScriptCheckThreads = 0;
bool fImporting = false;
bool fReindex = false;
bool fTxIndex = false;
bool fHavePruned = false;
bool fPruneMode = false;
bool fIsBareMultisigStd = DEFAULT_PERMIT_BAREMULTISIG;
bool fRequireStandard = true;
unsigned int nBytesPerSigOp = DEFAULT_BYTES_PER_SIGOP;
bool fCheckBlockIndex = false;
bool fCheckpointsEnabled = DEFAULT_CHECKPOINTS_ENABLED;
size_t nCoinCacheUsage = 5000 * 300;
uint64_t nPruneTarget = 0;
int64_t nMaxTipAge = DEFAULT_MAX_TIP_AGE;
bool fEnableReplacement = DEFAULT_ENABLE_REPLACEMENT;

CFeeRate minRelayTxFee = CFeeRate(DEFAULT_MIN_RELAY_TX_FEE);
CAmount maxTxFee = DEFAULT_TRANSACTION_MAXFEE;

CTxMemPool mempool(::minRelayTxFee);
FeeFilterRounder filterRounder(::minRelayTxFee);

struct COrphanTx {
    CTransaction tx;
    NodeId fromPeer;
};
map<uint256, COrphanTx> mapOrphanTransactions GUARDED_BY(cs_main);
map<uint256, set<uint256> > mapOrphanTransactionsByPrev GUARDED_BY(cs_main);
void EraseOrphansFor(NodeId peer) EXCLUSIVE_LOCKS_REQUIRED(cs_main);

/**
 * Returns true if there are nRequired or more blocks of minVersion or above
 * in the last Consensus::Params::nMajorityWindow blocks, starting at pstart and going backwards.
 */
static bool IsSuperMajority(int minVersion, const CBlockIndex* pstart, unsigned nRequired, const Consensus::Params& consensusParams);
static void CheckBlockIndex(const Consensus::Params& consensusParams);

/** Constant stuff for coinbase transactions we create: */
CScript COINBASE_FLAGS;

const string strMessageMagic = "Bitcoin Signed Message:\n";

// Internal stuff
namespace {

    struct CBlockIndexWorkComparator
    {
        bool operator()(CBlockIndex *pa, CBlockIndex *pb) const {
            // First sort by most total work, ...
            if (pa->nChainWork > pb->nChainWork) return false;
            if (pa->nChainWork < pb->nChainWork) return true;

            // ... then by earliest time received, ...
            if (pa->nSequenceId < pb->nSequenceId) return false;
            if (pa->nSequenceId > pb->nSequenceId) return true;

            // Use pointer address as tie breaker (should only happen with blocks
            // loaded from disk, as those all have id 0).
            if (pa < pb) return false;
            if (pa > pb) return true;

            // Identical blocks.
            return false;
        }
    };

    CBlockIndex *pindexBestInvalid;

    /**
     * The set of all CBlockIndex entries with BLOCK_VALID_TRANSACTIONS (for itself and all ancestors) and
     * as good as our current tip or better. Entries may be failed, though, and pruning nodes may be
     * missing the data for the block.
     */
    set<CBlockIndex*, CBlockIndexWorkComparator> setBlockIndexCandidates;
    /** Number of nodes with fSyncStarted. */
    int nSyncStarted = 0;
    /** All pairs A->B, where A (or one of its ancestors) misses transactions, but B has transactions.
     * Pruned nodes may have entries where B is missing data.
     */
    multimap<CBlockIndex*, CBlockIndex*> mapBlocksUnlinked;

    CCriticalSection cs_LastBlockFile;
    std::vector<CBlockFileInfo> vinfoBlockFile;
    int nLastBlockFile = 0;
    /** Global flag to indicate we should check to see if there are
     *  block/undo files that should be deleted.  Set on startup
     *  or if we allocate more file space when we're in prune mode
     */
    bool fCheckForPruning = false;

    /**
     * Every received block is assigned a unique and increasing identifier, so we
     * know which one to give priority in case of a fork.
     */
    CCriticalSection cs_nBlockSequenceId;
    /** Blocks loaded from disk are assigned id 0, so start the counter at 1. */
    uint32_t nBlockSequenceId = 1;

    /**
     * Sources of received blocks, saved to be able to send them reject
     * messages or ban them when processing happens afterwards. Protected by
     * cs_main.
     */
    map<uint256, NodeId> mapBlockSource;

    /**
     * Filter for transactions that were recently rejected by
     * AcceptToMemoryPool. These are not rerequested until the chain tip
     * changes, at which point the entire filter is reset. Protected by
     * cs_main.
     *
     * Without this filter we'd be re-requesting txs from each of our peers,
     * increasing bandwidth consumption considerably. For instance, with 100
     * peers, half of which relay a tx we don't accept, that might be a 50x
     * bandwidth increase. A flooding attacker attempting to roll-over the
     * filter using minimum-sized, 60byte, transactions might manage to send
     * 1000/sec if we have fast peers, so we pick 120,000 to give our peers a
     * two minute window to send invs to us.
     *
     * Decreasing the false positive rate is fairly cheap, so we pick one in a
     * million to make it highly unlikely for users to have issues with this
     * filter.
     *
     * Memory used: 1.3 MB
     */
    boost::scoped_ptr<CRollingBloomFilter> recentRejects;
    uint256 hashRecentRejectsChainTip;

    /** Blocks that are in flight, and that are in the queue to be downloaded. Protected by cs_main. */
    struct QueuedBlock {
        uint256 hash;
        CBlockIndex* pindex;     //!< Optional.
        bool fValidatedHeaders;  //!< Whether this block has validated headers at the time of request.
    };
    map<uint256, pair<NodeId, list<QueuedBlock>::iterator> > mapBlocksInFlight;

    /** Number of preferable block download peers. */
    int nPreferredDownload = 0;

    /** Dirty block index entries. */
    set<CBlockIndex*> setDirtyBlockIndex;

    /** Dirty block file entries. */
    set<int> setDirtyFileInfo;

    /** Number of peers from which we're downloading blocks. */
    int nPeersWithValidatedDownloads = 0;
} // anon namespace

//////////////////////////////////////////////////////////////////////////////
//
// Registration of network node signals.
//

namespace {

struct CBlockReject {
    unsigned char chRejectCode;
    string strRejectReason;
    uint256 hashBlock;
};

/**
 * Maintain validation-specific state about nodes, protected by cs_main, instead
 * by CNode's own locks. This simplifies asynchronous operation, where
 * processing of incoming data is done after the ProcessMessage call returns,
 * and we're no longer holding the node's locks.
 */
struct CNodeState {
    //! The peer's address
    CService address;
    //! Whether we have a fully established connection.
    bool fCurrentlyConnected;
    //! Accumulated misbehaviour score for this peer.
    int nMisbehavior;
    //! Whether this peer should be disconnected and banned (unless whitelisted).
    bool fShouldBan;
    //! String name of this peer (debugging/logging purposes).
    std::string name;
    //! List of asynchronously-determined block rejections to notify this peer about.
    std::vector<CBlockReject> rejects;
    //! The best known block we know this peer has announced.
    CBlockIndex *pindexBestKnownBlock;
    //! The hash of the last unknown block this peer has announced.
    uint256 hashLastUnknownBlock;
    //! The last full block we both have.
    CBlockIndex *pindexLastCommonBlock;
    //! The best header we have sent our peer.
    CBlockIndex *pindexBestHeaderSent;
    //! Whether we've started headers synchronization with this peer.
    bool fSyncStarted;
    //! Since when we're stalling block download progress (in microseconds), or 0.
    int64_t nStallingSince;
    list<QueuedBlock> vBlocksInFlight;
    //! When the first entry in vBlocksInFlight started downloading. Don't care when vBlocksInFlight is empty.
    int64_t nDownloadingSince;
    int nBlocksInFlight;
    int nBlocksInFlightValidHeaders;
    //! Whether we consider this a preferred download peer.
    bool fPreferredDownload;
    //! Whether this peer wants invs or headers (when possible) for block announcements.
    bool fPreferHeaders;
    //! Whether this peer can give us witnesses
    bool fHaveWitness;

    CNodeState() {
        fCurrentlyConnected = false;
        nMisbehavior = 0;
        fShouldBan = false;
        pindexBestKnownBlock = NULL;
        hashLastUnknownBlock.SetNull();
        pindexLastCommonBlock = NULL;
        pindexBestHeaderSent = NULL;
        fSyncStarted = false;
        nStallingSince = 0;
        nDownloadingSince = 0;
        nBlocksInFlight = 0;
        nBlocksInFlightValidHeaders = 0;
        fPreferredDownload = false;
        fPreferHeaders = false;
        fHaveWitness = false;
    }
};

/** Map maintaining per-node state. Requires cs_main. */
map<NodeId, CNodeState> mapNodeState;

// Requires cs_main.
CNodeState *State(NodeId pnode) {
    map<NodeId, CNodeState>::iterator it = mapNodeState.find(pnode);
    if (it == mapNodeState.end())
        return NULL;
    return &it->second;
}

int GetHeight()
{
    LOCK(cs_main);
    return chainActive.Height();
}

void UpdatePreferredDownload(CNode* node, CNodeState* state)
{
    nPreferredDownload -= state->fPreferredDownload;

    // Whether this node should be marked as a preferred download node.
    state->fPreferredDownload = (!node->fInbound || node->fWhitelisted) && !node->fOneShot && !node->fClient;

    nPreferredDownload += state->fPreferredDownload;
}

void InitializeNode(NodeId nodeid, const CNode *pnode) {
    LOCK(cs_main);
    CNodeState &state = mapNodeState.insert(std::make_pair(nodeid, CNodeState())).first->second;
    state.name = pnode->addrName;
    state.address = pnode->addr;
}

void FinalizeNode(NodeId nodeid) {
    LOCK(cs_main);
    CNodeState *state = State(nodeid);

    if (state->fSyncStarted)
        nSyncStarted--;

    if (state->nMisbehavior == 0 && state->fCurrentlyConnected) {
        AddressCurrentlyConnected(state->address);
    }

    BOOST_FOREACH(const QueuedBlock& entry, state->vBlocksInFlight) {
        mapBlocksInFlight.erase(entry.hash);
    }
    EraseOrphansFor(nodeid);
    nPreferredDownload -= state->fPreferredDownload;
    nPeersWithValidatedDownloads -= (state->nBlocksInFlightValidHeaders != 0);
    assert(nPeersWithValidatedDownloads >= 0);

    mapNodeState.erase(nodeid);

    if (mapNodeState.empty()) {
        // Do a consistency check after the last peer is removed.
        assert(mapBlocksInFlight.empty());
        assert(nPreferredDownload == 0);
        assert(nPeersWithValidatedDownloads == 0);
    }
}

// Requires cs_main.
// Returns a bool indicating whether we requested this block.
bool MarkBlockAsReceived(const uint256& hash) {
    map<uint256, pair<NodeId, list<QueuedBlock>::iterator> >::iterator itInFlight = mapBlocksInFlight.find(hash);
    if (itInFlight != mapBlocksInFlight.end()) {
        CNodeState *state = State(itInFlight->second.first);
        state->nBlocksInFlightValidHeaders -= itInFlight->second.second->fValidatedHeaders;
        if (state->nBlocksInFlightValidHeaders == 0 && itInFlight->second.second->fValidatedHeaders) {
            // Last validated block on the queue was received.
            nPeersWithValidatedDownloads--;
        }
        if (state->vBlocksInFlight.begin() == itInFlight->second.second) {
            // First block on the queue was received, update the start download time for the next one
            state->nDownloadingSince = std::max(state->nDownloadingSince, GetTimeMicros());
        }
        state->vBlocksInFlight.erase(itInFlight->second.second);
        state->nBlocksInFlight--;
        state->nStallingSince = 0;
        mapBlocksInFlight.erase(itInFlight);
        return true;
    }
    return false;
}

// Requires cs_main.
void MarkBlockAsInFlight(NodeId nodeid, const uint256& hash, const Consensus::Params& consensusParams, CBlockIndex *pindex = NULL) {
    CNodeState *state = State(nodeid);
    assert(state != NULL);

    // Make sure it's not listed somewhere already.
    MarkBlockAsReceived(hash);

    QueuedBlock newentry = {hash, pindex, pindex != NULL};
    list<QueuedBlock>::iterator it = state->vBlocksInFlight.insert(state->vBlocksInFlight.end(), newentry);
    state->nBlocksInFlight++;
    state->nBlocksInFlightValidHeaders += newentry.fValidatedHeaders;
    if (state->nBlocksInFlight == 1) {
        // We're starting a block download (batch) from this peer.
        state->nDownloadingSince = GetTimeMicros();
    }
    if (state->nBlocksInFlightValidHeaders == 1 && pindex != NULL) {
        nPeersWithValidatedDownloads++;
    }
    mapBlocksInFlight[hash] = std::make_pair(nodeid, it);
}

/** Check whether the last unknown block a peer advertised is not yet known. */
void ProcessBlockAvailability(NodeId nodeid) {
    CNodeState *state = State(nodeid);
    assert(state != NULL);

    if (!state->hashLastUnknownBlock.IsNull()) {
        BlockMap::iterator itOld = mapBlockIndex.find(state->hashLastUnknownBlock);
        if (itOld != mapBlockIndex.end() && itOld->second->nChainWork > 0) {
            if (state->pindexBestKnownBlock == NULL || itOld->second->nChainWork >= state->pindexBestKnownBlock->nChainWork)
                state->pindexBestKnownBlock = itOld->second;
            state->hashLastUnknownBlock.SetNull();
        }
    }
}

/** Update tracking information about which blocks a peer is assumed to have. */
void UpdateBlockAvailability(NodeId nodeid, const uint256 &hash) {
    CNodeState *state = State(nodeid);
    assert(state != NULL);

    ProcessBlockAvailability(nodeid);

    BlockMap::iterator it = mapBlockIndex.find(hash);
    if (it != mapBlockIndex.end() && it->second->nChainWork > 0) {
        // An actually better block was announced.
        if (state->pindexBestKnownBlock == NULL || it->second->nChainWork >= state->pindexBestKnownBlock->nChainWork)
            state->pindexBestKnownBlock = it->second;
    } else {
        // An unknown block was announced; just assume that the latest one is the best one.
        state->hashLastUnknownBlock = hash;
    }
}

// Requires cs_main
bool CanDirectFetch(const Consensus::Params &consensusParams)
{
    return chainActive.Tip()->GetBlockTime() > GetAdjustedTime() - consensusParams.nPowTargetSpacing * 20;
}

// Requires cs_main
bool PeerHasHeader(CNodeState *state, CBlockIndex *pindex)
{
    if (state->pindexBestKnownBlock && pindex == state->pindexBestKnownBlock->GetAncestor(pindex->nHeight))
        return true;
    if (state->pindexBestHeaderSent && pindex == state->pindexBestHeaderSent->GetAncestor(pindex->nHeight))
        return true;
    return false;
}

/** Find the last common ancestor two blocks have.
 *  Both pa and pb must be non-NULL. */
CBlockIndex* LastCommonAncestor(CBlockIndex* pa, CBlockIndex* pb) {
    if (pa->nHeight > pb->nHeight) {
        pa = pa->GetAncestor(pb->nHeight);
    } else if (pb->nHeight > pa->nHeight) {
        pb = pb->GetAncestor(pa->nHeight);
    }

    while (pa != pb && pa && pb) {
        pa = pa->pprev;
        pb = pb->pprev;
    }

    // Eventually all chain branches meet at the genesis block.
    assert(pa == pb);
    return pa;
}

/** Update pindexLastCommonBlock and add not-in-flight missing successors to vBlocks, until it has
 *  at most count entries. */
void FindNextBlocksToDownload(NodeId nodeid, unsigned int count, std::vector<CBlockIndex*>& vBlocks, NodeId& nodeStaller) {
    if (count == 0)
        return;

    vBlocks.reserve(vBlocks.size() + count);
    CNodeState *state = State(nodeid);
    assert(state != NULL);

    // Make sure pindexBestKnownBlock is up to date, we'll need it.
    ProcessBlockAvailability(nodeid);

    if (state->pindexBestKnownBlock == NULL || state->pindexBestKnownBlock->nChainWork < chainActive.Tip()->nChainWork) {
        // This peer has nothing interesting.
        return;
    }

    if (state->pindexLastCommonBlock == NULL) {
        // Bootstrap quickly by guessing a parent of our best tip is the forking point.
        // Guessing wrong in either direction is not a problem.
        state->pindexLastCommonBlock = chainActive[std::min(state->pindexBestKnownBlock->nHeight, chainActive.Height())];
    }

    // If the peer reorganized, our previous pindexLastCommonBlock may not be an ancestor
    // of its current tip anymore. Go back enough to fix that.
    state->pindexLastCommonBlock = LastCommonAncestor(state->pindexLastCommonBlock, state->pindexBestKnownBlock);
    if (state->pindexLastCommonBlock == state->pindexBestKnownBlock)
        return;

    std::vector<CBlockIndex*> vToFetch;
    CBlockIndex *pindexWalk = state->pindexLastCommonBlock;
    // Never fetch further than the best block we know the peer has, or more than BLOCK_DOWNLOAD_WINDOW + 1 beyond the last
    // linked block we have in common with this peer. The +1 is so we can detect stalling, namely if we would be able to
    // download that next block if the window were 1 larger.
    int nWindowEnd = state->pindexLastCommonBlock->nHeight + BLOCK_DOWNLOAD_WINDOW;
    int nMaxHeight = std::min<int>(state->pindexBestKnownBlock->nHeight, nWindowEnd + 1);
    NodeId waitingfor = -1;
    while (pindexWalk->nHeight < nMaxHeight) {
        // Read up to 128 (or more, if more blocks than that are needed) successors of pindexWalk (towards
        // pindexBestKnownBlock) into vToFetch. We fetch 128, because CBlockIndex::GetAncestor may be as expensive
        // as iterating over ~100 CBlockIndex* entries anyway.
        int nToFetch = std::min(nMaxHeight - pindexWalk->nHeight, std::max<int>(count - vBlocks.size(), 128));
        vToFetch.resize(nToFetch);
        pindexWalk = state->pindexBestKnownBlock->GetAncestor(pindexWalk->nHeight + nToFetch);
        vToFetch[nToFetch - 1] = pindexWalk;
        for (unsigned int i = nToFetch - 1; i > 0; i--) {
            vToFetch[i - 1] = vToFetch[i]->pprev;
        }

        // Iterate over those blocks in vToFetch (in forward direction), adding the ones that
        // are not yet downloaded and not in flight to vBlocks. In the mean time, update
        // pindexLastCommonBlock as long as all ancestors are already downloaded, or if it's
        // already part of our chain (and therefore don't need it even if pruned).
        BOOST_FOREACH(CBlockIndex* pindex, vToFetch) {
            if (!pindex->IsValid(BLOCK_VALID_TREE)) {
                // We consider the chain that this peer is on invalid.
                return;
            }
            if (pindex->nStatus & BLOCK_HAVE_DATA || chainActive.Contains(pindex)) {
                if (pindex->nChainTx)
                    state->pindexLastCommonBlock = pindex;
            } else if (mapBlocksInFlight.count(pindex->GetBlockHash()) == 0) {
                // The block is not already downloaded, and not yet in flight.
                if (pindex->nHeight > nWindowEnd) {
                    // We reached the end of the window.
                    if (vBlocks.size() == 0 && waitingfor != nodeid) {
                        // We aren't able to fetch anything, but we would be if the download window was one larger.
                        nodeStaller = waitingfor;
                    }
                    return;
                }
                vBlocks.push_back(pindex);
                if (vBlocks.size() == count) {
                    return;
                }
            } else if (waitingfor == -1) {
                // This is the first already-in-flight block.
                waitingfor = mapBlocksInFlight[pindex->GetBlockHash()].first;
            }
        }
    }
}

} // anon namespace

bool GetNodeStateStats(NodeId nodeid, CNodeStateStats &stats) {
    LOCK(cs_main);
    CNodeState *state = State(nodeid);
    if (state == NULL)
        return false;
    stats.nMisbehavior = state->nMisbehavior;
    stats.nSyncHeight = state->pindexBestKnownBlock ? state->pindexBestKnownBlock->nHeight : -1;
    stats.nCommonHeight = state->pindexLastCommonBlock ? state->pindexLastCommonBlock->nHeight : -1;
    BOOST_FOREACH(const QueuedBlock& queue, state->vBlocksInFlight) {
        if (queue.pindex)
            stats.vHeightInFlight.push_back(queue.pindex->nHeight);
    }
    return true;
}

void RegisterNodeSignals(CNodeSignals& nodeSignals)
{
    nodeSignals.GetHeight.connect(&GetHeight);
    nodeSignals.ProcessMessages.connect(&ProcessMessages);
    nodeSignals.SendMessages.connect(&SendMessages);
    nodeSignals.InitializeNode.connect(&InitializeNode);
    nodeSignals.FinalizeNode.connect(&FinalizeNode);
}

void UnregisterNodeSignals(CNodeSignals& nodeSignals)
{
    nodeSignals.GetHeight.disconnect(&GetHeight);
    nodeSignals.ProcessMessages.disconnect(&ProcessMessages);
    nodeSignals.SendMessages.disconnect(&SendMessages);
    nodeSignals.InitializeNode.disconnect(&InitializeNode);
    nodeSignals.FinalizeNode.disconnect(&FinalizeNode);
}

CBlockIndex* FindForkInGlobalIndex(const CChain& chain, const CBlockLocator& locator)
{
    // Find the first block the caller has in the main chain
    BOOST_FOREACH(const uint256& hash, locator.vHave) {
        BlockMap::iterator mi = mapBlockIndex.find(hash);
        if (mi != mapBlockIndex.end())
        {
            CBlockIndex* pindex = (*mi).second;
            if (chain.Contains(pindex))
                return pindex;
        }
    }
    return chain.Genesis();
}

CCoinsViewCache *pcoinsTip = NULL;
CBlockTreeDB *pblocktree = NULL;

//////////////////////////////////////////////////////////////////////////////
//
// mapOrphanTransactions
//

bool AddOrphanTx(const CTransaction& tx, NodeId peer) EXCLUSIVE_LOCKS_REQUIRED(cs_main)
{
    uint256 hash = tx.GetHash();
    if (mapOrphanTransactions.count(hash))
        return false;

    // Ignore big transactions, to avoid a
    // send-big-orphans memory exhaustion attack. If a peer has a legitimate
    // large transaction with a missing parent then we assume
    // it will rebroadcast it later, after the parent transaction(s)
    // have been mined or received.
    // 10,000 orphans, each of which is at most 5,000 bytes big is
    // at most 500 megabytes of orphans:
    unsigned int sz = tx.GetSerializeSize(SER_NETWORK, CTransaction::CURRENT_VERSION | SERIALIZE_TRANSACTION_WITNESS);
    if (sz > 5000)
    {
        LogPrint("mempool", "ignoring large orphan tx (size: %u, hash: %s)\n", sz, hash.ToString());
        return false;
    }

    mapOrphanTransactions[hash].tx = tx;
    mapOrphanTransactions[hash].fromPeer = peer;
    BOOST_FOREACH(const CTxIn& txin, tx.vin)
        mapOrphanTransactionsByPrev[txin.prevout.hash].insert(hash);

    LogPrint("mempool", "stored orphan tx %s (mapsz %u prevsz %u)\n", hash.ToString(),
             mapOrphanTransactions.size(), mapOrphanTransactionsByPrev.size());
    return true;
}

void static EraseOrphanTx(uint256 hash) EXCLUSIVE_LOCKS_REQUIRED(cs_main)
{
    map<uint256, COrphanTx>::iterator it = mapOrphanTransactions.find(hash);
    if (it == mapOrphanTransactions.end())
        return;
    BOOST_FOREACH(const CTxIn& txin, it->second.tx.vin)
    {
        map<uint256, set<uint256> >::iterator itPrev = mapOrphanTransactionsByPrev.find(txin.prevout.hash);
        if (itPrev == mapOrphanTransactionsByPrev.end())
            continue;
        itPrev->second.erase(hash);
        if (itPrev->second.empty())
            mapOrphanTransactionsByPrev.erase(itPrev);
    }
    mapOrphanTransactions.erase(it);
}

void EraseOrphansFor(NodeId peer)
{
    int nErased = 0;
    map<uint256, COrphanTx>::iterator iter = mapOrphanTransactions.begin();
    while (iter != mapOrphanTransactions.end())
    {
        map<uint256, COrphanTx>::iterator maybeErase = iter++; // increment to avoid iterator becoming invalid
        if (maybeErase->second.fromPeer == peer)
        {
            EraseOrphanTx(maybeErase->second.tx.GetHash());
            ++nErased;
        }
    }
    if (nErased > 0) LogPrint("mempool", "Erased %d orphan tx from peer %d\n", nErased, peer);
}


unsigned int LimitOrphanTxSize(unsigned int nMaxOrphans) EXCLUSIVE_LOCKS_REQUIRED(cs_main)
{
    unsigned int nEvicted = 0;
    while (mapOrphanTransactions.size() > nMaxOrphans)
    {
        // Evict a random orphan:
        uint256 randomhash = GetRandHash();
        map<uint256, COrphanTx>::iterator it = mapOrphanTransactions.lower_bound(randomhash);
        if (it == mapOrphanTransactions.end())
            it = mapOrphanTransactions.begin();
        EraseOrphanTx(it->first);
        ++nEvicted;
    }
    return nEvicted;
}

bool IsFinalTx(const CTransaction &tx, int nBlockHeight, int64_t nBlockTime)
{
    if (tx.nLockTime == 0)
        return true;
    if ((int64_t)tx.nLockTime < ((int64_t)tx.nLockTime < LOCKTIME_THRESHOLD ? (int64_t)nBlockHeight : nBlockTime))
        return true;
    BOOST_FOREACH(const CTxIn& txin, tx.vin) {
        if (!(txin.nSequence == CTxIn::SEQUENCE_FINAL))
            return false;
    }
    return true;
}

bool CheckFinalTx(const CTransaction &tx, int flags)
{
    AssertLockHeld(cs_main);

    // By convention a negative value for flags indicates that the
    // current network-enforced consensus rules should be used. In
    // a future soft-fork scenario that would mean checking which
    // rules would be enforced for the next block and setting the
    // appropriate flags. At the present time no soft-forks are
    // scheduled, so no flags are set.
    flags = std::max(flags, 0);

    // CheckFinalTx() uses chainActive.Height()+1 to evaluate
    // nLockTime because when IsFinalTx() is called within
    // CBlock::AcceptBlock(), the height of the block *being*
    // evaluated is what is used. Thus if we want to know if a
    // transaction can be part of the *next* block, we need to call
    // IsFinalTx() with one more than chainActive.Height().
    const int nBlockHeight = chainActive.Height() + 1;

    // BIP113 will require that time-locked transactions have nLockTime set to
    // less than the median time of the previous block they're contained in.
    // When the next block is created its previous block will be the current
    // chain tip, so we use that to calculate the median time passed to
    // IsFinalTx() if LOCKTIME_MEDIAN_TIME_PAST is set.
    const int64_t nBlockTime = (flags & LOCKTIME_MEDIAN_TIME_PAST)
                             ? chainActive.Tip()->GetMedianTimePast()
                             : GetAdjustedTime();

    return IsFinalTx(tx, nBlockHeight, nBlockTime);
}

/**
 * Calculates the block height and previous block's median time past at
 * which the transaction will be considered final in the context of BIP 68.
 * Also removes from the vector of input heights any entries which did not
 * correspond to sequence locked inputs as they do not affect the calculation.
 */
static std::pair<int, int64_t> CalculateSequenceLocks(const CTransaction &tx, int flags, std::vector<int>* prevHeights, const CBlockIndex& block)
{
    assert(prevHeights->size() == tx.vin.size());

    // Will be set to the equivalent height- and time-based nLockTime
    // values that would be necessary to satisfy all relative lock-
    // time constraints given our view of block chain history.
    // The semantics of nLockTime are the last invalid height/time, so
    // use -1 to have the effect of any height or time being valid.
    int nMinHeight = -1;
    int64_t nMinTime = -1;

    // tx.nVersion is signed integer so requires cast to unsigned otherwise
    // we would be doing a signed comparison and half the range of nVersion
    // wouldn't support BIP 68.
    bool fEnforceBIP68 = static_cast<uint32_t>(tx.nVersion) >= 2
                      && flags & LOCKTIME_VERIFY_SEQUENCE;

    // Do not enforce sequence numbers as a relative lock time
    // unless we have been instructed to
    if (!fEnforceBIP68) {
        return std::make_pair(nMinHeight, nMinTime);
    }

    for (size_t txinIndex = 0; txinIndex < tx.vin.size(); txinIndex++) {
        const CTxIn& txin = tx.vin[txinIndex];

        // Sequence numbers with the most significant bit set are not
        // treated as relative lock-times, nor are they given any
        // consensus-enforced meaning at this point.
        if (txin.nSequence & CTxIn::SEQUENCE_LOCKTIME_DISABLE_FLAG) {
            // The height of this input is not relevant for sequence locks
            (*prevHeights)[txinIndex] = 0;
            continue;
        }

        int nCoinHeight = (*prevHeights)[txinIndex];

        if (txin.nSequence & CTxIn::SEQUENCE_LOCKTIME_TYPE_FLAG) {
            int64_t nCoinTime = block.GetAncestor(std::max(nCoinHeight-1, 0))->GetMedianTimePast();
            // NOTE: Subtract 1 to maintain nLockTime semantics
            // BIP 68 relative lock times have the semantics of calculating
            // the first block or time at which the transaction would be
            // valid. When calculating the effective block time or height
            // for the entire transaction, we switch to using the
            // semantics of nLockTime which is the last invalid block
            // time or height.  Thus we subtract 1 from the calculated
            // time or height.

            // Time-based relative lock-times are measured from the
            // smallest allowed timestamp of the block containing the
            // txout being spent, which is the median time past of the
            // block prior.
            nMinTime = std::max(nMinTime, nCoinTime + (int64_t)((txin.nSequence & CTxIn::SEQUENCE_LOCKTIME_MASK) << CTxIn::SEQUENCE_LOCKTIME_GRANULARITY) - 1);
        } else {
            nMinHeight = std::max(nMinHeight, nCoinHeight + (int)(txin.nSequence & CTxIn::SEQUENCE_LOCKTIME_MASK) - 1);
        }
    }

    return std::make_pair(nMinHeight, nMinTime);
}

static bool EvaluateSequenceLocks(const CBlockIndex& block, std::pair<int, int64_t> lockPair)
{
    assert(block.pprev);
    int64_t nBlockTime = block.pprev->GetMedianTimePast();
    if (lockPair.first >= block.nHeight || lockPair.second >= nBlockTime)
        return false;

    return true;
}

bool SequenceLocks(const CTransaction &tx, int flags, std::vector<int>* prevHeights, const CBlockIndex& block)
{
    return EvaluateSequenceLocks(block, CalculateSequenceLocks(tx, flags, prevHeights, block));
}

bool TestLockPointValidity(const LockPoints* lp)
{
    AssertLockHeld(cs_main);
    assert(lp);
    // If there are relative lock times then the maxInputBlock will be set
    // If there are no relative lock times, the LockPoints don't depend on the chain
    if (lp->maxInputBlock) {
        // Check whether chainActive is an extension of the block at which the LockPoints
        // calculation was valid.  If not LockPoints are no longer valid
        if (!chainActive.Contains(lp->maxInputBlock)) {
            return false;
        }
    }

    // LockPoints still valid
    return true;
}

bool CheckSequenceLocks(const CTransaction &tx, int flags, LockPoints* lp, bool useExistingLockPoints)
{
    AssertLockHeld(cs_main);
    AssertLockHeld(mempool.cs);

    CBlockIndex* tip = chainActive.Tip();
    CBlockIndex index;
    index.pprev = tip;
    // CheckSequenceLocks() uses chainActive.Height()+1 to evaluate
    // height based locks because when SequenceLocks() is called within
    // ConnectBlock(), the height of the block *being*
    // evaluated is what is used.
    // Thus if we want to know if a transaction can be part of the
    // *next* block, we need to use one more than chainActive.Height()
    index.nHeight = tip->nHeight + 1;

    std::pair<int, int64_t> lockPair;
    if (useExistingLockPoints) {
        assert(lp);
        lockPair.first = lp->height;
        lockPair.second = lp->time;
    }
    else {
        // pcoinsTip contains the UTXO set for chainActive.Tip()
        CCoinsViewMemPool viewMemPool(pcoinsTip, mempool);
        std::vector<int> prevheights;
        prevheights.resize(tx.vin.size());
        for (size_t txinIndex = 0; txinIndex < tx.vin.size(); txinIndex++) {
            const CTxIn& txin = tx.vin[txinIndex];
            CCoins coins;
            if (!viewMemPool.GetCoins(txin.prevout.hash, coins)) {
                return error("%s: Missing input", __func__);
            }
            if (coins.nHeight == MEMPOOL_HEIGHT) {
                // Assume all mempool transaction confirm in the next block
                prevheights[txinIndex] = tip->nHeight + 1;
            } else {
                prevheights[txinIndex] = coins.nHeight;
            }
        }
        lockPair = CalculateSequenceLocks(tx, flags, &prevheights, index);
        if (lp) {
            lp->height = lockPair.first;
            lp->time = lockPair.second;
            // Also store the hash of the block with the highest height of
            // all the blocks which have sequence locked prevouts.
            // This hash needs to still be on the chain
            // for these LockPoint calculations to be valid
            // Note: It is impossible to correctly calculate a maxInputBlock
            // if any of the sequence locked inputs depend on unconfirmed txs,
            // except in the special case where the relative lock time/height
            // is 0, which is equivalent to no sequence lock. Since we assume
            // input height of tip+1 for mempool txs and test the resulting
            // lockPair from CalculateSequenceLocks against tip+1.  We know
            // EvaluateSequenceLocks will fail if there was a non-zero sequence
            // lock on a mempool input, so we can use the return value of
            // CheckSequenceLocks to indicate the LockPoints validity
            int maxInputHeight = 0;
            BOOST_FOREACH(int height, prevheights) {
                // Can ignore mempool inputs since we'll fail if they had non-zero locks
                if (height != tip->nHeight+1) {
                    maxInputHeight = std::max(maxInputHeight, height);
                }
            }
            lp->maxInputBlock = tip->GetAncestor(maxInputHeight);
        }
    }
    return EvaluateSequenceLocks(index, lockPair);
}


unsigned int GetLegacySigOpCount(const CTransaction& tx)
{
    unsigned int nSigOps = 0;
    BOOST_FOREACH(const CTxIn& txin, tx.vin)
    {
        nSigOps += txin.scriptSig.GetSigOpCount(false);
    }
    BOOST_FOREACH(const CTxOut& txout, tx.vout)
    {
        nSigOps += txout.scriptPubKey.GetSigOpCount(false);
    }
    return nSigOps;
}

unsigned int GetP2SHSigOpCount(const CTransaction& tx, const CCoinsViewCache& inputs)
{
    if (tx.IsCoinBase())
        return 0;

    unsigned int nSigOps = 0;
    for (unsigned int i = 0; i < tx.vin.size(); i++)
    {
        const CTxOut &prevout = inputs.GetOutputFor(tx.vin[i]);
        if (prevout.scriptPubKey.IsPayToScriptHash())
            nSigOps += prevout.scriptPubKey.GetSigOpCount(tx.vin[i].scriptSig);
    }
    return nSigOps;
}

int64_t GetTransactionSigOpCost(const CTransaction& tx, const CCoinsViewCache& inputs, int flags)
{
    int64_t nSigOps = GetLegacySigOpCount(tx) * WITNESS_SCALE_FACTOR;

    if (tx.IsCoinBase())
        return nSigOps;

    if (flags & SCRIPT_VERIFY_P2SH) {
        nSigOps += GetP2SHSigOpCount(tx, inputs) * WITNESS_SCALE_FACTOR;
    }

    for (unsigned int i = 0; i < tx.vin.size(); i++)
    {
        const CTxOut &prevout = inputs.GetOutputFor(tx.vin[i]);
        nSigOps += CountWitnessSigOps(tx.vin[i].scriptSig, prevout.scriptPubKey, i < tx.wit.vtxinwit.size() ? &tx.wit.vtxinwit[i].scriptWitness : NULL, flags);
    }
    return nSigOps;
}





bool CheckTransaction(const CTransaction& tx, CValidationState &state)
{
    // Basic checks that don't depend on any context
    if (tx.vin.empty())
        return state.DoS(10, false, REJECT_INVALID, "bad-txns-vin-empty");
    if (tx.vout.empty())
        return state.DoS(10, false, REJECT_INVALID, "bad-txns-vout-empty");
    // Size limits (this doesn't take the witness into account, as that hasn't been checked for malleability)
    if (::GetSerializeSize(tx, SER_NETWORK, PROTOCOL_VERSION | SERIALIZE_TRANSACTION_NO_WITNESS) > MAX_BLOCK_BASE_SIZE)
        return state.DoS(100, false, REJECT_INVALID, "bad-txns-oversize");

    // Check for negative or overflow output values
    CAmount nValueOut = 0;
    BOOST_FOREACH(const CTxOut& txout, tx.vout)
    {
        if (txout.nValue < 0)
            return state.DoS(100, false, REJECT_INVALID, "bad-txns-vout-negative");
        if (txout.nValue > MAX_MONEY)
            return state.DoS(100, false, REJECT_INVALID, "bad-txns-vout-toolarge");
        nValueOut += txout.nValue;
        if (!MoneyRange(nValueOut))
            return state.DoS(100, false, REJECT_INVALID, "bad-txns-txouttotal-toolarge");
    }

    // Check for duplicate inputs
    set<COutPoint> vInOutPoints;
    BOOST_FOREACH(const CTxIn& txin, tx.vin)
    {
        if (vInOutPoints.count(txin.prevout))
            return state.DoS(100, false, REJECT_INVALID, "bad-txns-inputs-duplicate");
        vInOutPoints.insert(txin.prevout);
    }

    if (tx.IsCoinBase())
    {
        if (tx.vin[0].scriptSig.size() < 2 || tx.vin[0].scriptSig.size() > 100)
            return state.DoS(100, false, REJECT_INVALID, "bad-cb-length");
    }
    else
    {
        BOOST_FOREACH(const CTxIn& txin, tx.vin)
            if (txin.prevout.IsNull())
                return state.DoS(10, false, REJECT_INVALID, "bad-txns-prevout-null");
    }

    return true;
}

void LimitMempoolSize(CTxMemPool& pool, size_t limit, unsigned long age) {
    int expired = pool.Expire(GetTime() - age);
    if (expired != 0)
        LogPrint("mempool", "Expired %i transactions from the memory pool\n", expired);

    std::vector<uint256> vNoSpendsRemaining;
    pool.TrimToSize(limit, &vNoSpendsRemaining);
    BOOST_FOREACH(const uint256& removed, vNoSpendsRemaining)
        pcoinsTip->Uncache(removed);
}

/** Convert CValidationState to a human-readable message for logging */
std::string FormatStateMessage(const CValidationState &state)
{
    return strprintf("%s%s (code %i)",
        state.GetRejectReason(),
        state.GetDebugMessage().empty() ? "" : ", "+state.GetDebugMessage(),
        state.GetRejectCode());
}

bool AcceptToMemoryPoolWorker(CTxMemPool& pool, CValidationState& state, const CTransaction& tx, bool fLimitFree,
                              bool* pfMissingInputs, CFeeRate* txFeeRate, bool fOverrideMempoolLimit, const CAmount& nAbsurdFee,
                              std::vector<uint256>& vHashTxnToUncache)
{
    const uint256 hash = tx.GetHash();
    AssertLockHeld(cs_main);
    if (pfMissingInputs)
        *pfMissingInputs = false;

    if (!CheckTransaction(tx, state))
        return false; // state filled in by CheckTransaction

    // Coinbase is only valid in a block, not as a loose transaction
    if (tx.IsCoinBase())
        return state.DoS(100, false, REJECT_INVALID, "coinbase");

    // Rather not work on nonstandard transactions (unless -testnet/-regtest)
    string reason;
    if (fRequireStandard && !IsStandardTx(tx, reason))
        return state.DoS(0, false, REJECT_NONSTANDARD, reason);

    // Don't relay version 2 transactions until CSV is active, and we can be
    // sure that such transactions will be mined (unless we're on
    // -testnet/-regtest).
    const CChainParams& chainparams = Params();
    if (fRequireStandard && tx.nVersion >= 2 && VersionBitsTipState(chainparams.GetConsensus(), Consensus::DEPLOYMENT_CSV) != THRESHOLD_ACTIVE) {
        return state.DoS(0, false, REJECT_NONSTANDARD, "premature-version2-tx");
    }

    // Reject transactions with witness before segregated witness activates (override with -prematurewitness)
    if (!GetBoolArg("-prematurewitness",false) && !tx.wit.IsNull() && !IsWitnessEnabled(chainActive.Tip(), Params().GetConsensus())) {
        return state.DoS(0, false, REJECT_NONSTANDARD, "no-witness-yet", true);
    }

    // Only accept nLockTime-using transactions that can be mined in the next
    // block; we don't want our mempool filled up with transactions that can't
    // be mined yet.
    if (!CheckFinalTx(tx, STANDARD_LOCKTIME_VERIFY_FLAGS))
        return state.DoS(0, false, REJECT_NONSTANDARD, "non-final");

    // is it already in the memory pool?
    if (pool.exists(hash))
        return state.Invalid(false, REJECT_ALREADY_KNOWN, "txn-already-in-mempool");

    // Check for conflicts with in-memory transactions
    set<uint256> setConflicts;
    {
    LOCK(pool.cs); // protect pool.mapNextTx
    BOOST_FOREACH(const CTxIn &txin, tx.vin)
    {
        if (pool.mapNextTx.count(txin.prevout))
        {
            const CTransaction *ptxConflicting = pool.mapNextTx[txin.prevout].ptx;
            if (!setConflicts.count(ptxConflicting->GetHash()))
            {
                // Allow opt-out of transaction replacement by setting
                // nSequence >= maxint-1 on all inputs.
                //
                // maxint-1 is picked to still allow use of nLockTime by
                // non-replacable transactions. All inputs rather than just one
                // is for the sake of multi-party protocols, where we don't
                // want a single party to be able to disable replacement.
                //
                // The opt-out ignores descendants as anyone relying on
                // first-seen mempool behavior should be checking all
                // unconfirmed ancestors anyway; doing otherwise is hopelessly
                // insecure.
                bool fReplacementOptOut = true;
                if (fEnableReplacement)
                {
                    BOOST_FOREACH(const CTxIn &txin, ptxConflicting->vin)
                    {
                        if (txin.nSequence < std::numeric_limits<unsigned int>::max()-1)
                        {
                            fReplacementOptOut = false;
                            break;
                        }
                    }
                }
                if (fReplacementOptOut)
                    return state.Invalid(false, REJECT_CONFLICT, "txn-mempool-conflict");

                setConflicts.insert(ptxConflicting->GetHash());
            }
        }
    }
    }

    {
        CCoinsView dummy;
        CCoinsViewCache view(&dummy);

        CAmount nValueIn = 0;
        LockPoints lp;
        {
        LOCK(pool.cs);
        CCoinsViewMemPool viewMemPool(pcoinsTip, pool);
        view.SetBackend(viewMemPool);

        // do we already have it?
        bool fHadTxInCache = pcoinsTip->HaveCoinsInCache(hash);
        if (view.HaveCoins(hash)) {
            if (!fHadTxInCache)
                vHashTxnToUncache.push_back(hash);
            return state.Invalid(false, REJECT_ALREADY_KNOWN, "txn-already-known");
        }

        // do all inputs exist?
        // Note that this does not check for the presence of actual outputs (see the next check for that),
        // and only helps with filling in pfMissingInputs (to determine missing vs spent).
        BOOST_FOREACH(const CTxIn txin, tx.vin) {
            if (!pcoinsTip->HaveCoinsInCache(txin.prevout.hash))
                vHashTxnToUncache.push_back(txin.prevout.hash);
            if (!view.HaveCoins(txin.prevout.hash)) {
                if (pfMissingInputs)
                    *pfMissingInputs = true;
                return false; // fMissingInputs and !state.IsInvalid() is used to detect this condition, don't set state.Invalid()
            }
        }

        // are the actual inputs available?
        if (!view.HaveInputs(tx))
            return state.Invalid(false, REJECT_DUPLICATE, "bad-txns-inputs-spent");

        // Bring the best block into scope
        view.GetBestBlock();

        nValueIn = view.GetValueIn(tx);

        // we have all inputs cached now, so switch back to dummy, so we don't need to keep lock on mempool
        view.SetBackend(dummy);

        // Only accept BIP68 sequence locked transactions that can be mined in the next
        // block; we don't want our mempool filled up with transactions that can't
        // be mined yet.
        // Must keep pool.cs for this unless we change CheckSequenceLocks to take a
        // CoinsViewCache instead of create its own
        if (!CheckSequenceLocks(tx, STANDARD_LOCKTIME_VERIFY_FLAGS, &lp))
            return state.DoS(0, false, REJECT_NONSTANDARD, "non-BIP68-final");
        }

        // Check for non-standard pay-to-script-hash in inputs
        if (fRequireStandard && !AreInputsStandard(tx, view))
            return state.Invalid(false, REJECT_NONSTANDARD, "bad-txns-nonstandard-inputs");

        int64_t nSigOpsCost = GetTransactionSigOpCost(tx, view, STANDARD_SCRIPT_VERIFY_FLAGS);

        CAmount nValueOut = tx.GetValueOut();
        CAmount nFees = nValueIn-nValueOut;
        // nModifiedFees includes any fee deltas from PrioritiseTransaction
        CAmount nModifiedFees = nFees;
        double nPriorityDummy = 0;
        pool.ApplyDeltas(hash, nPriorityDummy, nModifiedFees);

        CAmount inChainInputValue;
        double dPriority = view.GetPriority(tx, chainActive.Height(), inChainInputValue);

        // Keep track of transactions that spend a coinbase, which we re-scan
        // during reorgs to ensure COINBASE_MATURITY is still met.
        bool fSpendsCoinbase = false;
        BOOST_FOREACH(const CTxIn &txin, tx.vin) {
            const CCoins *coins = view.AccessCoins(txin.prevout.hash);
            if (coins->IsCoinBase()) {
                fSpendsCoinbase = true;
                break;
            }
        }

        CTxMemPoolEntry entry(tx, nFees, GetTime(), dPriority, chainActive.Height(), pool.HasNoInputsOf(tx), inChainInputValue, fSpendsCoinbase, nSigOpsCost, lp);
        unsigned int nSize = entry.GetTxSize();
        if (txFeeRate) {
            *txFeeRate = CFeeRate(nFees, nSize);
        }

        // Check that the transaction doesn't have an excessive number of
        // sigops, making it impossible to mine. Since the coinbase transaction
        // itself can contain sigops MAX_STANDARD_TX_SIGOPS is less than
        // MAX_BLOCK_SIGOPS; we still consider this an invalid rather than
        // merely non-standard transaction.
        if ((nSigOpsCost > MAX_STANDARD_TX_SIGOPS_COST) || (nBytesPerSigOp && nSigOpsCost > nSize * WITNESS_SCALE_FACTOR / nBytesPerSigOp))
            return state.DoS(0, false, REJECT_NONSTANDARD, "bad-txns-too-many-sigops", false,
                strprintf("%d", nSigOpsCost));

        CAmount mempoolRejectFee = pool.GetMinFee(GetArg("-maxmempool", DEFAULT_MAX_MEMPOOL_SIZE) * 1000000).GetFee(nSize);
        if (mempoolRejectFee > 0 && nModifiedFees < mempoolRejectFee) {
            return state.DoS(0, false, REJECT_INSUFFICIENTFEE, "mempool min fee not met", false, strprintf("%d < %d", nFees, mempoolRejectFee));
        } else if (GetBoolArg("-relaypriority", DEFAULT_RELAYPRIORITY) && nModifiedFees < ::minRelayTxFee.GetFee(nSize) && !AllowFree(entry.GetPriority(chainActive.Height() + 1))) {
            // Require that free transactions have sufficient priority to be mined in the next block.
            return state.DoS(0, false, REJECT_INSUFFICIENTFEE, "insufficient priority");
        }

        // Continuously rate-limit free (really, very-low-fee) transactions
        // This mitigates 'penny-flooding' -- sending thousands of free transactions just to
        // be annoying or make others' transactions take longer to confirm.
        if (fLimitFree && nModifiedFees < ::minRelayTxFee.GetFee(nSize))
        {
            static CCriticalSection csFreeLimiter;
            static double dFreeCount;
            static int64_t nLastTime;
            int64_t nNow = GetTime();

            LOCK(csFreeLimiter);

            // Use an exponentially decaying ~10-minute window:
            dFreeCount *= pow(1.0 - 1.0/600.0, (double)(nNow - nLastTime));
            nLastTime = nNow;
            // -limitfreerelay unit is thousand-bytes-per-minute
            // At default rate it would take over a month to fill 1GB
            if (dFreeCount + nSize >= GetArg("-limitfreerelay", DEFAULT_LIMITFREERELAY) * 10 * 1000)
                return state.DoS(0, false, REJECT_INSUFFICIENTFEE, "rate limited free transaction");
            LogPrint("mempool", "Rate limit dFreeCount: %g => %g\n", dFreeCount, dFreeCount+nSize);
            dFreeCount += nSize;
        }

        if (nAbsurdFee && nFees > nAbsurdFee)
            return state.Invalid(false,
                REJECT_HIGHFEE, "absurdly-high-fee",
                strprintf("%d > %d", nFees, nAbsurdFee));

        // Calculate in-mempool ancestors, up to a limit.
        CTxMemPool::setEntries setAncestors;
        size_t nLimitAncestors = GetArg("-limitancestorcount", DEFAULT_ANCESTOR_LIMIT);
        size_t nLimitAncestorSize = GetArg("-limitancestorsize", DEFAULT_ANCESTOR_SIZE_LIMIT)*1000;
        size_t nLimitDescendants = GetArg("-limitdescendantcount", DEFAULT_DESCENDANT_LIMIT);
        size_t nLimitDescendantSize = GetArg("-limitdescendantsize", DEFAULT_DESCENDANT_SIZE_LIMIT)*1000;
        std::string errString;
        if (!pool.CalculateMemPoolAncestors(entry, setAncestors, nLimitAncestors, nLimitAncestorSize, nLimitDescendants, nLimitDescendantSize, errString)) {
            return state.DoS(0, false, REJECT_NONSTANDARD, "too-long-mempool-chain", false, errString);
        }

        // A transaction that spends outputs that would be replaced by it is invalid. Now
        // that we have the set of all ancestors we can detect this
        // pathological case by making sure setConflicts and setAncestors don't
        // intersect.
        BOOST_FOREACH(CTxMemPool::txiter ancestorIt, setAncestors)
        {
            const uint256 &hashAncestor = ancestorIt->GetTx().GetHash();
            if (setConflicts.count(hashAncestor))
            {
                return state.DoS(10, false,
                                 REJECT_INVALID, "bad-txns-spends-conflicting-tx", false,
                                 strprintf("%s spends conflicting transaction %s",
                                           hash.ToString(),
                                           hashAncestor.ToString()));
            }
        }

        // Check if it's economically rational to mine this transaction rather
        // than the ones it replaces.
        CAmount nConflictingFees = 0;
        size_t nConflictingSize = 0;
        uint64_t nConflictingCount = 0;
        CTxMemPool::setEntries allConflicting;

        // If we don't hold the lock allConflicting might be incomplete; the
        // subsequent RemoveStaged() and addUnchecked() calls don't guarantee
        // mempool consistency for us.
        LOCK(pool.cs);
        if (setConflicts.size())
        {
            CFeeRate newFeeRate(nModifiedFees, nSize);
            set<uint256> setConflictsParents;
            const int maxDescendantsToVisit = 100;
            CTxMemPool::setEntries setIterConflicting;
            BOOST_FOREACH(const uint256 &hashConflicting, setConflicts)
            {
                CTxMemPool::txiter mi = pool.mapTx.find(hashConflicting);
                if (mi == pool.mapTx.end())
                    continue;

                // Save these to avoid repeated lookups
                setIterConflicting.insert(mi);

                // Don't allow the replacement to reduce the feerate of the
                // mempool.
                //
                // We usually don't want to accept replacements with lower
                // feerates than what they replaced as that would lower the
                // feerate of the next block. Requiring that the feerate always
                // be increased is also an easy-to-reason about way to prevent
                // DoS attacks via replacements.
                //
                // The mining code doesn't (currently) take children into
                // account (CPFP) so we only consider the feerates of
                // transactions being directly replaced, not their indirect
                // descendants. While that does mean high feerate children are
                // ignored when deciding whether or not to replace, we do
                // require the replacement to pay more overall fees too,
                // mitigating most cases.
                CFeeRate oldFeeRate(mi->GetModifiedFee(), mi->GetTxSize());
                if (newFeeRate <= oldFeeRate)
                {
                    return state.DoS(0, false,
                            REJECT_INSUFFICIENTFEE, "insufficient fee", false,
                            strprintf("rejecting replacement %s; new feerate %s <= old feerate %s",
                                  hash.ToString(),
                                  newFeeRate.ToString(),
                                  oldFeeRate.ToString()));
                }

                BOOST_FOREACH(const CTxIn &txin, mi->GetTx().vin)
                {
                    setConflictsParents.insert(txin.prevout.hash);
                }

                nConflictingCount += mi->GetCountWithDescendants();
            }
            // This potentially overestimates the number of actual descendants
            // but we just want to be conservative to avoid doing too much
            // work.
            if (nConflictingCount <= maxDescendantsToVisit) {
                // If not too many to replace, then calculate the set of
                // transactions that would have to be evicted
                BOOST_FOREACH(CTxMemPool::txiter it, setIterConflicting) {
                    pool.CalculateDescendants(it, allConflicting);
                }
                BOOST_FOREACH(CTxMemPool::txiter it, allConflicting) {
                    nConflictingFees += it->GetModifiedFee();
                    nConflictingSize += it->GetTxSize();
                }
            } else {
                return state.DoS(0, false,
                        REJECT_NONSTANDARD, "too many potential replacements", false,
                        strprintf("rejecting replacement %s; too many potential replacements (%d > %d)\n",
                            hash.ToString(),
                            nConflictingCount,
                            maxDescendantsToVisit));
            }

            for (unsigned int j = 0; j < tx.vin.size(); j++)
            {
                // We don't want to accept replacements that require low
                // feerate junk to be mined first. Ideally we'd keep track of
                // the ancestor feerates and make the decision based on that,
                // but for now requiring all new inputs to be confirmed works.
                if (!setConflictsParents.count(tx.vin[j].prevout.hash))
                {
                    // Rather than check the UTXO set - potentially expensive -
                    // it's cheaper to just check if the new input refers to a
                    // tx that's in the mempool.
                    if (pool.mapTx.find(tx.vin[j].prevout.hash) != pool.mapTx.end())
                        return state.DoS(0, false,
                                         REJECT_NONSTANDARD, "replacement-adds-unconfirmed", false,
                                         strprintf("replacement %s adds unconfirmed input, idx %d",
                                                  hash.ToString(), j));
                }
            }

            // The replacement must pay greater fees than the transactions it
            // replaces - if we did the bandwidth used by those conflicting
            // transactions would not be paid for.
            if (nModifiedFees < nConflictingFees)
            {
                return state.DoS(0, false,
                                 REJECT_INSUFFICIENTFEE, "insufficient fee", false,
                                 strprintf("rejecting replacement %s, less fees than conflicting txs; %s < %s",
                                          hash.ToString(), FormatMoney(nModifiedFees), FormatMoney(nConflictingFees)));
            }

            // Finally in addition to paying more fees than the conflicts the
            // new transaction must pay for its own bandwidth.
            CAmount nDeltaFees = nModifiedFees - nConflictingFees;
            if (nDeltaFees < ::minRelayTxFee.GetFee(nSize))
            {
                return state.DoS(0, false,
                        REJECT_INSUFFICIENTFEE, "insufficient fee", false,
                        strprintf("rejecting replacement %s, not enough additional fees to relay; %s < %s",
                              hash.ToString(),
                              FormatMoney(nDeltaFees),
                              FormatMoney(::minRelayTxFee.GetFee(nSize))));
            }
        }

        unsigned int scriptVerifyFlags = STANDARD_SCRIPT_VERIFY_FLAGS;
        if (!Params().RequireStandard()) {
            scriptVerifyFlags = GetArg("-promiscuousmempoolflags", scriptVerifyFlags);
        }

        // Check against previous transactions
        // This is done last to help prevent CPU exhaustion denial-of-service attacks.
        if (!CheckInputs(tx, state, view, true, scriptVerifyFlags, true)) {
            // SCRIPT_VERIFY_CLEANSTACK requires SCRIPT_VERIFY_WITNESS, so we
            // need to turn both off, and compare against just turning off CLEANSTACK
            // to see if the failure is specifically due to witness validation.
            if (CheckInputs(tx, state, view, true, scriptVerifyFlags & ~(SCRIPT_VERIFY_WITNESS | SCRIPT_VERIFY_CLEANSTACK), true) &&
                !CheckInputs(tx, state, view, true, scriptVerifyFlags & ~SCRIPT_VERIFY_CLEANSTACK, true)) {
                // Only the witness is wrong, so the transaction itself may be fine.
                state.SetCorruptionPossible();
            }
            return false;
        }

        // Check again against just the consensus-critical mandatory script
        // verification flags, in case of bugs in the standard flags that cause
        // transactions to pass as valid when they're actually invalid. For
        // instance the STRICTENC flag was incorrectly allowing certain
        // CHECKSIG NOT scripts to pass, even though they were invalid.
        //
        // There is a similar check in CreateNewBlock() to prevent creating
        // invalid blocks, however allowing such transactions into the mempool
        // can be exploited as a DoS attack.
        if (!CheckInputs(tx, state, view, true, MANDATORY_SCRIPT_VERIFY_FLAGS, true))
        {
            return error("%s: BUG! PLEASE REPORT THIS! ConnectInputs failed against MANDATORY but not STANDARD flags %s, %s",
                __func__, hash.ToString(), FormatStateMessage(state));
        }

        // Remove conflicting transactions from the mempool
        BOOST_FOREACH(const CTxMemPool::txiter it, allConflicting)
        {
            LogPrint("mempool", "replacing tx %s with %s for %s BTC additional fees, %d delta bytes\n",
                    it->GetTx().GetHash().ToString(),
                    hash.ToString(),
                    FormatMoney(nModifiedFees - nConflictingFees),
                    (int)nSize - (int)nConflictingSize);
        }
        pool.RemoveStaged(allConflicting, false);

        // Store transaction in memory
        pool.addUnchecked(hash, entry, setAncestors, !IsInitialBlockDownload());

        // trim mempool and check if tx was trimmed
        if (!fOverrideMempoolLimit) {
            LimitMempoolSize(pool, GetArg("-maxmempool", DEFAULT_MAX_MEMPOOL_SIZE) * 1000000, GetArg("-mempoolexpiry", DEFAULT_MEMPOOL_EXPIRY) * 60 * 60);
            if (!pool.exists(hash))
                return state.DoS(0, false, REJECT_INSUFFICIENTFEE, "mempool full");
        }
    }

    SyncWithWallets(tx, NULL, NULL);

    return true;
}

bool AcceptToMemoryPool(CTxMemPool& pool, CValidationState &state, const CTransaction &tx, bool fLimitFree,
                        bool* pfMissingInputs, CFeeRate* txFeeRate, bool fOverrideMempoolLimit, const CAmount nAbsurdFee)
{
    std::vector<uint256> vHashTxToUncache;
    bool res = AcceptToMemoryPoolWorker(pool, state, tx, fLimitFree, pfMissingInputs, txFeeRate, fOverrideMempoolLimit, nAbsurdFee, vHashTxToUncache);
    if (!res) {
        BOOST_FOREACH(const uint256& hashTx, vHashTxToUncache)
            pcoinsTip->Uncache(hashTx);
    }
    return res;
}

/** Return transaction in tx, and if it was found inside a block, its hash is placed in hashBlock */
bool GetTransaction(const uint256 &hash, CTransaction &txOut, const Consensus::Params& consensusParams, uint256 &hashBlock, bool fAllowSlow)
{
    CBlockIndex *pindexSlow = NULL;

    LOCK(cs_main);

    if (mempool.lookup(hash, txOut))
    {
        return true;
    }

    if (fTxIndex) {
        CDiskTxPos postx;
        if (pblocktree->ReadTxIndex(hash, postx)) {
            CAutoFile file(OpenBlockFile(postx, true), SER_DISK, CLIENT_VERSION | SERIALIZE_TRANSACTION_WITNESS);
            if (file.IsNull())
                return error("%s: OpenBlockFile failed", __func__);
            CBlockHeader header;
            try {
                file >> header;
                fseek(file.Get(), postx.nTxOffset, SEEK_CUR);
                file >> txOut;
            } catch (const std::exception& e) {
                return error("%s: Deserialize or I/O error - %s", __func__, e.what());
            }
            hashBlock = header.GetHash();
            if (txOut.GetHash() != hash)
                return error("%s: txid mismatch", __func__);
            return true;
        }
    }

    if (fAllowSlow) { // use coin database to locate block that contains transaction, and scan it
        int nHeight = -1;
        {
            const CCoinsViewCache& view = *pcoinsTip;
            const CCoins* coins = view.AccessCoins(hash);
            if (coins)
                nHeight = coins->nHeight;
        }
        if (nHeight > 0)
            pindexSlow = chainActive[nHeight];
    }

    if (pindexSlow) {
        CBlock block;
        if (ReadBlockFromDisk(block, pindexSlow, consensusParams)) {
            BOOST_FOREACH(const CTransaction &tx, block.vtx) {
                if (tx.GetHash() == hash) {
                    txOut = tx;
                    hashBlock = pindexSlow->GetBlockHash();
                    return true;
                }
            }
        }
    }

    return false;
}






//////////////////////////////////////////////////////////////////////////////
//
// CBlock and CBlockIndex
//

bool WriteBlockToDisk(const CBlock& block, CDiskBlockPos& pos, const CMessageHeader::MessageStartChars& messageStart)
{
    // Open history file to append
    CAutoFile fileout(OpenBlockFile(pos), SER_DISK, CLIENT_VERSION | SERIALIZE_TRANSACTION_WITNESS);
    if (fileout.IsNull())
        return error("WriteBlockToDisk: OpenBlockFile failed");

    // Write index header
    unsigned int nSize = fileout.GetSerializeSize(block);
    fileout << FLATDATA(messageStart) << nSize;

    // Write block
    long fileOutPos = ftell(fileout.Get());
    if (fileOutPos < 0)
        return error("WriteBlockToDisk: ftell failed");
    pos.nPos = (unsigned int)fileOutPos;
    fileout << block;

    return true;
}

bool ReadBlockFromDisk(CBlock& block, const CDiskBlockPos& pos, const Consensus::Params& consensusParams)
{
    block.SetNull();

    // Open history file to read
    CAutoFile filein(OpenBlockFile(pos, true), SER_DISK, CLIENT_VERSION | SERIALIZE_TRANSACTION_WITNESS);
    if (filein.IsNull())
        return error("ReadBlockFromDisk: OpenBlockFile failed for %s", pos.ToString());

    // Read block
    try {
        filein >> block;
    }
    catch (const std::exception& e) {
        return error("%s: Deserialize or I/O error - %s at %s", __func__, e.what(), pos.ToString());
    }

    // Check the header
    if (!CheckProofOfWork(block.GetHash(), block.nBits, consensusParams))
        return error("ReadBlockFromDisk: Errors in block header at %s", pos.ToString());

    return true;
}

bool ReadBlockFromDisk(CBlock& block, const CBlockIndex* pindex, const Consensus::Params& consensusParams)
{
    if (!ReadBlockFromDisk(block, pindex->GetBlockPos(), consensusParams))
        return false;
    if (block.GetHash() != pindex->GetBlockHash())
        return error("ReadBlockFromDisk(CBlock&, CBlockIndex*): GetHash() doesn't match index for %s at %s",
                pindex->ToString(), pindex->GetBlockPos().ToString());
    return true;
}

CAmount GetBlockSubsidy(int nHeight, const Consensus::Params& consensusParams)
{
    int halvings = nHeight / consensusParams.nSubsidyHalvingInterval;
    // Force block reward to zero when right shift is undefined.
    if (halvings >= 64)
        return 0;

    CAmount nSubsidy = 50 * COIN;
    // Subsidy is cut in half every 210,000 blocks which will occur approximately every 4 years.
    nSubsidy >>= halvings;
    return nSubsidy;
}

bool IsInitialBlockDownload()
{
    const CChainParams& chainParams = Params();
    LOCK(cs_main);
    if (fImporting || fReindex)
        return true;
    if (fCheckpointsEnabled && chainActive.Height() < Checkpoints::GetTotalBlocksEstimate(chainParams.Checkpoints()))
        return true;
    static bool lockIBDState = false;
    if (lockIBDState)
        return false;
    bool state = (chainActive.Height() < pindexBestHeader->nHeight - 24 * 6 ||
            std::max(chainActive.Tip()->GetBlockTime(), pindexBestHeader->GetBlockTime()) < GetTime() - nMaxTipAge);
    if (!state)
        lockIBDState = true;
    return state;
}

bool fLargeWorkForkFound = false;
bool fLargeWorkInvalidChainFound = false;
CBlockIndex *pindexBestForkTip = NULL, *pindexBestForkBase = NULL;

static void AlertNotify(const std::string& strMessage)
{
    uiInterface.NotifyAlertChanged();
    std::string strCmd = GetArg("-alertnotify", "");
    if (strCmd.empty()) return;

    // Alert text should be plain ascii coming from a trusted source, but to
    // be safe we first strip anything not in safeChars, then add single quotes around
    // the whole string before passing it to the shell:
    std::string singleQuote("'");
    std::string safeStatus = SanitizeString(strMessage);
    safeStatus = singleQuote+safeStatus+singleQuote;
    boost::replace_all(strCmd, "%s", safeStatus);

    boost::thread t(runCommand, strCmd); // thread runs free
}

void CheckForkWarningConditions()
{
    AssertLockHeld(cs_main);
    // Before we get past initial download, we cannot reliably alert about forks
    // (we assume we don't get stuck on a fork before the last checkpoint)
    if (IsInitialBlockDownload())
        return;

    // If our best fork is no longer within 72 blocks (+/- 12 hours if no one mines it)
    // of our head, drop it
    if (pindexBestForkTip && chainActive.Height() - pindexBestForkTip->nHeight >= 72)
        pindexBestForkTip = NULL;

    if (pindexBestForkTip || (pindexBestInvalid && pindexBestInvalid->nChainWork > chainActive.Tip()->nChainWork + (GetBlockProof(*chainActive.Tip()) * 6)))
    {
        if (!fLargeWorkForkFound && pindexBestForkBase)
        {
            std::string warning = std::string("'Warning: Large-work fork detected, forking after block ") +
                pindexBestForkBase->phashBlock->ToString() + std::string("'");
            AlertNotify(warning);
        }
        if (pindexBestForkTip && pindexBestForkBase)
        {
            LogPrintf("%s: Warning: Large valid fork found\n  forking the chain at height %d (%s)\n  lasting to height %d (%s).\nChain state database corruption likely.\n", __func__,
                   pindexBestForkBase->nHeight, pindexBestForkBase->phashBlock->ToString(),
                   pindexBestForkTip->nHeight, pindexBestForkTip->phashBlock->ToString());
            fLargeWorkForkFound = true;
        }
        else
        {
            LogPrintf("%s: Warning: Found invalid chain at least ~6 blocks longer than our best chain.\nChain state database corruption likely.\n", __func__);
            fLargeWorkInvalidChainFound = true;
        }
    }
    else
    {
        fLargeWorkForkFound = false;
        fLargeWorkInvalidChainFound = false;
    }
}

void CheckForkWarningConditionsOnNewFork(CBlockIndex* pindexNewForkTip)
{
    AssertLockHeld(cs_main);
    // If we are on a fork that is sufficiently large, set a warning flag
    CBlockIndex* pfork = pindexNewForkTip;
    CBlockIndex* plonger = chainActive.Tip();
    while (pfork && pfork != plonger)
    {
        while (plonger && plonger->nHeight > pfork->nHeight)
            plonger = plonger->pprev;
        if (pfork == plonger)
            break;
        pfork = pfork->pprev;
    }

    // We define a condition where we should warn the user about as a fork of at least 7 blocks
    // with a tip within 72 blocks (+/- 12 hours if no one mines it) of ours
    // We use 7 blocks rather arbitrarily as it represents just under 10% of sustained network
    // hash rate operating on the fork.
    // or a chain that is entirely longer than ours and invalid (note that this should be detected by both)
    // We define it this way because it allows us to only store the highest fork tip (+ base) which meets
    // the 7-block condition and from this always have the most-likely-to-cause-warning fork
    if (pfork && (!pindexBestForkTip || (pindexBestForkTip && pindexNewForkTip->nHeight > pindexBestForkTip->nHeight)) &&
            pindexNewForkTip->nChainWork - pfork->nChainWork > (GetBlockProof(*pfork) * 7) &&
            chainActive.Height() - pindexNewForkTip->nHeight < 72)
    {
        pindexBestForkTip = pindexNewForkTip;
        pindexBestForkBase = pfork;
    }

    CheckForkWarningConditions();
}

// Requires cs_main.
void Misbehaving(NodeId pnode, int howmuch)
{
    if (howmuch == 0)
        return;

    CNodeState *state = State(pnode);
    if (state == NULL)
        return;

    state->nMisbehavior += howmuch;
    int banscore = GetArg("-banscore", DEFAULT_BANSCORE_THRESHOLD);
    if (state->nMisbehavior >= banscore && state->nMisbehavior - howmuch < banscore)
    {
        LogPrintf("%s: %s (%d -> %d) BAN THRESHOLD EXCEEDED\n", __func__, state->name, state->nMisbehavior-howmuch, state->nMisbehavior);
        state->fShouldBan = true;
    } else
        LogPrintf("%s: %s (%d -> %d)\n", __func__, state->name, state->nMisbehavior-howmuch, state->nMisbehavior);
}

void static InvalidChainFound(CBlockIndex* pindexNew)
{
    if (!pindexBestInvalid || pindexNew->nChainWork > pindexBestInvalid->nChainWork)
        pindexBestInvalid = pindexNew;

    LogPrintf("%s: invalid block=%s  height=%d  log2_work=%.8g  date=%s\n", __func__,
      pindexNew->GetBlockHash().ToString(), pindexNew->nHeight,
      log(pindexNew->nChainWork.getdouble())/log(2.0), DateTimeStrFormat("%Y-%m-%d %H:%M:%S",
      pindexNew->GetBlockTime()));
    CBlockIndex *tip = chainActive.Tip();
    assert (tip);
    LogPrintf("%s:  current best=%s  height=%d  log2_work=%.8g  date=%s\n", __func__,
      tip->GetBlockHash().ToString(), chainActive.Height(), log(tip->nChainWork.getdouble())/log(2.0),
      DateTimeStrFormat("%Y-%m-%d %H:%M:%S", tip->GetBlockTime()));
    CheckForkWarningConditions();
}

void static InvalidBlockFound(CBlockIndex *pindex, const CValidationState &state) {
    int nDoS = 0;
    if (state.IsInvalid(nDoS)) {
        std::map<uint256, NodeId>::iterator it = mapBlockSource.find(pindex->GetBlockHash());
        if (it != mapBlockSource.end() && State(it->second)) {
            assert (state.GetRejectCode() < REJECT_INTERNAL); // Blocks are never rejected with internal reject codes
            CBlockReject reject = {(unsigned char)state.GetRejectCode(), state.GetRejectReason().substr(0, MAX_REJECT_MESSAGE_LENGTH), pindex->GetBlockHash()};
            State(it->second)->rejects.push_back(reject);
            if (nDoS > 0)
                Misbehaving(it->second, nDoS);
        }
    }
    if (!state.CorruptionPossible()) {
        pindex->nStatus |= BLOCK_FAILED_VALID;
        setDirtyBlockIndex.insert(pindex);
        setBlockIndexCandidates.erase(pindex);
        InvalidChainFound(pindex);
    }
}

void UpdateCoins(const CTransaction& tx, CCoinsViewCache& inputs, CTxUndo &txundo, int nHeight)
{
    // mark inputs spent
    if (!tx.IsCoinBase()) {
        txundo.vprevout.reserve(tx.vin.size());
        BOOST_FOREACH(const CTxIn &txin, tx.vin) {
            CCoinsModifier coins = inputs.ModifyCoins(txin.prevout.hash);
            unsigned nPos = txin.prevout.n;

            if (nPos >= coins->vout.size() || coins->vout[nPos].IsNull())
                assert(false);
            // mark an outpoint spent, and construct undo information
            txundo.vprevout.push_back(CTxInUndo(coins->vout[nPos]));
            coins->Spend(nPos);
            if (coins->vout.size() == 0) {
                CTxInUndo& undo = txundo.vprevout.back();
                undo.nHeight = coins->nHeight;
                undo.fCoinBase = coins->fCoinBase;
                undo.nVersion = coins->nVersion;
            }
        }
    }
    // add outputs
    inputs.ModifyNewCoins(tx.GetHash(), tx.IsCoinBase())->FromTx(tx, nHeight);
}

void UpdateCoins(const CTransaction& tx, CCoinsViewCache& inputs, int nHeight)
{
    CTxUndo txundo;
    UpdateCoins(tx, inputs, txundo, nHeight);
}

bool CScriptCheck::operator()() {
    const CScript &scriptSig = ptxTo->vin[nIn].scriptSig;
    const CScriptWitness *witness = (nIn < ptxTo->wit.vtxinwit.size()) ? &ptxTo->wit.vtxinwit[nIn].scriptWitness : NULL;
    if (!VerifyScript(scriptSig, scriptPubKey, witness, nFlags, CachingTransactionSignatureChecker(ptxTo, nIn, amount, cacheStore), &error)) {
        return false;
    }
    return true;
}

int GetSpendHeight(const CCoinsViewCache& inputs)
{
    LOCK(cs_main);
    CBlockIndex* pindexPrev = mapBlockIndex.find(inputs.GetBestBlock())->second;
    return pindexPrev->nHeight + 1;
}

namespace Consensus {
bool CheckTxInputs(const CTransaction& tx, CValidationState& state, const CCoinsViewCache& inputs, int nSpendHeight)
{
        // This doesn't trigger the DoS code on purpose; if it did, it would make it easier
        // for an attacker to attempt to split the network.
        if (!inputs.HaveInputs(tx))
            return state.Invalid(false, 0, "", "Inputs unavailable");

        CAmount nValueIn = 0;
        CAmount nFees = 0;
        for (unsigned int i = 0; i < tx.vin.size(); i++)
        {
            const COutPoint &prevout = tx.vin[i].prevout;
            const CCoins *coins = inputs.AccessCoins(prevout.hash);
            assert(coins);

            // If prev is coinbase, check that it's matured
            if (coins->IsCoinBase()) {
                if (nSpendHeight - coins->nHeight < COINBASE_MATURITY)
                    return state.Invalid(false,
                        REJECT_INVALID, "bad-txns-premature-spend-of-coinbase",
                        strprintf("tried to spend coinbase at depth %d", nSpendHeight - coins->nHeight));
            }

            // Check for negative or overflow input values
            nValueIn += coins->vout[prevout.n].nValue;
            if (!MoneyRange(coins->vout[prevout.n].nValue) || !MoneyRange(nValueIn))
                return state.DoS(100, false, REJECT_INVALID, "bad-txns-inputvalues-outofrange");

        }

        if (nValueIn < tx.GetValueOut())
            return state.DoS(100, false, REJECT_INVALID, "bad-txns-in-belowout", false,
                strprintf("value in (%s) < value out (%s)", FormatMoney(nValueIn), FormatMoney(tx.GetValueOut())));

        // Tally transaction fees
        CAmount nTxFee = nValueIn - tx.GetValueOut();
        if (nTxFee < 0)
            return state.DoS(100, false, REJECT_INVALID, "bad-txns-fee-negative");
        nFees += nTxFee;
        if (!MoneyRange(nFees))
            return state.DoS(100, false, REJECT_INVALID, "bad-txns-fee-outofrange");
    return true;
}
}// namespace Consensus

bool CheckInputs(const CTransaction& tx, CValidationState &state, const CCoinsViewCache &inputs, bool fScriptChecks, unsigned int flags, bool cacheStore, std::vector<CScriptCheck> *pvChecks)
{
    if (!tx.IsCoinBase())
    {
        if (!Consensus::CheckTxInputs(tx, state, inputs, GetSpendHeight(inputs)))
            return false;

        if (pvChecks)
            pvChecks->reserve(tx.vin.size());

        // The first loop above does all the inexpensive checks.
        // Only if ALL inputs pass do we perform expensive ECDSA signature checks.
        // Helps prevent CPU exhaustion attacks.

        // Skip ECDSA signature verification when connecting blocks before the
        // last block chain checkpoint. Assuming the checkpoints are valid this
        // is safe because block merkle hashes are still computed and checked,
        // and any change will be caught at the next checkpoint. Of course, if
        // the checkpoint is for a chain that's invalid due to false scriptSigs
        // this optimisation would allow an invalid chain to be accepted.
        if (fScriptChecks) {
            for (unsigned int i = 0; i < tx.vin.size(); i++) {
                const COutPoint &prevout = tx.vin[i].prevout;
                const CCoins* coins = inputs.AccessCoins(prevout.hash);
                assert(coins);

                // Verify signature
                CScriptCheck check(*coins, tx, i, flags, cacheStore);
                if (pvChecks) {
                    pvChecks->push_back(CScriptCheck());
                    check.swap(pvChecks->back());
                } else if (!check()) {
                    if (flags & STANDARD_NOT_MANDATORY_VERIFY_FLAGS) {
                        // Check whether the failure was caused by a
                        // non-mandatory script verification check, such as
                        // non-standard DER encodings or non-null dummy
                        // arguments; if so, don't trigger DoS protection to
                        // avoid splitting the network between upgraded and
                        // non-upgraded nodes.
                        CScriptCheck check2(*coins, tx, i,
                                flags & ~STANDARD_NOT_MANDATORY_VERIFY_FLAGS, cacheStore);
                        if (check2())
                            return state.Invalid(false, REJECT_NONSTANDARD, strprintf("non-mandatory-script-verify-flag (%s)", ScriptErrorString(check.GetScriptError())));
                    }
                    // Failures of other flags indicate a transaction that is
                    // invalid in new blocks, e.g. a invalid P2SH. We DoS ban
                    // such nodes as they are not following the protocol. That
                    // said during an upgrade careful thought should be taken
                    // as to the correct behavior - we may want to continue
                    // peering with non-upgraded nodes even after a soft-fork
                    // super-majority vote has passed.
                    return state.DoS(100,false, REJECT_INVALID, strprintf("mandatory-script-verify-flag-failed (%s)", ScriptErrorString(check.GetScriptError())));
                }
            }
        }
    }

    return true;
}

namespace {

bool UndoWriteToDisk(const CBlockUndo& blockundo, CDiskBlockPos& pos, const uint256& hashBlock, const CMessageHeader::MessageStartChars& messageStart)
{
    // Open history file to append
    CAutoFile fileout(OpenUndoFile(pos), SER_DISK, CLIENT_VERSION);
    if (fileout.IsNull())
        return error("%s: OpenUndoFile failed", __func__);

    // Write index header
    unsigned int nSize = fileout.GetSerializeSize(blockundo);
    fileout << FLATDATA(messageStart) << nSize;

    // Write undo data
    long fileOutPos = ftell(fileout.Get());
    if (fileOutPos < 0)
        return error("%s: ftell failed", __func__);
    pos.nPos = (unsigned int)fileOutPos;
    fileout << blockundo;

    // calculate & write checksum
    CHashWriter hasher(SER_GETHASH, PROTOCOL_VERSION | SERIALIZE_TRANSACTION_WITNESS);
    hasher << hashBlock;
    hasher << blockundo;
    fileout << hasher.GetHash();

    return true;
}

bool UndoReadFromDisk(CBlockUndo& blockundo, const CDiskBlockPos& pos, const uint256& hashBlock)
{
    // Open history file to read
    CAutoFile filein(OpenUndoFile(pos, true), SER_DISK, CLIENT_VERSION);
    if (filein.IsNull())
        return error("%s: OpenBlockFile failed", __func__);

    // Read block
    uint256 hashChecksum;
    try {
        filein >> blockundo;
        filein >> hashChecksum;
    }
    catch (const std::exception& e) {
        return error("%s: Deserialize or I/O error - %s", __func__, e.what());
    }

    // Verify checksum
    CHashWriter hasher(SER_GETHASH, PROTOCOL_VERSION | SERIALIZE_TRANSACTION_WITNESS);
    hasher << hashBlock;
    hasher << blockundo;
    if (hashChecksum != hasher.GetHash())
        return error("%s: Checksum mismatch", __func__);

    return true;
}

/** Abort with a message */
bool AbortNode(const std::string& strMessage, const std::string& userMessage="")
{
    strMiscWarning = strMessage;
    LogPrintf("*** %s\n", strMessage);
    uiInterface.ThreadSafeMessageBox(
        userMessage.empty() ? _("Error: A fatal internal error occurred, see debug.log for details") : userMessage,
        "", CClientUIInterface::MSG_ERROR);
    StartShutdown();
    return false;
}

bool AbortNode(CValidationState& state, const std::string& strMessage, const std::string& userMessage="")
{
    AbortNode(strMessage, userMessage);
    return state.Error(strMessage);
}

} // anon namespace

/**
 * Apply the undo operation of a CTxInUndo to the given chain state.
 * @param undo The undo object.
 * @param view The coins view to which to apply the changes.
 * @param out The out point that corresponds to the tx input.
 * @return True on success.
 */
static bool ApplyTxInUndo(const CTxInUndo& undo, CCoinsViewCache& view, const COutPoint& out)
{
    bool fClean = true;

    CCoinsModifier coins = view.ModifyCoins(out.hash);
    if (undo.nHeight != 0) {
        // undo data contains height: this is the last output of the prevout tx being spent
        if (!coins->IsPruned())
            fClean = fClean && error("%s: undo data overwriting existing transaction", __func__);
        coins->Clear();
        coins->fCoinBase = undo.fCoinBase;
        coins->nHeight = undo.nHeight;
        coins->nVersion = undo.nVersion;
    } else {
        if (coins->IsPruned())
            fClean = fClean && error("%s: undo data adding output to missing transaction", __func__);
    }
    if (coins->IsAvailable(out.n))
        fClean = fClean && error("%s: undo data overwriting existing output", __func__);
    if (coins->vout.size() < out.n+1)
        coins->vout.resize(out.n+1);
    coins->vout[out.n] = undo.txout;

    return fClean;
}

bool DisconnectBlock(const CBlock& block, CValidationState& state, const CBlockIndex* pindex, CCoinsViewCache& view, bool* pfClean)
{
    assert(pindex->GetBlockHash() == view.GetBestBlock());

    if (pfClean)
        *pfClean = false;

    bool fClean = true;

    CBlockUndo blockUndo;
    CDiskBlockPos pos = pindex->GetUndoPos();
    if (pos.IsNull())
        return error("DisconnectBlock(): no undo data available");
    if (!UndoReadFromDisk(blockUndo, pos, pindex->pprev->GetBlockHash()))
        return error("DisconnectBlock(): failure reading undo data");

    if (blockUndo.vtxundo.size() + 1 != block.vtx.size())
        return error("DisconnectBlock(): block and undo data inconsistent");

    // undo transactions in reverse order
    for (int i = block.vtx.size() - 1; i >= 0; i--) {
        const CTransaction &tx = block.vtx[i];
        uint256 hash = tx.GetHash();

        // Check that all outputs are available and match the outputs in the block itself
        // exactly.
        {
        CCoinsModifier outs = view.ModifyCoins(hash);
        outs->ClearUnspendable();

        CCoins outsBlock(tx, pindex->nHeight);
        // The CCoins serialization does not serialize negative numbers.
        // No network rules currently depend on the version here, so an inconsistency is harmless
        // but it must be corrected before txout nversion ever influences a network rule.
        if (outsBlock.nVersion < 0)
            outs->nVersion = outsBlock.nVersion;
        if (*outs != outsBlock)
            fClean = fClean && error("DisconnectBlock(): added transaction mismatch? database corrupted");

        // remove outputs
        outs->Clear();
        }

        // restore inputs
        if (i > 0) { // not coinbases
            const CTxUndo &txundo = blockUndo.vtxundo[i-1];
            if (txundo.vprevout.size() != tx.vin.size())
                return error("DisconnectBlock(): transaction and undo data inconsistent");
            for (unsigned int j = tx.vin.size(); j-- > 0;) {
                const COutPoint &out = tx.vin[j].prevout;
                const CTxInUndo &undo = txundo.vprevout[j];
                if (!ApplyTxInUndo(undo, view, out))
                    fClean = false;
            }
        }
    }

    // move best block pointer to prevout block
    view.SetBestBlock(pindex->pprev->GetBlockHash());

    if (pfClean) {
        *pfClean = fClean;
        return true;
    }

    return fClean;
}

void static FlushBlockFile(bool fFinalize = false)
{
    LOCK(cs_LastBlockFile);

    CDiskBlockPos posOld(nLastBlockFile, 0);

    FILE *fileOld = OpenBlockFile(posOld);
    if (fileOld) {
        if (fFinalize)
            TruncateFile(fileOld, vinfoBlockFile[nLastBlockFile].nSize);
        FileCommit(fileOld);
        fclose(fileOld);
    }

    fileOld = OpenUndoFile(posOld);
    if (fileOld) {
        if (fFinalize)
            TruncateFile(fileOld, vinfoBlockFile[nLastBlockFile].nUndoSize);
        FileCommit(fileOld);
        fclose(fileOld);
    }
}

bool FindUndoPos(CValidationState &state, int nFile, CDiskBlockPos &pos, unsigned int nAddSize);

static CCheckQueue<CScriptCheck> scriptcheckqueue(128);

void ThreadScriptCheck() {
    RenameThread("bitcoin-scriptch");
    scriptcheckqueue.Thread();
}

//
// Called periodically asynchronously; alerts if it smells like
// we're being fed a bad chain (blocks being generated much
// too slowly or too quickly).
//
void PartitionCheck(bool (*initialDownloadCheck)(), CCriticalSection& cs, const CBlockIndex *const &bestHeader,
                    int64_t nPowTargetSpacing)
{
    if (bestHeader == NULL || initialDownloadCheck()) return;

    static int64_t lastAlertTime = 0;
    int64_t now = GetAdjustedTime();
    if (lastAlertTime > now-60*60*24) return; // Alert at most once per day

    const int SPAN_HOURS=4;
    const int SPAN_SECONDS=SPAN_HOURS*60*60;
    int BLOCKS_EXPECTED = SPAN_SECONDS / nPowTargetSpacing;

    boost::math::poisson_distribution<double> poisson(BLOCKS_EXPECTED);

    std::string strWarning;
    int64_t startTime = GetAdjustedTime()-SPAN_SECONDS;

    LOCK(cs);
    const CBlockIndex* i = bestHeader;
    int nBlocks = 0;
    while (i->GetBlockTime() >= startTime) {
        ++nBlocks;
        i = i->pprev;
        if (i == NULL) return; // Ran out of chain, we must not be fully sync'ed
    }

    // How likely is it to find that many by chance?
    double p = boost::math::pdf(poisson, nBlocks);

    LogPrint("partitioncheck", "%s: Found %d blocks in the last %d hours\n", __func__, nBlocks, SPAN_HOURS);
    LogPrint("partitioncheck", "%s: likelihood: %g\n", __func__, p);

    // Aim for one false-positive about every fifty years of normal running:
    const int FIFTY_YEARS = 50*365*24*60*60;
    double alertThreshold = 1.0 / (FIFTY_YEARS / SPAN_SECONDS);

    if (p <= alertThreshold && nBlocks < BLOCKS_EXPECTED)
    {
        // Many fewer blocks than expected: alert!
        strWarning = strprintf(_("WARNING: check your network connection, %d blocks received in the last %d hours (%d expected)"),
                               nBlocks, SPAN_HOURS, BLOCKS_EXPECTED);
    }
    else if (p <= alertThreshold && nBlocks > BLOCKS_EXPECTED)
    {
        // Many more blocks than expected: alert!
        strWarning = strprintf(_("WARNING: abnormally high number of blocks generated, %d blocks received in the last %d hours (%d expected)"),
                               nBlocks, SPAN_HOURS, BLOCKS_EXPECTED);
    }
    if (!strWarning.empty())
    {
        strMiscWarning = strWarning;
        AlertNotify(strWarning);
        lastAlertTime = now;
    }
}

// Protected by cs_main
static VersionBitsCache versionbitscache;

int32_t ComputeBlockVersion(const CBlockIndex* pindexPrev, const Consensus::Params& params)
{
    LOCK(cs_main);
    int32_t nVersion = VERSIONBITS_TOP_BITS;

    for (int i = 0; i < (int)Consensus::MAX_VERSION_BITS_DEPLOYMENTS; i++) {
        ThresholdState state = VersionBitsState(pindexPrev, params, (Consensus::DeploymentPos)i, versionbitscache);
        if (state == THRESHOLD_LOCKED_IN || state == THRESHOLD_STARTED) {
            nVersion |= VersionBitsMask(params, (Consensus::DeploymentPos)i);
        }
    }

    return nVersion;
}

/**
 * Threshold condition checker that triggers when unknown versionbits are seen on the network.
 */
class WarningBitsConditionChecker : public AbstractThresholdConditionChecker
{
private:
    int bit;

public:
    WarningBitsConditionChecker(int bitIn) : bit(bitIn) {}

    int64_t BeginTime(const Consensus::Params& params) const { return 0; }
    int64_t EndTime(const Consensus::Params& params) const { return std::numeric_limits<int64_t>::max(); }
    int Period(const Consensus::Params& params) const { return params.nMinerConfirmationWindow; }
    int Threshold(const Consensus::Params& params) const { return params.nRuleChangeActivationThreshold; }

    bool Condition(const CBlockIndex* pindex, const Consensus::Params& params) const
    {
        return ((pindex->nVersion & VERSIONBITS_TOP_MASK) == VERSIONBITS_TOP_BITS) &&
               ((pindex->nVersion >> bit) & 1) != 0 &&
               ((ComputeBlockVersion(pindex->pprev, params) >> bit) & 1) == 0;
    }
};

// Protected by cs_main
static ThresholdConditionCache warningcache[VERSIONBITS_NUM_BITS];

static int64_t nTimeCheck = 0;
static int64_t nTimeForks = 0;
static int64_t nTimeVerify = 0;
static int64_t nTimeConnect = 0;
static int64_t nTimeIndex = 0;
static int64_t nTimeCallbacks = 0;
static int64_t nTimeTotal = 0;

bool ConnectBlock(const CBlock& block, CValidationState& state, CBlockIndex* pindex,
                  CCoinsViewCache& view, const CChainParams& chainparams, bool fJustCheck)
{
    AssertLockHeld(cs_main);

    int64_t nTimeStart = GetTimeMicros();

    // Check it again in case a previous version let a bad block in
    if (!CheckBlock(block, state, !fJustCheck, !fJustCheck))
        return error("%s: Consensus::CheckBlock: %s", __func__, FormatStateMessage(state));

    // verify that the view's current state corresponds to the previous block
    uint256 hashPrevBlock = pindex->pprev == NULL ? uint256() : pindex->pprev->GetBlockHash();
    assert(hashPrevBlock == view.GetBestBlock());

    // Special case for the genesis block, skipping connection of its transactions
    // (its coinbase is unspendable)
    if (block.GetHash() == chainparams.GetConsensus().hashGenesisBlock) {
        if (!fJustCheck)
            view.SetBestBlock(pindex->GetBlockHash());
        return true;
    }

    bool fScriptChecks = true;
    if (fCheckpointsEnabled) {
        CBlockIndex *pindexLastCheckpoint = Checkpoints::GetLastCheckpoint(chainparams.Checkpoints());
        if (pindexLastCheckpoint && pindexLastCheckpoint->GetAncestor(pindex->nHeight) == pindex) {
            // This block is an ancestor of a checkpoint: disable script checks
            fScriptChecks = false;
        }
    }

    int64_t nTime1 = GetTimeMicros(); nTimeCheck += nTime1 - nTimeStart;
    LogPrint("bench", "    - Sanity checks: %.2fms [%.2fs]\n", 0.001 * (nTime1 - nTimeStart), nTimeCheck * 0.000001);

    // Do not allow blocks that contain transactions which 'overwrite' older transactions,
    // unless those are already completely spent.
    // If such overwrites are allowed, coinbases and transactions depending upon those
    // can be duplicated to remove the ability to spend the first instance -- even after
    // being sent to another address.
    // See BIP30 and http://r6.ca/blog/20120206T005236Z.html for more information.
    // This logic is not necessary for memory pool transactions, as AcceptToMemoryPool
    // already refuses previously-known transaction ids entirely.
    // This rule was originally applied to all blocks with a timestamp after March 15, 2012, 0:00 UTC.
    // Now that the whole chain is irreversibly beyond that time it is applied to all blocks except the
    // two in the chain that violate it. This prevents exploiting the issue against nodes during their
    // initial block download.
    bool fEnforceBIP30 = (!pindex->phashBlock) || // Enforce on CreateNewBlock invocations which don't have a hash.
                          !((pindex->nHeight==91842 && pindex->GetBlockHash() == uint256S("0x00000000000a4d0a398161ffc163c503763b1f4360639393e0e4c8e300e0caec")) ||
                           (pindex->nHeight==91880 && pindex->GetBlockHash() == uint256S("0x00000000000743f190a18c5577a3c2d2a1f610ae9601ac046a38084ccb7cd721")));

    // Once BIP34 activated it was not possible to create new duplicate coinbases and thus other than starting
    // with the 2 existing duplicate coinbase pairs, not possible to create overwriting txs.  But by the
    // time BIP34 activated, in each of the existing pairs the duplicate coinbase had overwritten the first
    // before the first had been spent.  Since those coinbases are sufficiently buried its no longer possible to create further
    // duplicate transactions descending from the known pairs either.
    // If we're on the known chain at height greater than where BIP34 activated, we can save the db accesses needed for the BIP30 check.
    CBlockIndex *pindexBIP34height = pindex->pprev->GetAncestor(chainparams.GetConsensus().BIP34Height);
    //Only continue to enforce if we're below BIP34 activation height or the block hash at that height doesn't correspond.
    fEnforceBIP30 = fEnforceBIP30 && (!pindexBIP34height || !(pindexBIP34height->GetBlockHash() == chainparams.GetConsensus().BIP34Hash));

    if (fEnforceBIP30) {
        BOOST_FOREACH(const CTransaction& tx, block.vtx) {
            const CCoins* coins = view.AccessCoins(tx.GetHash());
            if (coins && !coins->IsPruned())
                return state.DoS(100, error("ConnectBlock(): tried to overwrite transaction"),
                                 REJECT_INVALID, "bad-txns-BIP30");
        }
    }

    // BIP16 didn't become active until Apr 1 2012
    int64_t nBIP16SwitchTime = 1333238400;
    bool fStrictPayToScriptHash = (pindex->GetBlockTime() >= nBIP16SwitchTime);

    unsigned int flags = fStrictPayToScriptHash ? SCRIPT_VERIFY_P2SH : SCRIPT_VERIFY_NONE;

    // Start enforcing the DERSIG (BIP66) rules, for block.nVersion=3 blocks,
    // when 75% of the network has upgraded:
    if (block.nVersion >= 3 && IsSuperMajority(3, pindex->pprev, chainparams.GetConsensus().nMajorityEnforceBlockUpgrade, chainparams.GetConsensus())) {
        flags |= SCRIPT_VERIFY_DERSIG;
    }

    // Start enforcing CHECKLOCKTIMEVERIFY, (BIP65) for block.nVersion=4
    // blocks, when 75% of the network has upgraded:
    if (block.nVersion >= 4 && IsSuperMajority(4, pindex->pprev, chainparams.GetConsensus().nMajorityEnforceBlockUpgrade, chainparams.GetConsensus())) {
        flags |= SCRIPT_VERIFY_CHECKLOCKTIMEVERIFY;
    }

    // Start enforcing BIP68 (sequence locks) and BIP112 (CHECKSEQUENCEVERIFY) using versionbits logic.
    int nLockTimeFlags = 0;
    if (VersionBitsState(pindex->pprev, chainparams.GetConsensus(), Consensus::DEPLOYMENT_CSV, versionbitscache) == THRESHOLD_ACTIVE) {
        flags |= SCRIPT_VERIFY_CHECKSEQUENCEVERIFY;
        nLockTimeFlags |= LOCKTIME_VERIFY_SEQUENCE;
    }

    // Start enforcing WITNESS rules using versionbits logic.
    if (IsWitnessEnabled(pindex->pprev, chainparams.GetConsensus())) {
        flags |= SCRIPT_VERIFY_WITNESS;
    }

    int64_t nTime2 = GetTimeMicros(); nTimeForks += nTime2 - nTime1;
    LogPrint("bench", "    - Fork checks: %.2fms [%.2fs]\n", 0.001 * (nTime2 - nTime1), nTimeForks * 0.000001);

    CBlockUndo blockundo;

    CCheckQueueControl<CScriptCheck> control(fScriptChecks && nScriptCheckThreads ? &scriptcheckqueue : NULL);

    std::vector<int> prevheights;
    CAmount nFees = 0;
    int nInputs = 0;
    int64_t nSigOpsCost = 0;
    CDiskTxPos pos(pindex->GetBlockPos(), GetSizeOfCompactSize(block.vtx.size()));
    std::vector<std::pair<uint256, CDiskTxPos> > vPos;
    vPos.reserve(block.vtx.size());
    blockundo.vtxundo.reserve(block.vtx.size() - 1);
    for (unsigned int i = 0; i < block.vtx.size(); i++)
    {
        const CTransaction &tx = block.vtx[i];

        nInputs += tx.vin.size();

        if (!tx.IsCoinBase())
        {
            if (!view.HaveInputs(tx))
                return state.DoS(100, error("ConnectBlock(): inputs missing/spent"),
                                 REJECT_INVALID, "bad-txns-inputs-missingorspent");

            // Check that transaction is BIP68 final
            // BIP68 lock checks (as opposed to nLockTime checks) must
            // be in ConnectBlock because they require the UTXO set
            prevheights.resize(tx.vin.size());
            for (size_t j = 0; j < tx.vin.size(); j++) {
                prevheights[j] = view.AccessCoins(tx.vin[j].prevout.hash)->nHeight;
            }

            if (!SequenceLocks(tx, nLockTimeFlags, &prevheights, *pindex)) {
                return state.DoS(100, error("%s: contains a non-BIP68-final transaction", __func__),
                                 REJECT_INVALID, "bad-txns-nonfinal");
            }
        }

        // GetTransactionSigOpCost counts 3 types of sigops:
        // * legacy (always)
        // * p2sh (when P2SH enabled in flags and excludes coinbase)
        // * witness (when witness enabled in flags and excludes coinbase)
        nSigOpsCost += GetTransactionSigOpCost(tx, view, flags);
        if (nSigOpsCost > MAX_BLOCK_SIGOPS_COST)
            return state.DoS(100, error("ConnectBlock(): too many sigops"),
                             REJECT_INVALID, "bad-blk-sigops");

        if (!tx.IsCoinBase())
        {
            nFees += view.GetValueIn(tx)-tx.GetValueOut();

            std::vector<CScriptCheck> vChecks;
            bool fCacheResults = fJustCheck; /* Don't cache results if we're actually connecting blocks (still consult the cache, though) */
            if (!CheckInputs(tx, state, view, fScriptChecks, flags, fCacheResults, nScriptCheckThreads ? &vChecks : NULL))
                return error("ConnectBlock(): CheckInputs on %s failed with %s",
                    tx.GetHash().ToString(), FormatStateMessage(state));
            control.Add(vChecks);
        }

        CTxUndo undoDummy;
        if (i > 0) {
            blockundo.vtxundo.push_back(CTxUndo());
        }
        UpdateCoins(tx, view, i == 0 ? undoDummy : blockundo.vtxundo.back(), pindex->nHeight);

        vPos.push_back(std::make_pair(tx.GetHash(), pos));
        pos.nTxOffset += ::GetSerializeSize(tx, SER_DISK, CLIENT_VERSION | SERIALIZE_TRANSACTION_WITNESS);
    }
    int64_t nTime3 = GetTimeMicros(); nTimeConnect += nTime3 - nTime2;
    LogPrint("bench", "      - Connect %u transactions: %.2fms (%.3fms/tx, %.3fms/txin) [%.2fs]\n", (unsigned)block.vtx.size(), 0.001 * (nTime3 - nTime2), 0.001 * (nTime3 - nTime2) / block.vtx.size(), nInputs <= 1 ? 0 : 0.001 * (nTime3 - nTime2) / (nInputs-1), nTimeConnect * 0.000001);

    CAmount blockReward = nFees + GetBlockSubsidy(pindex->nHeight, chainparams.GetConsensus());
    if (block.vtx[0].GetValueOut() > blockReward)
        return state.DoS(100,
                         error("ConnectBlock(): coinbase pays too much (actual=%d vs limit=%d)",
                               block.vtx[0].GetValueOut(), blockReward),
                               REJECT_INVALID, "bad-cb-amount");

    if (!control.Wait())
        return state.DoS(100, false);
    int64_t nTime4 = GetTimeMicros(); nTimeVerify += nTime4 - nTime2;
    LogPrint("bench", "    - Verify %u txins: %.2fms (%.3fms/txin) [%.2fs]\n", nInputs - 1, 0.001 * (nTime4 - nTime2), nInputs <= 1 ? 0 : 0.001 * (nTime4 - nTime2) / (nInputs-1), nTimeVerify * 0.000001);

    if (fJustCheck)
        return true;

    // Write undo information to disk
    if (pindex->GetUndoPos().IsNull() || !pindex->IsValid(BLOCK_VALID_SCRIPTS))
    {
        if (pindex->GetUndoPos().IsNull()) {
            CDiskBlockPos pos;
            if (!FindUndoPos(state, pindex->nFile, pos, ::GetSerializeSize(blockundo, SER_DISK, CLIENT_VERSION) + 40))
                return error("ConnectBlock(): FindUndoPos failed");
            if (!UndoWriteToDisk(blockundo, pos, pindex->pprev->GetBlockHash(), chainparams.MessageStart()))
                return AbortNode(state, "Failed to write undo data");

            // update nUndoPos in block index
            pindex->nUndoPos = pos.nPos;
            pindex->nStatus |= BLOCK_HAVE_UNDO;
        }

        pindex->RaiseValidity(BLOCK_VALID_SCRIPTS);
        setDirtyBlockIndex.insert(pindex);
    }

    if (fTxIndex)
        if (!pblocktree->WriteTxIndex(vPos))
            return AbortNode(state, "Failed to write transaction index");

    // add this block to the view's block chain
    view.SetBestBlock(pindex->GetBlockHash());

    int64_t nTime5 = GetTimeMicros(); nTimeIndex += nTime5 - nTime4;
    LogPrint("bench", "    - Index writing: %.2fms [%.2fs]\n", 0.001 * (nTime5 - nTime4), nTimeIndex * 0.000001);

    // Watch for changes to the previous coinbase transaction.
    static uint256 hashPrevBestCoinBase;
    GetMainSignals().UpdatedTransaction(hashPrevBestCoinBase);
    hashPrevBestCoinBase = block.vtx[0].GetHash();

    int64_t nTime6 = GetTimeMicros(); nTimeCallbacks += nTime6 - nTime5;
    LogPrint("bench", "    - Callbacks: %.2fms [%.2fs]\n", 0.001 * (nTime6 - nTime5), nTimeCallbacks * 0.000001);

    return true;
}

enum FlushStateMode {
    FLUSH_STATE_NONE,
    FLUSH_STATE_IF_NEEDED,
    FLUSH_STATE_PERIODIC,
    FLUSH_STATE_ALWAYS
};

/**
 * Update the on-disk chain state.
 * The caches and indexes are flushed depending on the mode we're called with
 * if they're too large, if it's been a while since the last write,
 * or always and in all cases if we're in prune mode and are deleting files.
 */
bool static FlushStateToDisk(CValidationState &state, FlushStateMode mode) {
    const CChainParams& chainparams = Params();
    LOCK2(cs_main, cs_LastBlockFile);
    static int64_t nLastWrite = 0;
    static int64_t nLastFlush = 0;
    static int64_t nLastSetChain = 0;
    std::set<int> setFilesToPrune;
    bool fFlushForPrune = false;
    try {
    if (fPruneMode && fCheckForPruning && !fReindex) {
        FindFilesToPrune(setFilesToPrune, chainparams.PruneAfterHeight());
        fCheckForPruning = false;
        if (!setFilesToPrune.empty()) {
            fFlushForPrune = true;
            if (!fHavePruned) {
                pblocktree->WriteFlag("prunedblockfiles", true);
                fHavePruned = true;
            }
        }
    }
    int64_t nNow = GetTimeMicros();
    // Avoid writing/flushing immediately after startup.
    if (nLastWrite == 0) {
        nLastWrite = nNow;
    }
    if (nLastFlush == 0) {
        nLastFlush = nNow;
    }
    if (nLastSetChain == 0) {
        nLastSetChain = nNow;
    }
    size_t cacheSize = pcoinsTip->DynamicMemoryUsage();
    // The cache is large and close to the limit, but we have time now (not in the middle of a block processing).
    bool fCacheLarge = mode == FLUSH_STATE_PERIODIC && cacheSize * (10.0/9) > nCoinCacheUsage;
    // The cache is over the limit, we have to write now.
    bool fCacheCritical = mode == FLUSH_STATE_IF_NEEDED && cacheSize > nCoinCacheUsage;
    // It's been a while since we wrote the block index to disk. Do this frequently, so we don't need to redownload after a crash.
    bool fPeriodicWrite = mode == FLUSH_STATE_PERIODIC && nNow > nLastWrite + (int64_t)DATABASE_WRITE_INTERVAL * 1000000;
    // It's been very long since we flushed the cache. Do this infrequently, to optimize cache usage.
    bool fPeriodicFlush = mode == FLUSH_STATE_PERIODIC && nNow > nLastFlush + (int64_t)DATABASE_FLUSH_INTERVAL * 1000000;
    // Combine all conditions that result in a full cache flush.
    bool fDoFullFlush = (mode == FLUSH_STATE_ALWAYS) || fCacheLarge || fCacheCritical || fPeriodicFlush || fFlushForPrune;
    // Write blocks and block index to disk.
    if (fDoFullFlush || fPeriodicWrite) {
        // Depend on nMinDiskSpace to ensure we can write block index
        if (!CheckDiskSpace(0))
            return state.Error("out of disk space");
        // First make sure all block and undo data is flushed to disk.
        FlushBlockFile();
        // Then update all block file information (which may refer to block and undo files).
        {
            std::vector<std::pair<int, const CBlockFileInfo*> > vFiles;
            vFiles.reserve(setDirtyFileInfo.size());
            for (set<int>::iterator it = setDirtyFileInfo.begin(); it != setDirtyFileInfo.end(); ) {
                vFiles.push_back(make_pair(*it, &vinfoBlockFile[*it]));
                setDirtyFileInfo.erase(it++);
            }
            std::vector<const CBlockIndex*> vBlocks;
            vBlocks.reserve(setDirtyBlockIndex.size());
            for (set<CBlockIndex*>::iterator it = setDirtyBlockIndex.begin(); it != setDirtyBlockIndex.end(); ) {
                vBlocks.push_back(*it);
                setDirtyBlockIndex.erase(it++);
            }
            if (!pblocktree->WriteBatchSync(vFiles, nLastBlockFile, vBlocks)) {
                return AbortNode(state, "Files to write to block index database");
            }
        }
        // Finally remove any pruned files
        if (fFlushForPrune)
            UnlinkPrunedFiles(setFilesToPrune);
        nLastWrite = nNow;
    }
    // Flush best chain related state. This can only be done if the blocks / block index write was also done.
    if (fDoFullFlush) {
        // Typical CCoins structures on disk are around 128 bytes in size.
        // Pushing a new one to the database can cause it to be written
        // twice (once in the log, and once in the tables). This is already
        // an overestimation, as most will delete an existing entry or
        // overwrite one. Still, use a conservative safety factor of 2.
        if (!CheckDiskSpace(128 * 2 * 2 * pcoinsTip->GetCacheSize()))
            return state.Error("out of disk space");
        // Flush the chainstate (which may refer to block index entries).
        if (!pcoinsTip->Flush())
            return AbortNode(state, "Failed to write to coin database");
        nLastFlush = nNow;
    }
    if (fDoFullFlush || ((mode == FLUSH_STATE_ALWAYS || mode == FLUSH_STATE_PERIODIC) && nNow > nLastSetChain + (int64_t)DATABASE_WRITE_INTERVAL * 1000000)) {
        // Update best block in wallet (so we can detect restored wallets).
        GetMainSignals().SetBestChain(chainActive.GetLocator());
        nLastSetChain = nNow;
    }
    } catch (const std::runtime_error& e) {
        return AbortNode(state, std::string("System error while flushing: ") + e.what());
    }
    return true;
}

void FlushStateToDisk() {
    CValidationState state;
    FlushStateToDisk(state, FLUSH_STATE_ALWAYS);
}

void PruneAndFlush() {
    CValidationState state;
    fCheckForPruning = true;
    FlushStateToDisk(state, FLUSH_STATE_NONE);
}

/** Update chainActive and related internal data structures. */
void static UpdateTip(CBlockIndex *pindexNew, const CChainParams& chainParams) {
    chainActive.SetTip(pindexNew);

    // New best block
    nTimeBestReceived = GetTime();
    mempool.AddTransactionsUpdated(1);

    LogPrintf("%s: new best=%s height=%d version=0x%08x log2_work=%.8g tx=%lu date='%s' progress=%f cache=%.1fMiB(%utx)\n", __func__,
      chainActive.Tip()->GetBlockHash().ToString(), chainActive.Height(), chainActive.Tip()->nVersion,
      log(chainActive.Tip()->nChainWork.getdouble())/log(2.0), (unsigned long)chainActive.Tip()->nChainTx,
      DateTimeStrFormat("%Y-%m-%d %H:%M:%S", chainActive.Tip()->GetBlockTime()),
      Checkpoints::GuessVerificationProgress(chainParams.Checkpoints(), chainActive.Tip()), pcoinsTip->DynamicMemoryUsage() * (1.0 / (1<<20)), pcoinsTip->GetCacheSize());

    cvBlockChange.notify_all();

    // Check the version of the last 100 blocks to see if we need to upgrade:
    static bool fWarned = false;
    if (!IsInitialBlockDownload())
    {
        int nUpgraded = 0;
        const CBlockIndex* pindex = chainActive.Tip();
        for (int bit = 0; bit < VERSIONBITS_NUM_BITS; bit++) {
            WarningBitsConditionChecker checker(bit);
            ThresholdState state = checker.GetStateFor(pindex, chainParams.GetConsensus(), warningcache[bit]);
            if (state == THRESHOLD_ACTIVE || state == THRESHOLD_LOCKED_IN) {
                if (state == THRESHOLD_ACTIVE) {
                    strMiscWarning = strprintf(_("Warning: unknown new rules activated (versionbit %i)"), bit);
                    if (!fWarned) {
                        AlertNotify(strMiscWarning);
                        fWarned = true;
                    }
                } else {
                    LogPrintf("%s: unknown new rules are about to activate (versionbit %i)\n", __func__, bit);
                }
            }
        }
        for (int i = 0; i < 100 && pindex != NULL; i++)
        {
            int32_t nExpectedVersion = ComputeBlockVersion(pindex->pprev, chainParams.GetConsensus());
            if (pindex->nVersion > VERSIONBITS_LAST_OLD_BLOCK_VERSION && (pindex->nVersion & ~nExpectedVersion) != 0)
                ++nUpgraded;
            pindex = pindex->pprev;
        }
        if (nUpgraded > 0)
            LogPrintf("%s: %d of last 100 blocks have unexpected version\n", __func__, nUpgraded);
        if (nUpgraded > 100/2)
        {
            // strMiscWarning is read by GetWarnings(), called by Qt and the JSON-RPC code to warn the user:
            strMiscWarning = _("Warning: Unknown block versions being mined! It's possible unknown rules are in effect");
            if (!fWarned) {
                AlertNotify(strMiscWarning);
                fWarned = true;
            }
        }
    }
}

/** Disconnect chainActive's tip. You probably want to call mempool.removeForReorg and manually re-limit mempool size after this, with cs_main held. */
<<<<<<< HEAD
bool static DisconnectTip(CValidationState& state, const Consensus::Params& consensusParams, bool fBare = false)
=======
bool static DisconnectTip(CValidationState& state, const CChainParams& chainparams)
>>>>>>> 423ca302
{
    CBlockIndex *pindexDelete = chainActive.Tip();
    assert(pindexDelete);
    // Read block from disk.
    CBlock block;
    if (!ReadBlockFromDisk(block, pindexDelete, chainparams.GetConsensus()))
        return AbortNode(state, "Failed to read block");
    // Apply the block atomically to the chain state.
    int64_t nStart = GetTimeMicros();
    {
        CCoinsViewCache view(pcoinsTip);
        if (!DisconnectBlock(block, state, pindexDelete, view))
            return error("DisconnectTip(): DisconnectBlock %s failed", pindexDelete->GetBlockHash().ToString());
        assert(view.Flush());
    }
    LogPrint("bench", "- Disconnect block: %.2fms\n", (GetTimeMicros() - nStart) * 0.001);
    // Write the chain state to disk, if necessary.
    if (!FlushStateToDisk(state, FLUSH_STATE_IF_NEEDED))
        return false;

    if (!fBare) {
        // Resurrect mempool transactions from the disconnected block.
        std::vector<uint256> vHashUpdate;
        BOOST_FOREACH(const CTransaction &tx, block.vtx) {
            // ignore validation errors in resurrected transactions
            list<CTransaction> removed;
            CValidationState stateDummy;
            if (tx.IsCoinBase() || !AcceptToMemoryPool(mempool, stateDummy, tx, false, NULL, NULL, true)) {
                mempool.removeRecursive(tx, removed);
            } else if (mempool.exists(tx.GetHash())) {
                vHashUpdate.push_back(tx.GetHash());
            }
        }
        // AcceptToMemoryPool/addUnchecked all assume that new mempool entries have
        // no in-mempool children, which is generally not true when adding
        // previously-confirmed transactions back to the mempool.
        // UpdateTransactionsFromBlock finds descendants of any transactions in this
        // block that were added back and cleans up the mempool state.
        mempool.UpdateTransactionsFromBlock(vHashUpdate);
    }

    // Update chainActive and related variables.
    UpdateTip(pindexDelete->pprev, chainparams);
    // Let wallets know transactions went from 1-confirmed to
    // 0-confirmed or conflicted:
    BOOST_FOREACH(const CTransaction &tx, block.vtx) {
        SyncWithWallets(tx, pindexDelete->pprev, NULL);
    }
    return true;
}

static int64_t nTimeReadFromDisk = 0;
static int64_t nTimeConnectTotal = 0;
static int64_t nTimeFlush = 0;
static int64_t nTimeChainState = 0;
static int64_t nTimePostConnect = 0;

/**
 * Connect a new block to chainActive. pblock is either NULL or a pointer to a CBlock
 * corresponding to pindexNew, to bypass loading it again from disk.
 */
bool static ConnectTip(CValidationState& state, const CChainParams& chainparams, CBlockIndex* pindexNew, const CBlock* pblock)
{
    assert(pindexNew->pprev == chainActive.Tip());
    // Read block from disk.
    int64_t nTime1 = GetTimeMicros();
    CBlock block;
    if (!pblock) {
        if (!ReadBlockFromDisk(block, pindexNew, chainparams.GetConsensus()))
            return AbortNode(state, "Failed to read block");
        pblock = &block;
    }
    // Apply the block atomically to the chain state.
    int64_t nTime2 = GetTimeMicros(); nTimeReadFromDisk += nTime2 - nTime1;
    int64_t nTime3;
    LogPrint("bench", "  - Load block from disk: %.2fms [%.2fs]\n", (nTime2 - nTime1) * 0.001, nTimeReadFromDisk * 0.000001);
    {
        CCoinsViewCache view(pcoinsTip);
        bool rv = ConnectBlock(*pblock, state, pindexNew, view, chainparams);
        GetMainSignals().BlockChecked(*pblock, state);
        if (!rv) {
            if (state.IsInvalid())
                InvalidBlockFound(pindexNew, state);
            return error("ConnectTip(): ConnectBlock %s failed", pindexNew->GetBlockHash().ToString());
        }
        mapBlockSource.erase(pindexNew->GetBlockHash());
        nTime3 = GetTimeMicros(); nTimeConnectTotal += nTime3 - nTime2;
        LogPrint("bench", "  - Connect total: %.2fms [%.2fs]\n", (nTime3 - nTime2) * 0.001, nTimeConnectTotal * 0.000001);
        assert(view.Flush());
    }
    int64_t nTime4 = GetTimeMicros(); nTimeFlush += nTime4 - nTime3;
    LogPrint("bench", "  - Flush: %.2fms [%.2fs]\n", (nTime4 - nTime3) * 0.001, nTimeFlush * 0.000001);
    // Write the chain state to disk, if necessary.
    if (!FlushStateToDisk(state, FLUSH_STATE_IF_NEEDED))
        return false;
    int64_t nTime5 = GetTimeMicros(); nTimeChainState += nTime5 - nTime4;
    LogPrint("bench", "  - Writing chainstate: %.2fms [%.2fs]\n", (nTime5 - nTime4) * 0.001, nTimeChainState * 0.000001);
    // Remove conflicting transactions from the mempool.
    list<CTransaction> txConflicted;
    mempool.removeForBlock(pblock->vtx, pindexNew->nHeight, txConflicted, !IsInitialBlockDownload());
    // Update chainActive & related variables.
    UpdateTip(pindexNew, chainparams);
    // Tell wallet about transactions that went from mempool
    // to conflicted:
    BOOST_FOREACH(const CTransaction &tx, txConflicted) {
        SyncWithWallets(tx, pindexNew, NULL);
    }
    // ... and about transactions that got confirmed:
    BOOST_FOREACH(const CTransaction &tx, pblock->vtx) {
        SyncWithWallets(tx, pindexNew, pblock);
    }

    int64_t nTime6 = GetTimeMicros(); nTimePostConnect += nTime6 - nTime5; nTimeTotal += nTime6 - nTime1;
    LogPrint("bench", "  - Connect postprocess: %.2fms [%.2fs]\n", (nTime6 - nTime5) * 0.001, nTimePostConnect * 0.000001);
    LogPrint("bench", "- Connect block: %.2fms [%.2fs]\n", (nTime6 - nTime1) * 0.001, nTimeTotal * 0.000001);
    return true;
}

/**
 * Return the tip of the chain with the most work in it, that isn't
 * known to be invalid (it's however far from certain to be valid).
 */
static CBlockIndex* FindMostWorkChain() {
    do {
        CBlockIndex *pindexNew = NULL;

        // Find the best candidate header.
        {
            std::set<CBlockIndex*, CBlockIndexWorkComparator>::reverse_iterator it = setBlockIndexCandidates.rbegin();
            if (it == setBlockIndexCandidates.rend())
                return NULL;
            pindexNew = *it;
        }

        // Check whether all blocks on the path between the currently active chain and the candidate are valid.
        // Just going until the active chain is an optimization, as we know all blocks in it are valid already.
        CBlockIndex *pindexTest = pindexNew;
        bool fInvalidAncestor = false;
        while (pindexTest && !chainActive.Contains(pindexTest)) {
            assert(pindexTest->nChainTx || pindexTest->nHeight == 0);

            // Pruned nodes may have entries in setBlockIndexCandidates for
            // which block files have been deleted.  Remove those as candidates
            // for the most work chain if we come across them; we can't switch
            // to a chain unless we have all the non-active-chain parent blocks.
            bool fFailedChain = pindexTest->nStatus & BLOCK_FAILED_MASK;
            bool fMissingData = !(pindexTest->nStatus & BLOCK_HAVE_DATA);
            if (fFailedChain || fMissingData) {
                // Candidate chain is not usable (either invalid or missing data)
                if (fFailedChain && (pindexBestInvalid == NULL || pindexNew->nChainWork > pindexBestInvalid->nChainWork))
                    pindexBestInvalid = pindexNew;
                CBlockIndex *pindexFailed = pindexNew;
                // Remove the entire chain from the set.
                while (pindexTest != pindexFailed) {
                    if (fFailedChain) {
                        pindexFailed->nStatus |= BLOCK_FAILED_CHILD;
                    } else if (fMissingData) {
                        // If we're missing data, then add back to mapBlocksUnlinked,
                        // so that if the block arrives in the future we can try adding
                        // to setBlockIndexCandidates again.
                        mapBlocksUnlinked.insert(std::make_pair(pindexFailed->pprev, pindexFailed));
                    }
                    setBlockIndexCandidates.erase(pindexFailed);
                    pindexFailed = pindexFailed->pprev;
                }
                setBlockIndexCandidates.erase(pindexTest);
                fInvalidAncestor = true;
                break;
            }
            pindexTest = pindexTest->pprev;
        }
        if (!fInvalidAncestor)
            return pindexNew;
    } while(true);
}

/** Delete all entries in setBlockIndexCandidates that are worse than the current tip. */
static void PruneBlockIndexCandidates() {
    // Note that we can't delete the current block itself, as we may need to return to it later in case a
    // reorganization to a better block fails.
    std::set<CBlockIndex*, CBlockIndexWorkComparator>::iterator it = setBlockIndexCandidates.begin();
    while (it != setBlockIndexCandidates.end() && setBlockIndexCandidates.value_comp()(*it, chainActive.Tip())) {
        setBlockIndexCandidates.erase(it++);
    }
    // Either the current tip or a successor of it we're working towards is left in setBlockIndexCandidates.
    assert(!setBlockIndexCandidates.empty());
}

/**
 * Try to make some progress towards making pindexMostWork the active block.
 * pblock is either NULL or a pointer to a CBlock corresponding to pindexMostWork.
 */
static bool ActivateBestChainStep(CValidationState& state, const CChainParams& chainparams, CBlockIndex* pindexMostWork, const CBlock* pblock)
{
    AssertLockHeld(cs_main);
    bool fInvalidFound = false;
    const CBlockIndex *pindexOldTip = chainActive.Tip();
    const CBlockIndex *pindexFork = chainActive.FindFork(pindexMostWork);

    // Disconnect active blocks which are no longer in the best chain.
    bool fBlocksDisconnected = false;
    while (chainActive.Tip() && chainActive.Tip() != pindexFork) {
        if (!DisconnectTip(state, chainparams))
            return false;
        fBlocksDisconnected = true;
    }

    // Build list of new blocks to connect.
    std::vector<CBlockIndex*> vpindexToConnect;
    bool fContinue = true;
    int nHeight = pindexFork ? pindexFork->nHeight : -1;
    while (fContinue && nHeight != pindexMostWork->nHeight) {
        // Don't iterate the entire list of potential improvements toward the best tip, as we likely only need
        // a few blocks along the way.
        int nTargetHeight = std::min(nHeight + 32, pindexMostWork->nHeight);
        vpindexToConnect.clear();
        vpindexToConnect.reserve(nTargetHeight - nHeight);
        CBlockIndex *pindexIter = pindexMostWork->GetAncestor(nTargetHeight);
        while (pindexIter && pindexIter->nHeight != nHeight) {
            vpindexToConnect.push_back(pindexIter);
            pindexIter = pindexIter->pprev;
        }
        nHeight = nTargetHeight;

        // Connect new blocks.
        BOOST_REVERSE_FOREACH(CBlockIndex *pindexConnect, vpindexToConnect) {
            if (!ConnectTip(state, chainparams, pindexConnect, pindexConnect == pindexMostWork ? pblock : NULL)) {
                if (state.IsInvalid()) {
                    // The block violates a consensus rule.
                    if (!state.CorruptionPossible())
                        InvalidChainFound(vpindexToConnect.back());
                    state = CValidationState();
                    fInvalidFound = true;
                    fContinue = false;
                    break;
                } else {
                    // A system error occurred (disk space, database error, ...).
                    return false;
                }
            } else {
                PruneBlockIndexCandidates();
                if (!pindexOldTip || chainActive.Tip()->nChainWork > pindexOldTip->nChainWork) {
                    // We're in a better position than we were. Return temporarily to release the lock.
                    fContinue = false;
                    break;
                }
            }
        }
    }

    if (fBlocksDisconnected) {
        mempool.removeForReorg(pcoinsTip, chainActive.Tip()->nHeight + 1, STANDARD_LOCKTIME_VERIFY_FLAGS);
        LimitMempoolSize(mempool, GetArg("-maxmempool", DEFAULT_MAX_MEMPOOL_SIZE) * 1000000, GetArg("-mempoolexpiry", DEFAULT_MEMPOOL_EXPIRY) * 60 * 60);
    }
    mempool.check(pcoinsTip);

    // Callbacks/notifications for a new best chain.
    if (fInvalidFound)
        CheckForkWarningConditionsOnNewFork(vpindexToConnect.back());
    else
        CheckForkWarningConditions();

    return true;
}

/**
 * Make the best chain active, in multiple steps. The result is either failure
 * or an activated best chain. pblock is either NULL or a pointer to a block
 * that is already loaded (to avoid loading it again from disk).
 */
bool ActivateBestChain(CValidationState &state, const CChainParams& chainparams, const CBlock *pblock) {
    CBlockIndex *pindexMostWork = NULL;
    do {
        boost::this_thread::interruption_point();
        if (ShutdownRequested())
            break;

        CBlockIndex *pindexNewTip = NULL;
        const CBlockIndex *pindexFork;
        bool fInitialDownload;
        {
            LOCK(cs_main);
            CBlockIndex *pindexOldTip = chainActive.Tip();
            pindexMostWork = FindMostWorkChain();

            // Whether we have anything to do at all.
            if (pindexMostWork == NULL || pindexMostWork == chainActive.Tip())
                return true;

            if (!ActivateBestChainStep(state, chainparams, pindexMostWork, pblock && pblock->GetHash() == pindexMostWork->GetBlockHash() ? pblock : NULL))
                return false;

            pindexNewTip = chainActive.Tip();
            pindexFork = chainActive.FindFork(pindexOldTip);
            fInitialDownload = IsInitialBlockDownload();
        }
        // When we reach this point, we switched to a new tip (stored in pindexNewTip).

        // Notifications/callbacks that can run without cs_main
        // Always notify the UI if a new block tip was connected
        if (pindexFork != pindexNewTip) {
            uiInterface.NotifyBlockTip(fInitialDownload, pindexNewTip);

            if (!fInitialDownload) {
                // Find the hashes of all blocks that weren't previously in the best chain.
                std::vector<uint256> vHashes;
                CBlockIndex *pindexToAnnounce = pindexNewTip;
                while (pindexToAnnounce != pindexFork) {
                    vHashes.push_back(pindexToAnnounce->GetBlockHash());
                    pindexToAnnounce = pindexToAnnounce->pprev;
                    if (vHashes.size() == MAX_BLOCKS_TO_ANNOUNCE) {
                        // Limit announcements in case of a huge reorganization.
                        // Rely on the peer's synchronization mechanism in that case.
                        break;
                    }
                }
                // Relay inventory, but don't relay old inventory during initial block download.
                int nBlockEstimate = 0;
                if (fCheckpointsEnabled)
                    nBlockEstimate = Checkpoints::GetTotalBlocksEstimate(chainparams.Checkpoints());
                {
                    LOCK(cs_vNodes);
                    BOOST_FOREACH(CNode* pnode, vNodes) {
                        if (chainActive.Height() > (pnode->nStartingHeight != -1 ? pnode->nStartingHeight - 2000 : nBlockEstimate)) {
                            BOOST_REVERSE_FOREACH(const uint256& hash, vHashes) {
                                pnode->PushBlockHash(hash);
                            }
                        }
                    }
                }
                // Notify external listeners about the new tip.
                if (!vHashes.empty()) {
                    GetMainSignals().UpdatedBlockTip(pindexNewTip);
                }
            }
        }
    } while(pindexMostWork != chainActive.Tip());
    CheckBlockIndex(chainparams.GetConsensus());

    // Write changes periodically to disk, after relay.
    if (!FlushStateToDisk(state, FLUSH_STATE_PERIODIC)) {
        return false;
    }

    return true;
}

bool InvalidateBlock(CValidationState& state, const CChainParams& chainparams, CBlockIndex *pindex)
{
    AssertLockHeld(cs_main);

    // Mark the block itself as invalid.
    pindex->nStatus |= BLOCK_FAILED_VALID;
    setDirtyBlockIndex.insert(pindex);
    setBlockIndexCandidates.erase(pindex);

    while (chainActive.Contains(pindex)) {
        CBlockIndex *pindexWalk = chainActive.Tip();
        pindexWalk->nStatus |= BLOCK_FAILED_CHILD;
        setDirtyBlockIndex.insert(pindexWalk);
        setBlockIndexCandidates.erase(pindexWalk);
        // ActivateBestChain considers blocks already in chainActive
        // unconditionally valid already, so force disconnect away from it.
        if (!DisconnectTip(state, chainparams)) {
            mempool.removeForReorg(pcoinsTip, chainActive.Tip()->nHeight + 1, STANDARD_LOCKTIME_VERIFY_FLAGS);
            return false;
        }
    }

    LimitMempoolSize(mempool, GetArg("-maxmempool", DEFAULT_MAX_MEMPOOL_SIZE) * 1000000, GetArg("-mempoolexpiry", DEFAULT_MEMPOOL_EXPIRY) * 60 * 60);

    // The resulting new best tip may not be in setBlockIndexCandidates anymore, so
    // add it again.
    BlockMap::iterator it = mapBlockIndex.begin();
    while (it != mapBlockIndex.end()) {
        if (it->second->IsValid(BLOCK_VALID_TRANSACTIONS) && it->second->nChainTx && !setBlockIndexCandidates.value_comp()(it->second, chainActive.Tip())) {
            setBlockIndexCandidates.insert(it->second);
        }
        it++;
    }

    InvalidChainFound(pindex);
    mempool.removeForReorg(pcoinsTip, chainActive.Tip()->nHeight + 1, STANDARD_LOCKTIME_VERIFY_FLAGS);
    return true;
}

bool ResetBlockFailureFlags(CBlockIndex *pindex) {
    AssertLockHeld(cs_main);

    int nHeight = pindex->nHeight;

    // Remove the invalidity flag from this block and all its descendants.
    BlockMap::iterator it = mapBlockIndex.begin();
    while (it != mapBlockIndex.end()) {
        if (!it->second->IsValid() && it->second->GetAncestor(nHeight) == pindex) {
            it->second->nStatus &= ~BLOCK_FAILED_MASK;
            setDirtyBlockIndex.insert(it->second);
            if (it->second->IsValid(BLOCK_VALID_TRANSACTIONS) && it->second->nChainTx && setBlockIndexCandidates.value_comp()(chainActive.Tip(), it->second)) {
                setBlockIndexCandidates.insert(it->second);
            }
            if (it->second == pindexBestInvalid) {
                // Reset invalid block marker if it was pointing to one of those.
                pindexBestInvalid = NULL;
            }
        }
        it++;
    }

    // Remove the invalidity flag from all ancestors too.
    while (pindex != NULL) {
        if (pindex->nStatus & BLOCK_FAILED_MASK) {
            pindex->nStatus &= ~BLOCK_FAILED_MASK;
            setDirtyBlockIndex.insert(pindex);
        }
        pindex = pindex->pprev;
    }
    return true;
}

CBlockIndex* AddToBlockIndex(const CBlockHeader& block)
{
    // Check for duplicate
    uint256 hash = block.GetHash();
    BlockMap::iterator it = mapBlockIndex.find(hash);
    if (it != mapBlockIndex.end())
        return it->second;

    // Construct new block index object
    CBlockIndex* pindexNew = new CBlockIndex(block);
    assert(pindexNew);
    // We assign the sequence id to blocks only when the full data is available,
    // to avoid miners withholding blocks but broadcasting headers, to get a
    // competitive advantage.
    pindexNew->nSequenceId = 0;
    BlockMap::iterator mi = mapBlockIndex.insert(make_pair(hash, pindexNew)).first;
    pindexNew->phashBlock = &((*mi).first);
    BlockMap::iterator miPrev = mapBlockIndex.find(block.hashPrevBlock);
    if (miPrev != mapBlockIndex.end())
    {
        pindexNew->pprev = (*miPrev).second;
        pindexNew->nHeight = pindexNew->pprev->nHeight + 1;
        pindexNew->BuildSkip();
    }
    pindexNew->nChainWork = (pindexNew->pprev ? pindexNew->pprev->nChainWork : 0) + GetBlockProof(*pindexNew);
    pindexNew->RaiseValidity(BLOCK_VALID_TREE);
    if (pindexBestHeader == NULL || pindexBestHeader->nChainWork < pindexNew->nChainWork)
        pindexBestHeader = pindexNew;

    setDirtyBlockIndex.insert(pindexNew);

    return pindexNew;
}

/** Mark a block as having its data received and checked (up to BLOCK_VALID_TRANSACTIONS). */
bool ReceivedBlockTransactions(const CBlock &block, CValidationState& state, CBlockIndex *pindexNew, const CDiskBlockPos& pos)
{
    pindexNew->nTx = block.vtx.size();
    pindexNew->nChainTx = 0;
    pindexNew->nFile = pos.nFile;
    pindexNew->nDataPos = pos.nPos;
    pindexNew->nUndoPos = 0;
    pindexNew->nStatus |= BLOCK_HAVE_DATA | BLOCK_OPT_WITNESS;
    pindexNew->RaiseValidity(BLOCK_VALID_TRANSACTIONS);
    setDirtyBlockIndex.insert(pindexNew);

    if (pindexNew->pprev == NULL || pindexNew->pprev->nChainTx) {
        // If pindexNew is the genesis block or all parents are BLOCK_VALID_TRANSACTIONS.
        deque<CBlockIndex*> queue;
        queue.push_back(pindexNew);

        // Recursively process any descendant blocks that now may be eligible to be connected.
        while (!queue.empty()) {
            CBlockIndex *pindex = queue.front();
            queue.pop_front();
            pindex->nChainTx = (pindex->pprev ? pindex->pprev->nChainTx : 0) + pindex->nTx;
            {
                LOCK(cs_nBlockSequenceId);
                pindex->nSequenceId = nBlockSequenceId++;
            }
            if (chainActive.Tip() == NULL || !setBlockIndexCandidates.value_comp()(pindex, chainActive.Tip())) {
                setBlockIndexCandidates.insert(pindex);
            }
            std::pair<std::multimap<CBlockIndex*, CBlockIndex*>::iterator, std::multimap<CBlockIndex*, CBlockIndex*>::iterator> range = mapBlocksUnlinked.equal_range(pindex);
            while (range.first != range.second) {
                std::multimap<CBlockIndex*, CBlockIndex*>::iterator it = range.first;
                queue.push_back(it->second);
                range.first++;
                mapBlocksUnlinked.erase(it);
            }
        }
    } else {
        if (pindexNew->pprev && pindexNew->pprev->IsValid(BLOCK_VALID_TREE)) {
            mapBlocksUnlinked.insert(std::make_pair(pindexNew->pprev, pindexNew));
        }
    }

    return true;
}

bool FindBlockPos(CValidationState &state, CDiskBlockPos &pos, unsigned int nAddSize, unsigned int nHeight, uint64_t nTime, bool fKnown = false)
{
    LOCK(cs_LastBlockFile);

    unsigned int nFile = fKnown ? pos.nFile : nLastBlockFile;
    if (vinfoBlockFile.size() <= nFile) {
        vinfoBlockFile.resize(nFile + 1);
    }

    if (!fKnown) {
        while (vinfoBlockFile[nFile].nSize + nAddSize >= MAX_BLOCKFILE_SIZE) {
            nFile++;
            if (vinfoBlockFile.size() <= nFile) {
                vinfoBlockFile.resize(nFile + 1);
            }
        }
        pos.nFile = nFile;
        pos.nPos = vinfoBlockFile[nFile].nSize;
    }

    if ((int)nFile != nLastBlockFile) {
        if (!fKnown) {
            LogPrintf("Leaving block file %i: %s\n", nLastBlockFile, vinfoBlockFile[nLastBlockFile].ToString());
        }
        FlushBlockFile(!fKnown);
        nLastBlockFile = nFile;
    }

    vinfoBlockFile[nFile].AddBlock(nHeight, nTime);
    if (fKnown)
        vinfoBlockFile[nFile].nSize = std::max(pos.nPos + nAddSize, vinfoBlockFile[nFile].nSize);
    else
        vinfoBlockFile[nFile].nSize += nAddSize;

    if (!fKnown) {
        unsigned int nOldChunks = (pos.nPos + BLOCKFILE_CHUNK_SIZE - 1) / BLOCKFILE_CHUNK_SIZE;
        unsigned int nNewChunks = (vinfoBlockFile[nFile].nSize + BLOCKFILE_CHUNK_SIZE - 1) / BLOCKFILE_CHUNK_SIZE;
        if (nNewChunks > nOldChunks) {
            if (fPruneMode)
                fCheckForPruning = true;
            if (CheckDiskSpace(nNewChunks * BLOCKFILE_CHUNK_SIZE - pos.nPos)) {
                FILE *file = OpenBlockFile(pos);
                if (file) {
                    LogPrintf("Pre-allocating up to position 0x%x in blk%05u.dat\n", nNewChunks * BLOCKFILE_CHUNK_SIZE, pos.nFile);
                    AllocateFileRange(file, pos.nPos, nNewChunks * BLOCKFILE_CHUNK_SIZE - pos.nPos);
                    fclose(file);
                }
            }
            else
                return state.Error("out of disk space");
        }
    }

    setDirtyFileInfo.insert(nFile);
    return true;
}

bool FindUndoPos(CValidationState &state, int nFile, CDiskBlockPos &pos, unsigned int nAddSize)
{
    pos.nFile = nFile;

    LOCK(cs_LastBlockFile);

    unsigned int nNewSize;
    pos.nPos = vinfoBlockFile[nFile].nUndoSize;
    nNewSize = vinfoBlockFile[nFile].nUndoSize += nAddSize;
    setDirtyFileInfo.insert(nFile);

    unsigned int nOldChunks = (pos.nPos + UNDOFILE_CHUNK_SIZE - 1) / UNDOFILE_CHUNK_SIZE;
    unsigned int nNewChunks = (nNewSize + UNDOFILE_CHUNK_SIZE - 1) / UNDOFILE_CHUNK_SIZE;
    if (nNewChunks > nOldChunks) {
        if (fPruneMode)
            fCheckForPruning = true;
        if (CheckDiskSpace(nNewChunks * UNDOFILE_CHUNK_SIZE - pos.nPos)) {
            FILE *file = OpenUndoFile(pos);
            if (file) {
                LogPrintf("Pre-allocating up to position 0x%x in rev%05u.dat\n", nNewChunks * UNDOFILE_CHUNK_SIZE, pos.nFile);
                AllocateFileRange(file, pos.nPos, nNewChunks * UNDOFILE_CHUNK_SIZE - pos.nPos);
                fclose(file);
            }
        }
        else
            return state.Error("out of disk space");
    }

    return true;
}

bool CheckBlockHeader(const CBlockHeader& block, CValidationState& state, bool fCheckPOW)
{
    // Check proof of work matches claimed amount
    if (fCheckPOW && !CheckProofOfWork(block.GetHash(), block.nBits, Params().GetConsensus()))
        return state.DoS(50, false, REJECT_INVALID, "high-hash", false, "proof of work failed");

    // Check timestamp
    if (block.GetBlockTime() > GetAdjustedTime() + 2 * 60 * 60)
        return state.Invalid(false, REJECT_INVALID, "time-too-new", "block timestamp too far in the future");

    return true;
}

bool CheckBlock(const CBlock& block, CValidationState& state, bool fCheckPOW, bool fCheckMerkleRoot)
{
    // These are checks that are independent of context.

    if (block.fChecked)
        return true;

    // Check that the header is valid (particularly PoW).  This is mostly
    // redundant with the call in AcceptBlockHeader.
    if (!CheckBlockHeader(block, state, fCheckPOW))
        return false;

    // Check the merkle root.
    if (fCheckMerkleRoot) {
        bool mutated;
        uint256 hashMerkleRoot2 = BlockMerkleRoot(block, &mutated);
        if (block.hashMerkleRoot != hashMerkleRoot2)
            return state.DoS(100, false, REJECT_INVALID, "bad-txnmrklroot", true, "hashMerkleRoot mismatch");

        // Check for merkle tree malleability (CVE-2012-2459): repeating sequences
        // of transactions in a block without affecting the merkle root of a block,
        // while still invalidating it.
        if (mutated)
            return state.DoS(100, false, REJECT_INVALID, "bad-txns-duplicate", true, "duplicate transaction");
    }

    // All potential-corruption validation must be done before we do any
    // transaction validation, as otherwise we may mark the header as invalid
    // because we receive the wrong transactions for it.
    // Note that witness malleability is checked in ContextualCheckBlock, so no
    // checks that use witness data may be performed here.

    // Size limits
    if (block.vtx.empty() || block.vtx.size() > MAX_BLOCK_BASE_SIZE || ::GetSerializeSize(block, SER_NETWORK, PROTOCOL_VERSION | SERIALIZE_TRANSACTION_NO_WITNESS) > MAX_BLOCK_BASE_SIZE)
        return state.DoS(100, false, REJECT_INVALID, "bad-blk-length", false, "size limits failed");

    // First transaction must be coinbase, the rest must not be
    if (block.vtx.empty() || !block.vtx[0].IsCoinBase())
        return state.DoS(100, false, REJECT_INVALID, "bad-cb-missing", false, "first tx is not coinbase");
    for (unsigned int i = 1; i < block.vtx.size(); i++)
        if (block.vtx[i].IsCoinBase())
            return state.DoS(100, false, REJECT_INVALID, "bad-cb-multiple", false, "more than one coinbase");

    // Check transactions
    BOOST_FOREACH(const CTransaction& tx, block.vtx)
        if (!CheckTransaction(tx, state))
            return state.Invalid(false, state.GetRejectCode(), state.GetRejectReason(),
                                 strprintf("Transaction check failed (tx hash %s) %s", tx.GetHash().ToString(), state.GetDebugMessage()));

    unsigned int nSigOps = 0;
    BOOST_FOREACH(const CTransaction& tx, block.vtx)
    {
        nSigOps += GetLegacySigOpCount(tx);
    }
    if (nSigOps * WITNESS_SCALE_FACTOR > MAX_BLOCK_SIGOPS_COST)
        return state.DoS(100, false, REJECT_INVALID, "bad-blk-sigops", false, "out-of-bounds SigOpCount");

    if (fCheckPOW && fCheckMerkleRoot)
        block.fChecked = true;

    return true;
}

static bool CheckIndexAgainstCheckpoint(const CBlockIndex* pindexPrev, CValidationState& state, const CChainParams& chainparams, const uint256& hash)
{
    if (*pindexPrev->phashBlock == chainparams.GetConsensus().hashGenesisBlock)
        return true;

    int nHeight = pindexPrev->nHeight+1;
    // Don't accept any forks from the main chain prior to last checkpoint
    CBlockIndex* pcheckpoint = Checkpoints::GetLastCheckpoint(chainparams.Checkpoints());
    if (pcheckpoint && nHeight < pcheckpoint->nHeight)
        return state.DoS(100, error("%s: forked chain older than last checkpoint (height %d)", __func__, nHeight));

    return true;
}

bool IsWitnessEnabled(const CBlockIndex* pindexPrev, const Consensus::Params& params)
{
    LOCK(cs_main);
    return (VersionBitsState(pindexPrev, params, Consensus::DEPLOYMENT_WITNESS, versionbitscache) == THRESHOLD_ACTIVE);
}

// Compute at which vout of the block's coinbase transaction the witness
// commitment occurs, or -1 if not found.
static int GetWitnessCommitmentIndex(const CBlock& block)
{
    int commitpos = -1;
    for (size_t o = 0; o < block.vtx[0].vout.size(); o++) {
        if (block.vtx[0].vout[o].scriptPubKey.size() >= 38 && block.vtx[0].vout[o].scriptPubKey[0] == OP_RETURN && block.vtx[0].vout[o].scriptPubKey[1] == 0x24 && block.vtx[0].vout[o].scriptPubKey[2] == 0xaa && block.vtx[0].vout[o].scriptPubKey[3] == 0x21 && block.vtx[0].vout[o].scriptPubKey[4] == 0xa9 && block.vtx[0].vout[o].scriptPubKey[5] == 0xed) {
            commitpos = o;
        }
    }
    return commitpos;
}

void UpdateUncommitedBlockStructures(CBlock& block, const CBlockIndex* pindexPrev, const Consensus::Params& consensusParams)
{
    int commitpos = GetWitnessCommitmentIndex(block);
    static const std::vector<unsigned char> nonce(32, 0x00);
    if (commitpos != -1 && IsWitnessEnabled(pindexPrev, consensusParams) && block.vtx[0].wit.IsEmpty()) {
        block.vtx[0].wit.vtxinwit.resize(1);
        block.vtx[0].wit.vtxinwit[0].scriptWitness.stack.resize(1);
        block.vtx[0].wit.vtxinwit[0].scriptWitness.stack[0] = nonce;
    }
}

std::vector<unsigned char> GenerateCoinbaseCommitment(CBlock& block, const CBlockIndex* pindexPrev, const Consensus::Params& consensusParams)
{
    std::vector<unsigned char> commitment;
    int commitpos = GetWitnessCommitmentIndex(block);
    bool fHaveWitness = false;
    for (size_t t = 1; t < block.vtx.size(); t++) {
        if (!block.vtx[t].wit.IsNull()) {
            fHaveWitness = true;
            break;
        }
    }
    std::vector<unsigned char> ret(32, 0x00);
    if (fHaveWitness && IsWitnessEnabled(pindexPrev, consensusParams)) {
        if (commitpos == -1) {
            uint256 witnessroot = BlockWitnessMerkleRoot(block, NULL);
            CHash256().Write(witnessroot.begin(), 32).Write(&ret[0], 32).Finalize(witnessroot.begin());
            CTxOut out;
            out.nValue = 0;
            out.scriptPubKey.resize(38);
            out.scriptPubKey[0] = OP_RETURN;
            out.scriptPubKey[1] = 0x24;
            out.scriptPubKey[2] = 0xaa;
            out.scriptPubKey[3] = 0x21;
            out.scriptPubKey[4] = 0xa9;
            out.scriptPubKey[5] = 0xed;
            memcpy(&out.scriptPubKey[6], witnessroot.begin(), 32);
            commitment = std::vector<unsigned char>(out.scriptPubKey.begin(), out.scriptPubKey.end());
            const_cast<std::vector<CTxOut>*>(&block.vtx[0].vout)->push_back(out);
            block.vtx[0].UpdateHash();
        }
    }
    UpdateUncommitedBlockStructures(block, pindexPrev, consensusParams);
    return commitment;
}

bool ContextualCheckBlockHeader(const CBlockHeader& block, CValidationState& state, CBlockIndex * const pindexPrev)
{
    const Consensus::Params& consensusParams = Params().GetConsensus();
    // Check proof of work
    if (block.nBits != GetNextWorkRequired(pindexPrev, &block, consensusParams))
        return state.DoS(100, false, REJECT_INVALID, "bad-diffbits", false, "incorrect proof of work");

    // Check timestamp against prev
    if (block.GetBlockTime() <= pindexPrev->GetMedianTimePast())
        return state.Invalid(false, REJECT_INVALID, "time-too-old", "block's timestamp is too early");

    // Reject outdated version blocks when 95% (75% on testnet) of the network has upgraded:
    for (int32_t version = 2; version < 5; ++version) // check for version 2, 3 and 4 upgrades
        if (block.nVersion < version && IsSuperMajority(version, pindexPrev, consensusParams.nMajorityRejectBlockOutdated, consensusParams))
            return state.Invalid(false, REJECT_OBSOLETE, strprintf("bad-version(0x%08x)", version - 1),
                                 strprintf("rejected nVersion=0x%08x block", version - 1));

    return true;
}

bool ContextualCheckBlock(const CBlock& block, CValidationState& state, CBlockIndex * const pindexPrev)
{
    const int nHeight = pindexPrev == NULL ? 0 : pindexPrev->nHeight + 1;
    const Consensus::Params& consensusParams = Params().GetConsensus();

    // Start enforcing BIP113 (Median Time Past) using versionbits logic.
    int nLockTimeFlags = 0;
    if (VersionBitsState(pindexPrev, consensusParams, Consensus::DEPLOYMENT_CSV, versionbitscache) == THRESHOLD_ACTIVE) {
        nLockTimeFlags |= LOCKTIME_MEDIAN_TIME_PAST;
    }

    int64_t nLockTimeCutoff = (nLockTimeFlags & LOCKTIME_MEDIAN_TIME_PAST)
                              ? pindexPrev->GetMedianTimePast()
                              : block.GetBlockTime();

    // Check that all transactions are finalized
    BOOST_FOREACH(const CTransaction& tx, block.vtx) {
        if (!IsFinalTx(tx, nHeight, nLockTimeCutoff)) {
            return state.DoS(10, false, REJECT_INVALID, "bad-txns-nonfinal", false, "non-final transaction");
        }
    }

    // Enforce block.nVersion=2 rule that the coinbase starts with serialized block height
    // if 750 of the last 1,000 blocks are version 2 or greater (51/100 if testnet):
    if (block.nVersion >= 2 && IsSuperMajority(2, pindexPrev, consensusParams.nMajorityEnforceBlockUpgrade, consensusParams))
    {
        CScript expect = CScript() << nHeight;
        if (block.vtx[0].vin[0].scriptSig.size() < expect.size() ||
            !std::equal(expect.begin(), expect.end(), block.vtx[0].vin[0].scriptSig.begin())) {
            return state.DoS(100, false, REJECT_INVALID, "bad-cb-height", false, "block height mismatch in coinbase");
        }
    }

    // Validation for witness commitments.
    // * We compute the witness hash (which is the hash including witnesses) of all the block's transactions, except the
    //   coinbase (where 0x0000....0000 is used instead).
    // * The coinbase scriptWitness is a stack of a single 32-byte vector, containing a witness nonce (unconstrained).
    // * We build a merkle tree with all those witness hashes as leaves (similar to the hashMerkleRoot in the block header).
    // * There must be at least one output whose scriptPubKey is a single 36-byte push, the first 4 bytes of which are
    //   {0xaa, 0x21, 0xa9, 0xed}, and the following 32 bytes are SHA256^2(witness root, witness nonce). In case there are
    //   multiple, the last one is used.
    bool fHaveWitness = false;
    if (IsWitnessEnabled(pindexPrev, consensusParams)) {
        int commitpos = GetWitnessCommitmentIndex(block);
        if (commitpos != -1) {
            bool malleated = false;
            uint256 hashWitness = BlockWitnessMerkleRoot(block, &malleated);
            // The malleation check is ignored; as the transaction tree itself
            // already does not permit it, it is impossible to trigger in the
            // witness tree.
            if (block.vtx[0].wit.vtxinwit.size() != 1 || block.vtx[0].wit.vtxinwit[0].scriptWitness.stack.size() != 1 || block.vtx[0].wit.vtxinwit[0].scriptWitness.stack[0].size() != 32) {
                return state.DoS(100, error("%s : invalid witness nonce size", __func__), REJECT_INVALID, "bad-witness-nonce-size", true);
            }
            CHash256().Write(hashWitness.begin(), 32).Write(&block.vtx[0].wit.vtxinwit[0].scriptWitness.stack[0][0], 32).Finalize(hashWitness.begin());
            if (memcmp(hashWitness.begin(), &block.vtx[0].vout[commitpos].scriptPubKey[6], 32)) {
                return state.DoS(100, error("%s : witness merkle commitment mismatch", __func__), REJECT_INVALID, "bad-witness-merkle-match", true);
            }
            fHaveWitness = true;
        }
    }

    // No witness data is allowed in blocks that don't commit to witness data, as this would otherwise leave room for spam
    if (!fHaveWitness) {
        for (size_t i = 0; i < block.vtx.size(); i++) {
            if (!block.vtx[i].wit.IsNull()) {
                return state.DoS(100, error("%s : unexpected witness data found", __func__), REJECT_INVALID, "unexpected-witness", true);
            }
        }
    }

    // After the coinbase witness nonce and commitment are verified,
    // we can check if the block cost passes (before we've checked the
    // coinbase witness, it would be possible for the cost to be too
    // large by filling up the coinbase witness, which doesn't change
    // the block hash, so we couldn't mark the block as permanently
    // failed).
    if (GetBlockCost(block) > MAX_BLOCK_COST) {
        return state.DoS(100, error("ContextualCheckBlock(): cost limit failed"), REJECT_INVALID, "bad-blk-cost");
    }

    return true;
}

static bool AcceptBlockHeader(const CBlockHeader& block, CValidationState& state, const CChainParams& chainparams, CBlockIndex** ppindex=NULL)
{
    AssertLockHeld(cs_main);
    // Check for duplicate
    uint256 hash = block.GetHash();
    BlockMap::iterator miSelf = mapBlockIndex.find(hash);
    CBlockIndex *pindex = NULL;
    if (hash != chainparams.GetConsensus().hashGenesisBlock) {

        if (miSelf != mapBlockIndex.end()) {
            // Block header is already known.
            pindex = miSelf->second;
            if (ppindex)
                *ppindex = pindex;
            if (pindex->nStatus & BLOCK_FAILED_MASK)
                return state.Invalid(error("%s: block %s is marked invalid", __func__, hash.ToString()), 0, "duplicate");
            return true;
        }

        if (!CheckBlockHeader(block, state))
            return error("%s: Consensus::CheckBlockHeader: %s, %s", __func__, hash.ToString(), FormatStateMessage(state));

        // Get prev block index
        CBlockIndex* pindexPrev = NULL;
        BlockMap::iterator mi = mapBlockIndex.find(block.hashPrevBlock);
        if (mi == mapBlockIndex.end())
            return state.DoS(10, error("%s: prev block not found", __func__), 0, "bad-prevblk");
        pindexPrev = (*mi).second;
        if (pindexPrev->nStatus & BLOCK_FAILED_MASK)
            return state.DoS(100, error("%s: prev block invalid", __func__), REJECT_INVALID, "bad-prevblk");

        assert(pindexPrev);
        if (fCheckpointsEnabled && !CheckIndexAgainstCheckpoint(pindexPrev, state, chainparams, hash))
            return error("%s: CheckIndexAgainstCheckpoint(): %s", __func__, state.GetRejectReason().c_str());

        if (!ContextualCheckBlockHeader(block, state, pindexPrev))
            return error("%s: Consensus::ContextualCheckBlockHeader: %s, %s", __func__, hash.ToString(), FormatStateMessage(state));
    }
    if (pindex == NULL)
        pindex = AddToBlockIndex(block);

    if (ppindex)
        *ppindex = pindex;

    return true;
}

/** Store block on disk. If dbp is non-NULL, the file is known to already reside on disk */
static bool AcceptBlock(const CBlock& block, CValidationState& state, const CChainParams& chainparams, CBlockIndex** ppindex, bool fRequested, CDiskBlockPos* dbp)
{
    AssertLockHeld(cs_main);

    CBlockIndex *&pindex = *ppindex;

    if (!AcceptBlockHeader(block, state, chainparams, &pindex))
        return false;

    // Try to process all requested blocks that we don't have, but only
    // process an unrequested block if it's new and has enough work to
    // advance our tip, and isn't too many blocks ahead.
    bool fAlreadyHave = pindex->nStatus & BLOCK_HAVE_DATA;
    bool fHasMoreWork = (chainActive.Tip() ? pindex->nChainWork > chainActive.Tip()->nChainWork : true);
    // Blocks that are too out-of-order needlessly limit the effectiveness of
    // pruning, because pruning will not delete block files that contain any
    // blocks which are too close in height to the tip.  Apply this test
    // regardless of whether pruning is enabled; it should generally be safe to
    // not process unrequested blocks.
    bool fTooFarAhead = (pindex->nHeight > int(chainActive.Height() + MIN_BLOCKS_TO_KEEP));

    // TODO: deal better with return value and error conditions for duplicate
    // and unrequested blocks.
    if (fAlreadyHave) return true;
    if (!fRequested) {  // If we didn't ask for it:
        if (pindex->nTx != 0) return true;  // This is a previously-processed block that was pruned
        if (!fHasMoreWork) return true;     // Don't process less-work chains
        if (fTooFarAhead) return true;      // Block height is too high
    }

    if ((!CheckBlock(block, state)) || !ContextualCheckBlock(block, state, pindex->pprev)) {
        if (state.IsInvalid() && !state.CorruptionPossible()) {
            pindex->nStatus |= BLOCK_FAILED_VALID;
            setDirtyBlockIndex.insert(pindex);
        }
        return error("%s: %s", __func__, FormatStateMessage(state));
    }

    int nHeight = pindex->nHeight;

    // Write block to history file
    try {
        unsigned int nBlockSize = ::GetSerializeSize(block, SER_DISK, CLIENT_VERSION | SERIALIZE_TRANSACTION_WITNESS);
        CDiskBlockPos blockPos;
        if (dbp != NULL)
            blockPos = *dbp;
        if (!FindBlockPos(state, blockPos, nBlockSize+8, nHeight, block.GetBlockTime(), dbp != NULL))
            return error("AcceptBlock(): FindBlockPos failed");
        if (dbp == NULL)
            if (!WriteBlockToDisk(block, blockPos, chainparams.MessageStart()))
                AbortNode(state, "Failed to write block");
        if (!ReceivedBlockTransactions(block, state, pindex, blockPos))
            return error("AcceptBlock(): ReceivedBlockTransactions failed");
    } catch (const std::runtime_error& e) {
        return AbortNode(state, std::string("System error: ") + e.what());
    }

    if (fCheckForPruning)
        FlushStateToDisk(state, FLUSH_STATE_NONE); // we just allocated more disk space for block files

    return true;
}

static bool IsSuperMajority(int minVersion, const CBlockIndex* pstart, unsigned nRequired, const Consensus::Params& consensusParams)
{
    unsigned int nFound = 0;
    for (int i = 0; i < consensusParams.nMajorityWindow && nFound < nRequired && pstart != NULL; i++)
    {
        if (pstart->nVersion >= minVersion)
            ++nFound;
        pstart = pstart->pprev;
    }
    return (nFound >= nRequired);
}


bool ProcessNewBlock(CValidationState& state, const CChainParams& chainparams, const CNode* pfrom, const CBlock* pblock, bool fForceProcessing, CDiskBlockPos* dbp)
{
    {
        LOCK(cs_main);
        bool fRequested = MarkBlockAsReceived(pblock->GetHash());
        fRequested |= fForceProcessing;

        // Store to disk
        CBlockIndex *pindex = NULL;
        bool ret = AcceptBlock(*pblock, state, chainparams, &pindex, fRequested, dbp);
        if (pindex && pfrom) {
            mapBlockSource[pindex->GetBlockHash()] = pfrom->GetId();
        }
        CheckBlockIndex(chainparams.GetConsensus());
        if (!ret)
            return error("%s: AcceptBlock FAILED", __func__);
    }

    if (!ActivateBestChain(state, chainparams, pblock))
        return error("%s: ActivateBestChain failed", __func__);

    return true;
}

bool TestBlockValidity(CValidationState& state, const CChainParams& chainparams, const CBlock& block, CBlockIndex* pindexPrev, bool fCheckPOW, bool fCheckMerkleRoot)
{
    AssertLockHeld(cs_main);
    assert(pindexPrev && pindexPrev == chainActive.Tip());
    if (fCheckpointsEnabled && !CheckIndexAgainstCheckpoint(pindexPrev, state, chainparams, block.GetHash()))
        return error("%s: CheckIndexAgainstCheckpoint(): %s", __func__, state.GetRejectReason().c_str());

    CCoinsViewCache viewNew(pcoinsTip);
    CBlockIndex indexDummy(block);
    indexDummy.pprev = pindexPrev;
    indexDummy.nHeight = pindexPrev->nHeight + 1;

    // NOTE: CheckBlockHeader is called by CheckBlock
    if (!ContextualCheckBlockHeader(block, state, pindexPrev))
        return error("%s: Consensus::ContextualCheckBlockHeader: %s", __func__, FormatStateMessage(state));
    if (!CheckBlock(block, state, fCheckPOW, fCheckMerkleRoot))
        return error("%s: Consensus::CheckBlock: %s", __func__, FormatStateMessage(state));
    if (!ContextualCheckBlock(block, state, pindexPrev))
        return error("%s: Consensus::ContextualCheckBlock: %s", __func__, FormatStateMessage(state));
    if (!ConnectBlock(block, state, &indexDummy, viewNew, chainparams, true))
        return false;
    assert(state.IsValid());

    return true;
}

/**
 * BLOCK PRUNING CODE
 */

/* Calculate the amount of disk space the block & undo files currently use */
uint64_t CalculateCurrentUsage()
{
    uint64_t retval = 0;
    BOOST_FOREACH(const CBlockFileInfo &file, vinfoBlockFile) {
        retval += file.nSize + file.nUndoSize;
    }
    return retval;
}

/* Prune a block file (modify associated database entries)*/
void PruneOneBlockFile(const int fileNumber)
{
    for (BlockMap::iterator it = mapBlockIndex.begin(); it != mapBlockIndex.end(); ++it) {
        CBlockIndex* pindex = it->second;
        if (pindex->nFile == fileNumber) {
            pindex->nStatus &= ~BLOCK_HAVE_DATA;
            pindex->nStatus &= ~BLOCK_HAVE_UNDO;
            pindex->nFile = 0;
            pindex->nDataPos = 0;
            pindex->nUndoPos = 0;
            setDirtyBlockIndex.insert(pindex);

            // Prune from mapBlocksUnlinked -- any block we prune would have
            // to be downloaded again in order to consider its chain, at which
            // point it would be considered as a candidate for
            // mapBlocksUnlinked or setBlockIndexCandidates.
            std::pair<std::multimap<CBlockIndex*, CBlockIndex*>::iterator, std::multimap<CBlockIndex*, CBlockIndex*>::iterator> range = mapBlocksUnlinked.equal_range(pindex->pprev);
            while (range.first != range.second) {
                std::multimap<CBlockIndex *, CBlockIndex *>::iterator it = range.first;
                range.first++;
                if (it->second == pindex) {
                    mapBlocksUnlinked.erase(it);
                }
            }
        }
    }

    vinfoBlockFile[fileNumber].SetNull();
    setDirtyFileInfo.insert(fileNumber);
}


void UnlinkPrunedFiles(std::set<int>& setFilesToPrune)
{
    for (set<int>::iterator it = setFilesToPrune.begin(); it != setFilesToPrune.end(); ++it) {
        CDiskBlockPos pos(*it, 0);
        boost::filesystem::remove(GetBlockPosFilename(pos, "blk"));
        boost::filesystem::remove(GetBlockPosFilename(pos, "rev"));
        LogPrintf("Prune: %s deleted blk/rev (%05u)\n", __func__, *it);
    }
}

/* Calculate the block/rev files that should be deleted to remain under target*/
void FindFilesToPrune(std::set<int>& setFilesToPrune, uint64_t nPruneAfterHeight)
{
    LOCK2(cs_main, cs_LastBlockFile);
    if (chainActive.Tip() == NULL || nPruneTarget == 0) {
        return;
    }
    if ((uint64_t)chainActive.Tip()->nHeight <= nPruneAfterHeight) {
        return;
    }

    unsigned int nLastBlockWeCanPrune = chainActive.Tip()->nHeight - MIN_BLOCKS_TO_KEEP;
    uint64_t nCurrentUsage = CalculateCurrentUsage();
    // We don't check to prune until after we've allocated new space for files
    // So we should leave a buffer under our target to account for another allocation
    // before the next pruning.
    uint64_t nBuffer = BLOCKFILE_CHUNK_SIZE + UNDOFILE_CHUNK_SIZE;
    uint64_t nBytesToPrune;
    int count=0;

    if (nCurrentUsage + nBuffer >= nPruneTarget) {
        for (int fileNumber = 0; fileNumber < nLastBlockFile; fileNumber++) {
            nBytesToPrune = vinfoBlockFile[fileNumber].nSize + vinfoBlockFile[fileNumber].nUndoSize;

            if (vinfoBlockFile[fileNumber].nSize == 0)
                continue;

            if (nCurrentUsage + nBuffer < nPruneTarget)  // are we below our target?
                break;

            // don't prune files that could have a block within MIN_BLOCKS_TO_KEEP of the main chain's tip but keep scanning
            if (vinfoBlockFile[fileNumber].nHeightLast > nLastBlockWeCanPrune)
                continue;

            PruneOneBlockFile(fileNumber);
            // Queue up the files for removal
            setFilesToPrune.insert(fileNumber);
            nCurrentUsage -= nBytesToPrune;
            count++;
        }
    }

    LogPrint("prune", "Prune: target=%dMiB actual=%dMiB diff=%dMiB max_prune_height=%d removed %d blk/rev pairs\n",
           nPruneTarget/1024/1024, nCurrentUsage/1024/1024,
           ((int64_t)nPruneTarget - (int64_t)nCurrentUsage)/1024/1024,
           nLastBlockWeCanPrune, count);
}

bool CheckDiskSpace(uint64_t nAdditionalBytes)
{
    uint64_t nFreeBytesAvailable = boost::filesystem::space(GetDataDir()).available;

    // Check for nMinDiskSpace bytes (currently 50MB)
    if (nFreeBytesAvailable < nMinDiskSpace + nAdditionalBytes)
        return AbortNode("Disk space is low!", _("Error: Disk space is low!"));

    return true;
}

FILE* OpenDiskFile(const CDiskBlockPos &pos, const char *prefix, bool fReadOnly)
{
    if (pos.IsNull())
        return NULL;
    boost::filesystem::path path = GetBlockPosFilename(pos, prefix);
    boost::filesystem::create_directories(path.parent_path());
    FILE* file = fopen(path.string().c_str(), "rb+");
    if (!file && !fReadOnly)
        file = fopen(path.string().c_str(), "wb+");
    if (!file) {
        LogPrintf("Unable to open file %s\n", path.string());
        return NULL;
    }
    if (pos.nPos) {
        if (fseek(file, pos.nPos, SEEK_SET)) {
            LogPrintf("Unable to seek to position %u of %s\n", pos.nPos, path.string());
            fclose(file);
            return NULL;
        }
    }
    return file;
}

FILE* OpenBlockFile(const CDiskBlockPos &pos, bool fReadOnly) {
    return OpenDiskFile(pos, "blk", fReadOnly);
}

FILE* OpenUndoFile(const CDiskBlockPos &pos, bool fReadOnly) {
    return OpenDiskFile(pos, "rev", fReadOnly);
}

boost::filesystem::path GetBlockPosFilename(const CDiskBlockPos &pos, const char *prefix)
{
    return GetDataDir() / "blocks" / strprintf("%s%05u.dat", prefix, pos.nFile);
}

CBlockIndex * InsertBlockIndex(uint256 hash)
{
    if (hash.IsNull())
        return NULL;

    // Return existing
    BlockMap::iterator mi = mapBlockIndex.find(hash);
    if (mi != mapBlockIndex.end())
        return (*mi).second;

    // Create new
    CBlockIndex* pindexNew = new CBlockIndex();
    if (!pindexNew)
        throw runtime_error("LoadBlockIndex(): new CBlockIndex failed");
    mi = mapBlockIndex.insert(make_pair(hash, pindexNew)).first;
    pindexNew->phashBlock = &((*mi).first);

    return pindexNew;
}

bool static LoadBlockIndexDB()
{
    const CChainParams& chainparams = Params();
    if (!pblocktree->LoadBlockIndexGuts(InsertBlockIndex))
        return false;

    boost::this_thread::interruption_point();

    // Calculate nChainWork
    vector<pair<int, CBlockIndex*> > vSortedByHeight;
    vSortedByHeight.reserve(mapBlockIndex.size());
    BOOST_FOREACH(const PAIRTYPE(uint256, CBlockIndex*)& item, mapBlockIndex)
    {
        CBlockIndex* pindex = item.second;
        vSortedByHeight.push_back(make_pair(pindex->nHeight, pindex));
    }
    sort(vSortedByHeight.begin(), vSortedByHeight.end());
    BOOST_FOREACH(const PAIRTYPE(int, CBlockIndex*)& item, vSortedByHeight)
    {
        CBlockIndex* pindex = item.second;
        pindex->nChainWork = (pindex->pprev ? pindex->pprev->nChainWork : 0) + GetBlockProof(*pindex);
        // We can link the chain of blocks for which we've received transactions at some point.
        // Pruned nodes may have deleted the block.
        if (pindex->nTx > 0) {
            if (pindex->pprev) {
                if (pindex->pprev->nChainTx) {
                    pindex->nChainTx = pindex->pprev->nChainTx + pindex->nTx;
                } else {
                    pindex->nChainTx = 0;
                    mapBlocksUnlinked.insert(std::make_pair(pindex->pprev, pindex));
                }
            } else {
                pindex->nChainTx = pindex->nTx;
            }
        }
        if (pindex->IsValid(BLOCK_VALID_TRANSACTIONS) && (pindex->nChainTx || pindex->pprev == NULL))
            setBlockIndexCandidates.insert(pindex);
        if (pindex->nStatus & BLOCK_FAILED_MASK && (!pindexBestInvalid || pindex->nChainWork > pindexBestInvalid->nChainWork))
            pindexBestInvalid = pindex;
        if (pindex->pprev)
            pindex->BuildSkip();
        if (pindex->IsValid(BLOCK_VALID_TREE) && (pindexBestHeader == NULL || CBlockIndexWorkComparator()(pindexBestHeader, pindex)))
            pindexBestHeader = pindex;
    }

    // Load block file info
    pblocktree->ReadLastBlockFile(nLastBlockFile);
    vinfoBlockFile.resize(nLastBlockFile + 1);
    LogPrintf("%s: last block file = %i\n", __func__, nLastBlockFile);
    for (int nFile = 0; nFile <= nLastBlockFile; nFile++) {
        pblocktree->ReadBlockFileInfo(nFile, vinfoBlockFile[nFile]);
    }
    LogPrintf("%s: last block file info: %s\n", __func__, vinfoBlockFile[nLastBlockFile].ToString());
    for (int nFile = nLastBlockFile + 1; true; nFile++) {
        CBlockFileInfo info;
        if (pblocktree->ReadBlockFileInfo(nFile, info)) {
            vinfoBlockFile.push_back(info);
        } else {
            break;
        }
    }

    // Check presence of blk files
    LogPrintf("Checking all blk files are present...\n");
    set<int> setBlkDataFiles;
    BOOST_FOREACH(const PAIRTYPE(uint256, CBlockIndex*)& item, mapBlockIndex)
    {
        CBlockIndex* pindex = item.second;
        if (pindex->nStatus & BLOCK_HAVE_DATA) {
            setBlkDataFiles.insert(pindex->nFile);
        }
    }
    for (std::set<int>::iterator it = setBlkDataFiles.begin(); it != setBlkDataFiles.end(); it++)
    {
        CDiskBlockPos pos(*it, 0);
        if (CAutoFile(OpenBlockFile(pos, true), SER_DISK, CLIENT_VERSION).IsNull()) {
            return false;
        }
    }

    // Check whether we have ever pruned block & undo files
    pblocktree->ReadFlag("prunedblockfiles", fHavePruned);
    if (fHavePruned)
        LogPrintf("LoadBlockIndexDB(): Block files have previously been pruned\n");

    // Check whether we need to continue reindexing
    bool fReindexing = false;
    pblocktree->ReadReindexing(fReindexing);
    fReindex |= fReindexing;

    // Check whether we have a transaction index
    pblocktree->ReadFlag("txindex", fTxIndex);
    LogPrintf("%s: transaction index %s\n", __func__, fTxIndex ? "enabled" : "disabled");

    // Load pointer to end of best chain
    BlockMap::iterator it = mapBlockIndex.find(pcoinsTip->GetBestBlock());
    if (it == mapBlockIndex.end())
        return true;
    chainActive.SetTip(it->second);

    PruneBlockIndexCandidates();

    LogPrintf("%s: hashBestChain=%s height=%d date=%s progress=%f\n", __func__,
        chainActive.Tip()->GetBlockHash().ToString(), chainActive.Height(),
        DateTimeStrFormat("%Y-%m-%d %H:%M:%S", chainActive.Tip()->GetBlockTime()),
        Checkpoints::GuessVerificationProgress(chainparams.Checkpoints(), chainActive.Tip()));

    return true;
}

CVerifyDB::CVerifyDB()
{
    uiInterface.ShowProgress(_("Verifying blocks..."), 0);
}

CVerifyDB::~CVerifyDB()
{
    uiInterface.ShowProgress("", 100);
}

bool CVerifyDB::VerifyDB(const CChainParams& chainparams, CCoinsView *coinsview, int nCheckLevel, int nCheckDepth)
{
    LOCK(cs_main);
    if (chainActive.Tip() == NULL || chainActive.Tip()->pprev == NULL)
        return true;

    // Verify blocks in the best chain
    if (nCheckDepth <= 0)
        nCheckDepth = 1000000000; // suffices until the year 19000
    if (nCheckDepth > chainActive.Height())
        nCheckDepth = chainActive.Height();
    nCheckLevel = std::max(0, std::min(4, nCheckLevel));
    LogPrintf("Verifying last %i blocks at level %i\n", nCheckDepth, nCheckLevel);
    CCoinsViewCache coins(coinsview);
    CBlockIndex* pindexState = chainActive.Tip();
    CBlockIndex* pindexFailure = NULL;
    int nGoodTransactions = 0;
    CValidationState state;
    for (CBlockIndex* pindex = chainActive.Tip(); pindex && pindex->pprev; pindex = pindex->pprev)
    {
        boost::this_thread::interruption_point();
        uiInterface.ShowProgress(_("Verifying blocks..."), std::max(1, std::min(99, (int)(((double)(chainActive.Height() - pindex->nHeight)) / (double)nCheckDepth * (nCheckLevel >= 4 ? 50 : 100)))));
        if (pindex->nHeight < chainActive.Height()-nCheckDepth)
            break;
        CBlock block;
        // check level 0: read from disk
        if (!ReadBlockFromDisk(block, pindex, chainparams.GetConsensus()))
            return error("VerifyDB(): *** ReadBlockFromDisk failed at %d, hash=%s", pindex->nHeight, pindex->GetBlockHash().ToString());
        // check level 1: verify block validity
        if (nCheckLevel >= 1 && !CheckBlock(block, state))
            return error("%s: *** found bad block at %d, hash=%s (%s)\n", __func__, 
                         pindex->nHeight, pindex->GetBlockHash().ToString(), FormatStateMessage(state));
        // check level 2: verify undo validity
        if (nCheckLevel >= 2 && pindex) {
            CBlockUndo undo;
            CDiskBlockPos pos = pindex->GetUndoPos();
            if (!pos.IsNull()) {
                if (!UndoReadFromDisk(undo, pos, pindex->pprev->GetBlockHash()))
                    return error("VerifyDB(): *** found bad undo data at %d, hash=%s\n", pindex->nHeight, pindex->GetBlockHash().ToString());
            }
        }
        // check level 3: check for inconsistencies during memory-only disconnect of tip blocks
        if (nCheckLevel >= 3 && pindex == pindexState && (coins.DynamicMemoryUsage() + pcoinsTip->DynamicMemoryUsage()) <= nCoinCacheUsage) {
            bool fClean = true;
            if (!DisconnectBlock(block, state, pindex, coins, &fClean))
                return error("VerifyDB(): *** irrecoverable inconsistency in block data at %d, hash=%s", pindex->nHeight, pindex->GetBlockHash().ToString());
            pindexState = pindex->pprev;
            if (!fClean) {
                nGoodTransactions = 0;
                pindexFailure = pindex;
            } else
                nGoodTransactions += block.vtx.size();
        }
        if (ShutdownRequested())
            return true;
    }
    if (pindexFailure)
        return error("VerifyDB(): *** coin database inconsistencies found (last %i blocks, %i good transactions before that)\n", chainActive.Height() - pindexFailure->nHeight + 1, nGoodTransactions);

    // check level 4: try reconnecting blocks
    if (nCheckLevel >= 4) {
        CBlockIndex *pindex = pindexState;
        while (pindex != chainActive.Tip()) {
            boost::this_thread::interruption_point();
            uiInterface.ShowProgress(_("Verifying blocks..."), std::max(1, std::min(99, 100 - (int)(((double)(chainActive.Height() - pindex->nHeight)) / (double)nCheckDepth * 50))));
            pindex = chainActive.Next(pindex);
            CBlock block;
            if (!ReadBlockFromDisk(block, pindex, chainparams.GetConsensus()))
                return error("VerifyDB(): *** ReadBlockFromDisk failed at %d, hash=%s", pindex->nHeight, pindex->GetBlockHash().ToString());
            if (!ConnectBlock(block, state, pindex, coins, chainparams))
                return error("VerifyDB(): *** found unconnectable block at %d, hash=%s", pindex->nHeight, pindex->GetBlockHash().ToString());
        }
    }

    LogPrintf("No coin database inconsistencies in last %i blocks (%i transactions)\n", chainActive.Height() - pindexState->nHeight, nGoodTransactions);

    return true;
}

bool RewindBlockIndex(const CChainParams& params)
{
    LOCK(cs_main);

    int nHeight = 1;
    while (nHeight <= chainActive.Height()) {
        if (IsWitnessEnabled(chainActive[nHeight - 1], params.GetConsensus()) && !(chainActive[nHeight]->nStatus & BLOCK_OPT_WITNESS)) {
            break;
        }
        nHeight++;
    }

    // nHeight is now the height of the first insufficiently-validated block, or tipheight + 1
    CValidationState state;
    CBlockIndex* pindex = chainActive.Tip();
    while (chainActive.Height() >= nHeight) {
        if (!DisconnectTip(state, params.GetConsensus(), true)) {
            return error("RewindBlockIndex: unable to disconnect block at height %i", pindex->nHeight);
        }
        // Occasionally flush state to disk.
        if (!FlushStateToDisk(state, FLUSH_STATE_PERIODIC))
            return false;
    }

    // Reduce validity flag and have-data flags.
    // We do this after actual disconnecting, otherwise we'll end up writing the lack of data
    // to disk before writing the chainstate, resulting in a failure to continue if interrupted.
    for (BlockMap::iterator it = mapBlockIndex.begin(); it != mapBlockIndex.end(); it++) {
        CBlockIndex* pindexIter = it->second;
        if (IsWitnessEnabled(pindexIter->pprev, params.GetConsensus()) && !(pindexIter->nStatus & BLOCK_OPT_WITNESS)) {
            // Reduce validity
            pindexIter->nStatus = std::min<unsigned int>(pindexIter->nStatus & BLOCK_VALID_MASK, BLOCK_VALID_TREE) | (pindexIter->nStatus & ~BLOCK_VALID_MASK);
            // Remove have-data flags.
            pindexIter->nStatus &= ~(BLOCK_HAVE_DATA | BLOCK_HAVE_UNDO);
            // Remove storage location.
            pindexIter->nFile = 0;
            pindexIter->nDataPos = 0;
            pindexIter->nUndoPos = 0;
            // Remove various other things
            pindexIter->nTx = 0;
            pindexIter->nChainTx = 0;
            pindexIter->nSequenceId = 0;
            // Make sure it gets written.
            setDirtyBlockIndex.insert(pindexIter);
            // Update indexes
            setBlockIndexCandidates.erase(pindexIter);
            std::pair<std::multimap<CBlockIndex*, CBlockIndex*>::iterator, std::multimap<CBlockIndex*, CBlockIndex*>::iterator> ret = mapBlocksUnlinked.equal_range(pindexIter->pprev);
            while (ret.first != ret.second) {
                if (ret.first->second == pindexIter) {
                    mapBlocksUnlinked.erase(ret.first++);
                } else {
                    ++ret.first;
                }
            }
        } else if (pindexIter->IsValid(BLOCK_VALID_TRANSACTIONS) && pindexIter->nChainTx) {
            setBlockIndexCandidates.insert(pindexIter);
        }
    }

    PruneBlockIndexCandidates();

    CheckBlockIndex(params.GetConsensus());

    if (!FlushStateToDisk(state, FLUSH_STATE_ALWAYS)) {
        return false;
    }

    return true;
}

void UnloadBlockIndex()
{
    LOCK(cs_main);
    setBlockIndexCandidates.clear();
    chainActive.SetTip(NULL);
    pindexBestInvalid = NULL;
    pindexBestHeader = NULL;
    mempool.clear();
    mapOrphanTransactions.clear();
    mapOrphanTransactionsByPrev.clear();
    nSyncStarted = 0;
    mapBlocksUnlinked.clear();
    vinfoBlockFile.clear();
    nLastBlockFile = 0;
    nBlockSequenceId = 1;
    mapBlockSource.clear();
    mapBlocksInFlight.clear();
    nPreferredDownload = 0;
    setDirtyBlockIndex.clear();
    setDirtyFileInfo.clear();
    mapNodeState.clear();
    recentRejects.reset(NULL);
    versionbitscache.Clear();
    for (int b = 0; b < VERSIONBITS_NUM_BITS; b++) {
        warningcache[b].clear();
    }

    BOOST_FOREACH(BlockMap::value_type& entry, mapBlockIndex) {
        delete entry.second;
    }
    mapBlockIndex.clear();
    fHavePruned = false;
}

bool LoadBlockIndex()
{
    // Load block index from databases
    if (!fReindex && !LoadBlockIndexDB())
        return false;
    return true;
}

bool InitBlockIndex(const CChainParams& chainparams) 
{
    LOCK(cs_main);

    // Initialize global variables that cannot be constructed at startup.
    recentRejects.reset(new CRollingBloomFilter(120000, 0.000001));

    // Check whether we're already initialized
    if (chainActive.Genesis() != NULL)
        return true;

    // Use the provided setting for -txindex in the new database
    fTxIndex = GetBoolArg("-txindex", DEFAULT_TXINDEX);
    pblocktree->WriteFlag("txindex", fTxIndex);
    LogPrintf("Initializing databases...\n");

    // Only add the genesis block if not reindexing (in which case we reuse the one already on disk)
    if (!fReindex) {
        try {
            CBlock &block = const_cast<CBlock&>(chainparams.GenesisBlock());
            // Start new block file
            unsigned int nBlockSize = ::GetSerializeSize(block, SER_DISK, CLIENT_VERSION | SERIALIZE_TRANSACTION_WITNESS);
            CDiskBlockPos blockPos;
            CValidationState state;
            if (!FindBlockPos(state, blockPos, nBlockSize+8, 0, block.GetBlockTime()))
                return error("LoadBlockIndex(): FindBlockPos failed");
            if (!WriteBlockToDisk(block, blockPos, chainparams.MessageStart()))
                return error("LoadBlockIndex(): writing genesis block to disk failed");
            CBlockIndex *pindex = AddToBlockIndex(block);
            if (!ReceivedBlockTransactions(block, state, pindex, blockPos))
                return error("LoadBlockIndex(): genesis block not accepted");
            if (!ActivateBestChain(state, chainparams, &block))
                return error("LoadBlockIndex(): genesis block cannot be activated");
            // Force a chainstate write so that when we VerifyDB in a moment, it doesn't check stale data
            return FlushStateToDisk(state, FLUSH_STATE_ALWAYS);
        } catch (const std::runtime_error& e) {
            return error("LoadBlockIndex(): failed to initialize block database: %s", e.what());
        }
    }

    return true;
}

bool LoadExternalBlockFile(const CChainParams& chainparams, FILE* fileIn, CDiskBlockPos *dbp)
{
    // Map of disk positions for blocks with unknown parent (only used for reindex)
    static std::multimap<uint256, CDiskBlockPos> mapBlocksUnknownParent;
    int64_t nStart = GetTimeMillis();

    int nLoaded = 0;
    try {
        // This takes over fileIn and calls fclose() on it in the CBufferedFile destructor
        CBufferedFile blkdat(fileIn, 2*MAX_BLOCK_SERIALIZED_SIZE, MAX_BLOCK_SERIALIZED_SIZE+8, SER_DISK, CLIENT_VERSION | SERIALIZE_TRANSACTION_WITNESS);
        uint64_t nRewind = blkdat.GetPos();
        while (!blkdat.eof()) {
            boost::this_thread::interruption_point();

            blkdat.SetPos(nRewind);
            nRewind++; // start one byte further next time, in case of failure
            blkdat.SetLimit(); // remove former limit
            unsigned int nSize = 0;
            try {
                // locate a header
                unsigned char buf[MESSAGE_START_SIZE];
                blkdat.FindByte(chainparams.MessageStart()[0]);
                nRewind = blkdat.GetPos()+1;
                blkdat >> FLATDATA(buf);
                if (memcmp(buf, chainparams.MessageStart(), MESSAGE_START_SIZE))
                    continue;
                // read size
                blkdat >> nSize;
                if (nSize < 80 || nSize > MAX_BLOCK_SERIALIZED_SIZE)
                    continue;
            } catch (const std::exception&) {
                // no valid block header found; don't complain
                break;
            }
            try {
                // read block
                uint64_t nBlockPos = blkdat.GetPos();
                if (dbp)
                    dbp->nPos = nBlockPos;
                blkdat.SetLimit(nBlockPos + nSize);
                blkdat.SetPos(nBlockPos);
                CBlock block;
                blkdat >> block;
                nRewind = blkdat.GetPos();

                // detect out of order blocks, and store them for later
                uint256 hash = block.GetHash();
                if (hash != chainparams.GetConsensus().hashGenesisBlock && mapBlockIndex.find(block.hashPrevBlock) == mapBlockIndex.end()) {
                    LogPrint("reindex", "%s: Out of order block %s, parent %s not known\n", __func__, hash.ToString(),
                            block.hashPrevBlock.ToString());
                    if (dbp)
                        mapBlocksUnknownParent.insert(std::make_pair(block.hashPrevBlock, *dbp));
                    continue;
                }

                // process in case the block isn't known yet
                if (mapBlockIndex.count(hash) == 0 || (mapBlockIndex[hash]->nStatus & BLOCK_HAVE_DATA) == 0) {
                    CValidationState state;
                    if (ProcessNewBlock(state, chainparams, NULL, &block, true, dbp))
                        nLoaded++;
                    if (state.IsError())
                        break;
                } else if (hash != chainparams.GetConsensus().hashGenesisBlock && mapBlockIndex[hash]->nHeight % 1000 == 0) {
                    LogPrintf("Block Import: already had block %s at height %d\n", hash.ToString(), mapBlockIndex[hash]->nHeight);
                }

                // Recursively process earlier encountered successors of this block
                deque<uint256> queue;
                queue.push_back(hash);
                while (!queue.empty()) {
                    uint256 head = queue.front();
                    queue.pop_front();
                    std::pair<std::multimap<uint256, CDiskBlockPos>::iterator, std::multimap<uint256, CDiskBlockPos>::iterator> range = mapBlocksUnknownParent.equal_range(head);
                    while (range.first != range.second) {
                        std::multimap<uint256, CDiskBlockPos>::iterator it = range.first;
                        if (ReadBlockFromDisk(block, it->second, chainparams.GetConsensus()))
                        {
                            LogPrintf("%s: Processing out of order child %s of %s\n", __func__, block.GetHash().ToString(),
                                    head.ToString());
                            CValidationState dummy;
                            if (ProcessNewBlock(dummy, chainparams, NULL, &block, true, &it->second))
                            {
                                nLoaded++;
                                queue.push_back(block.GetHash());
                            }
                        }
                        range.first++;
                        mapBlocksUnknownParent.erase(it);
                    }
                }
            } catch (const std::exception& e) {
                LogPrintf("%s: Deserialize or I/O error - %s\n", __func__, e.what());
            }
        }
    } catch (const std::runtime_error& e) {
        AbortNode(std::string("System error: ") + e.what());
    }
    if (nLoaded > 0)
        LogPrintf("Loaded %i blocks from external file in %dms\n", nLoaded, GetTimeMillis() - nStart);
    return nLoaded > 0;
}

void static CheckBlockIndex(const Consensus::Params& consensusParams)
{
    if (!fCheckBlockIndex) {
        return;
    }

    LOCK(cs_main);

    // During a reindex, we read the genesis block and call CheckBlockIndex before ActivateBestChain,
    // so we have the genesis block in mapBlockIndex but no active chain.  (A few of the tests when
    // iterating the block tree require that chainActive has been initialized.)
    if (chainActive.Height() < 0) {
        assert(mapBlockIndex.size() <= 1);
        return;
    }

    // Build forward-pointing map of the entire block tree.
    std::multimap<CBlockIndex*,CBlockIndex*> forward;
    for (BlockMap::iterator it = mapBlockIndex.begin(); it != mapBlockIndex.end(); it++) {
        forward.insert(std::make_pair(it->second->pprev, it->second));
    }

    assert(forward.size() == mapBlockIndex.size());

    std::pair<std::multimap<CBlockIndex*,CBlockIndex*>::iterator,std::multimap<CBlockIndex*,CBlockIndex*>::iterator> rangeGenesis = forward.equal_range(NULL);
    CBlockIndex *pindex = rangeGenesis.first->second;
    rangeGenesis.first++;
    assert(rangeGenesis.first == rangeGenesis.second); // There is only one index entry with parent NULL.

    // Iterate over the entire block tree, using depth-first search.
    // Along the way, remember whether there are blocks on the path from genesis
    // block being explored which are the first to have certain properties.
    size_t nNodes = 0;
    int nHeight = 0;
    CBlockIndex* pindexFirstInvalid = NULL; // Oldest ancestor of pindex which is invalid.
    CBlockIndex* pindexFirstMissing = NULL; // Oldest ancestor of pindex which does not have BLOCK_HAVE_DATA.
    CBlockIndex* pindexFirstNeverProcessed = NULL; // Oldest ancestor of pindex for which nTx == 0.
    CBlockIndex* pindexFirstNotTreeValid = NULL; // Oldest ancestor of pindex which does not have BLOCK_VALID_TREE (regardless of being valid or not).
    CBlockIndex* pindexFirstNotTransactionsValid = NULL; // Oldest ancestor of pindex which does not have BLOCK_VALID_TRANSACTIONS (regardless of being valid or not).
    CBlockIndex* pindexFirstNotChainValid = NULL; // Oldest ancestor of pindex which does not have BLOCK_VALID_CHAIN (regardless of being valid or not).
    CBlockIndex* pindexFirstNotScriptsValid = NULL; // Oldest ancestor of pindex which does not have BLOCK_VALID_SCRIPTS (regardless of being valid or not).
    while (pindex != NULL) {
        nNodes++;
        if (pindexFirstInvalid == NULL && pindex->nStatus & BLOCK_FAILED_VALID) pindexFirstInvalid = pindex;
        if (pindexFirstMissing == NULL && !(pindex->nStatus & BLOCK_HAVE_DATA)) pindexFirstMissing = pindex;
        if (pindexFirstNeverProcessed == NULL && pindex->nTx == 0) pindexFirstNeverProcessed = pindex;
        if (pindex->pprev != NULL && pindexFirstNotTreeValid == NULL && (pindex->nStatus & BLOCK_VALID_MASK) < BLOCK_VALID_TREE) pindexFirstNotTreeValid = pindex;
        if (pindex->pprev != NULL && pindexFirstNotTransactionsValid == NULL && (pindex->nStatus & BLOCK_VALID_MASK) < BLOCK_VALID_TRANSACTIONS) pindexFirstNotTransactionsValid = pindex;
        if (pindex->pprev != NULL && pindexFirstNotChainValid == NULL && (pindex->nStatus & BLOCK_VALID_MASK) < BLOCK_VALID_CHAIN) pindexFirstNotChainValid = pindex;
        if (pindex->pprev != NULL && pindexFirstNotScriptsValid == NULL && (pindex->nStatus & BLOCK_VALID_MASK) < BLOCK_VALID_SCRIPTS) pindexFirstNotScriptsValid = pindex;

        // Begin: actual consistency checks.
        if (pindex->pprev == NULL) {
            // Genesis block checks.
            assert(pindex->GetBlockHash() == consensusParams.hashGenesisBlock); // Genesis block's hash must match.
            assert(pindex == chainActive.Genesis()); // The current active chain's genesis block must be this block.
        }
        if (pindex->nChainTx == 0) assert(pindex->nSequenceId == 0);  // nSequenceId can't be set for blocks that aren't linked
        // VALID_TRANSACTIONS is equivalent to nTx > 0 for all nodes (whether or not pruning has occurred).
        // HAVE_DATA is only equivalent to nTx > 0 (or VALID_TRANSACTIONS) if no pruning has occurred.
        if (!fHavePruned) {
            // If we've never pruned, then HAVE_DATA should be equivalent to nTx > 0
            assert(!(pindex->nStatus & BLOCK_HAVE_DATA) == (pindex->nTx == 0));
            assert(pindexFirstMissing == pindexFirstNeverProcessed);
        } else {
            // If we have pruned, then we can only say that HAVE_DATA implies nTx > 0
            if (pindex->nStatus & BLOCK_HAVE_DATA) assert(pindex->nTx > 0);
        }
        if (pindex->nStatus & BLOCK_HAVE_UNDO) assert(pindex->nStatus & BLOCK_HAVE_DATA);
        assert(((pindex->nStatus & BLOCK_VALID_MASK) >= BLOCK_VALID_TRANSACTIONS) == (pindex->nTx > 0)); // This is pruning-independent.
        // All parents having had data (at some point) is equivalent to all parents being VALID_TRANSACTIONS, which is equivalent to nChainTx being set.
        assert((pindexFirstNeverProcessed != NULL) == (pindex->nChainTx == 0)); // nChainTx != 0 is used to signal that all parent blocks have been processed (but may have been pruned).
        assert((pindexFirstNotTransactionsValid != NULL) == (pindex->nChainTx == 0));
        assert(pindex->nHeight == nHeight); // nHeight must be consistent.
        assert(pindex->pprev == NULL || pindex->nChainWork >= pindex->pprev->nChainWork); // For every block except the genesis block, the chainwork must be larger than the parent's.
        assert(nHeight < 2 || (pindex->pskip && (pindex->pskip->nHeight < nHeight))); // The pskip pointer must point back for all but the first 2 blocks.
        assert(pindexFirstNotTreeValid == NULL); // All mapBlockIndex entries must at least be TREE valid
        if ((pindex->nStatus & BLOCK_VALID_MASK) >= BLOCK_VALID_TREE) assert(pindexFirstNotTreeValid == NULL); // TREE valid implies all parents are TREE valid
        if ((pindex->nStatus & BLOCK_VALID_MASK) >= BLOCK_VALID_CHAIN) assert(pindexFirstNotChainValid == NULL); // CHAIN valid implies all parents are CHAIN valid
        if ((pindex->nStatus & BLOCK_VALID_MASK) >= BLOCK_VALID_SCRIPTS) assert(pindexFirstNotScriptsValid == NULL); // SCRIPTS valid implies all parents are SCRIPTS valid
        if (pindexFirstInvalid == NULL) {
            // Checks for not-invalid blocks.
            assert((pindex->nStatus & BLOCK_FAILED_MASK) == 0); // The failed mask cannot be set for blocks without invalid parents.
        }
        if (!CBlockIndexWorkComparator()(pindex, chainActive.Tip()) && pindexFirstNeverProcessed == NULL) {
            if (pindexFirstInvalid == NULL) {
                // If this block sorts at least as good as the current tip and
                // is valid and we have all data for its parents, it must be in
                // setBlockIndexCandidates.  chainActive.Tip() must also be there
                // even if some data has been pruned.
                if (pindexFirstMissing == NULL || pindex == chainActive.Tip()) {
                    assert(setBlockIndexCandidates.count(pindex));
                }
                // If some parent is missing, then it could be that this block was in
                // setBlockIndexCandidates but had to be removed because of the missing data.
                // In this case it must be in mapBlocksUnlinked -- see test below.
            }
        } else { // If this block sorts worse than the current tip or some ancestor's block has never been seen, it cannot be in setBlockIndexCandidates.
            assert(setBlockIndexCandidates.count(pindex) == 0);
        }
        // Check whether this block is in mapBlocksUnlinked.
        std::pair<std::multimap<CBlockIndex*,CBlockIndex*>::iterator,std::multimap<CBlockIndex*,CBlockIndex*>::iterator> rangeUnlinked = mapBlocksUnlinked.equal_range(pindex->pprev);
        bool foundInUnlinked = false;
        while (rangeUnlinked.first != rangeUnlinked.second) {
            assert(rangeUnlinked.first->first == pindex->pprev);
            if (rangeUnlinked.first->second == pindex) {
                foundInUnlinked = true;
                break;
            }
            rangeUnlinked.first++;
        }
        if (pindex->pprev && (pindex->nStatus & BLOCK_HAVE_DATA) && pindexFirstNeverProcessed != NULL && pindexFirstInvalid == NULL) {
            // If this block has block data available, some parent was never received, and has no invalid parents, it must be in mapBlocksUnlinked.
            assert(foundInUnlinked);
        }
        if (!(pindex->nStatus & BLOCK_HAVE_DATA)) assert(!foundInUnlinked); // Can't be in mapBlocksUnlinked if we don't HAVE_DATA
        if (pindexFirstMissing == NULL) assert(!foundInUnlinked); // We aren't missing data for any parent -- cannot be in mapBlocksUnlinked.
        if (pindex->pprev && (pindex->nStatus & BLOCK_HAVE_DATA) && pindexFirstNeverProcessed == NULL && pindexFirstMissing != NULL) {
            // We HAVE_DATA for this block, have received data for all parents at some point, but we're currently missing data for some parent.
            assert(fHavePruned); // We must have pruned.
            // This block may have entered mapBlocksUnlinked if:
            //  - it has a descendant that at some point had more work than the
            //    tip, and
            //  - we tried switching to that descendant but were missing
            //    data for some intermediate block between chainActive and the
            //    tip.
            // So if this block is itself better than chainActive.Tip() and it wasn't in
            // setBlockIndexCandidates, then it must be in mapBlocksUnlinked.
            if (!CBlockIndexWorkComparator()(pindex, chainActive.Tip()) && setBlockIndexCandidates.count(pindex) == 0) {
                if (pindexFirstInvalid == NULL) {
                    assert(foundInUnlinked);
                }
            }
        }
        // assert(pindex->GetBlockHash() == pindex->GetBlockHeader().GetHash()); // Perhaps too slow
        // End: actual consistency checks.

        // Try descending into the first subnode.
        std::pair<std::multimap<CBlockIndex*,CBlockIndex*>::iterator,std::multimap<CBlockIndex*,CBlockIndex*>::iterator> range = forward.equal_range(pindex);
        if (range.first != range.second) {
            // A subnode was found.
            pindex = range.first->second;
            nHeight++;
            continue;
        }
        // This is a leaf node.
        // Move upwards until we reach a node of which we have not yet visited the last child.
        while (pindex) {
            // We are going to either move to a parent or a sibling of pindex.
            // If pindex was the first with a certain property, unset the corresponding variable.
            if (pindex == pindexFirstInvalid) pindexFirstInvalid = NULL;
            if (pindex == pindexFirstMissing) pindexFirstMissing = NULL;
            if (pindex == pindexFirstNeverProcessed) pindexFirstNeverProcessed = NULL;
            if (pindex == pindexFirstNotTreeValid) pindexFirstNotTreeValid = NULL;
            if (pindex == pindexFirstNotTransactionsValid) pindexFirstNotTransactionsValid = NULL;
            if (pindex == pindexFirstNotChainValid) pindexFirstNotChainValid = NULL;
            if (pindex == pindexFirstNotScriptsValid) pindexFirstNotScriptsValid = NULL;
            // Find our parent.
            CBlockIndex* pindexPar = pindex->pprev;
            // Find which child we just visited.
            std::pair<std::multimap<CBlockIndex*,CBlockIndex*>::iterator,std::multimap<CBlockIndex*,CBlockIndex*>::iterator> rangePar = forward.equal_range(pindexPar);
            while (rangePar.first->second != pindex) {
                assert(rangePar.first != rangePar.second); // Our parent must have at least the node we're coming from as child.
                rangePar.first++;
            }
            // Proceed to the next one.
            rangePar.first++;
            if (rangePar.first != rangePar.second) {
                // Move to the sibling.
                pindex = rangePar.first->second;
                break;
            } else {
                // Move up further.
                pindex = pindexPar;
                nHeight--;
                continue;
            }
        }
    }

    // Check that we actually traversed the entire map.
    assert(nNodes == forward.size());
}

std::string GetWarnings(const std::string& strFor)
{
    string strStatusBar;
    string strRPC;
    string strGUI;

    if (!CLIENT_VERSION_IS_RELEASE) {
        strStatusBar = "This is a pre-release test build - use at your own risk - do not use for mining or merchant applications";
        strGUI = _("This is a pre-release test build - use at your own risk - do not use for mining or merchant applications");
    }

    if (GetBoolArg("-testsafemode", DEFAULT_TESTSAFEMODE))
        strStatusBar = strRPC = strGUI = "testsafemode enabled";

    // Misc warnings like out of disk space and clock is wrong
    if (strMiscWarning != "")
    {
        strStatusBar = strGUI = strMiscWarning;
    }

    if (fLargeWorkForkFound)
    {
        strStatusBar = strRPC = "Warning: The network does not appear to fully agree! Some miners appear to be experiencing issues.";
        strGUI = _("Warning: The network does not appear to fully agree! Some miners appear to be experiencing issues.");
    }
    else if (fLargeWorkInvalidChainFound)
    {
        strStatusBar = strRPC = "Warning: We do not appear to fully agree with our peers! You may need to upgrade, or other nodes may need to upgrade.";
        strGUI = _("Warning: We do not appear to fully agree with our peers! You may need to upgrade, or other nodes may need to upgrade.");
    }

    if (strFor == "gui")
        return strGUI;
    else if (strFor == "statusbar")
        return strStatusBar;
    else if (strFor == "rpc")
        return strRPC;
    assert(!"GetWarnings(): invalid parameter");
    return "error";
}








//////////////////////////////////////////////////////////////////////////////
//
// Messages
//


bool static AlreadyHave(const CInv& inv) EXCLUSIVE_LOCKS_REQUIRED(cs_main)
{
    switch (inv.type)
    {
    case MSG_TX:
    case MSG_WITNESS_TX:
        {
            assert(recentRejects);
            if (chainActive.Tip()->GetBlockHash() != hashRecentRejectsChainTip)
            {
                // If the chain tip has changed previously rejected transactions
                // might be now valid, e.g. due to a nLockTime'd tx becoming valid,
                // or a double-spend. Reset the rejects filter and give those
                // txs a second chance.
                hashRecentRejectsChainTip = chainActive.Tip()->GetBlockHash();
                recentRejects->reset();
            }

            // Use pcoinsTip->HaveCoinsInCache as a quick approximation to exclude
            // requesting or processing some txs which have already been included in a block
            return recentRejects->contains(inv.hash) ||
                   mempool.exists(inv.hash) ||
                   mapOrphanTransactions.count(inv.hash) ||
                   pcoinsTip->HaveCoinsInCache(inv.hash);
        }
    case MSG_BLOCK:
    case MSG_WITNESS_BLOCK:
        return mapBlockIndex.count(inv.hash);
    }
    // Don't know what it is, just say we already got one
    return true;
}

void static ProcessGetData(CNode* pfrom, const Consensus::Params& consensusParams)
{
    std::deque<CInv>::iterator it = pfrom->vRecvGetData.begin();

    vector<CInv> vNotFound;

    LOCK(cs_main);

    while (it != pfrom->vRecvGetData.end()) {
        // Don't bother if send buffer is too full to respond anyway
        if (pfrom->nSendSize >= SendBufferSize())
            break;

        const CInv &inv = *it;
        {
            boost::this_thread::interruption_point();
            it++;

            if (inv.type == MSG_BLOCK || inv.type == MSG_FILTERED_BLOCK || inv.type == MSG_WITNESS_BLOCK)
            {
                bool send = false;
                BlockMap::iterator mi = mapBlockIndex.find(inv.hash);
                if (mi != mapBlockIndex.end())
                {
                    if (chainActive.Contains(mi->second)) {
                        send = true;
                    } else {
                        static const int nOneMonth = 30 * 24 * 60 * 60;
                        // To prevent fingerprinting attacks, only send blocks outside of the active
                        // chain if they are valid, and no more than a month older (both in time, and in
                        // best equivalent proof of work) than the best header chain we know about.
                        send = mi->second->IsValid(BLOCK_VALID_SCRIPTS) && (pindexBestHeader != NULL) &&
                            (pindexBestHeader->GetBlockTime() - mi->second->GetBlockTime() < nOneMonth) &&
                            (GetBlockProofEquivalentTime(*pindexBestHeader, *mi->second, *pindexBestHeader, consensusParams) < nOneMonth);
                        if (!send) {
                            LogPrintf("%s: ignoring request from peer=%i for old block that isn't in the main chain\n", __func__, pfrom->GetId());
                        }
                    }
                }
                // disconnect node in case we have reached the outbound limit for serving historical blocks
                // never disconnect whitelisted nodes
                static const int nOneWeek = 7 * 24 * 60 * 60; // assume > 1 week = historical
                if (send && CNode::OutboundTargetReached(true) && ( ((pindexBestHeader != NULL) && (pindexBestHeader->GetBlockTime() - mi->second->GetBlockTime() > nOneWeek)) || inv.type == MSG_FILTERED_BLOCK) && !pfrom->fWhitelisted)
                {
                    LogPrint("net", "historical block serving limit reached, disconnect peer=%d\n", pfrom->GetId());

                    //disconnect node
                    pfrom->fDisconnect = true;
                    send = false;
                }
                // Pruned nodes may have deleted the block, so check whether
                // it's available before trying to send.
                if (send && (mi->second->nStatus & BLOCK_HAVE_DATA))
                {
                    // Send block from disk
                    CBlock block;
                    if (!ReadBlockFromDisk(block, (*mi).second, consensusParams))
                        assert(!"cannot load block from disk");
                    if (inv.type == MSG_BLOCK)
                        pfrom->PushMessageWithFlag(SERIALIZE_TRANSACTION_NO_WITNESS, NetMsgType::BLOCK, block);
                    else if (inv.type == MSG_WITNESS_BLOCK)
                        pfrom->PushMessageWithFlag(SERIALIZE_TRANSACTION_WITNESS, NetMsgType::BLOCK, block);
                    else // MSG_FILTERED_BLOCK)
                    {
                        LOCK(pfrom->cs_filter);
                        if (pfrom->pfilter)
                        {
                            CMerkleBlock merkleBlock(block, *pfrom->pfilter);
                            pfrom->PushMessage(NetMsgType::MERKLEBLOCK, merkleBlock);
                            // CMerkleBlock just contains hashes, so also push any transactions in the block the client did not see
                            // This avoids hurting performance by pointlessly requiring a round-trip
                            // Note that there is currently no way for a node to request any single transactions we didn't send here -
                            // they must either disconnect and retry or request the full block.
                            // Thus, the protocol spec specified allows for us to provide duplicate txn here,
                            // however we MUST always provide at least what the remote peer needs
                            typedef std::pair<unsigned int, uint256> PairType;
                            BOOST_FOREACH(PairType& pair, merkleBlock.vMatchedTxn)
                                pfrom->PushMessage(NetMsgType::TX, block.vtx[pair.first]);
                        }
                        // else
                            // no response
                    }

                    // Trigger the peer node to send a getblocks request for the next batch of inventory
                    if (inv.hash == pfrom->hashContinue)
                    {
                        // Bypass PushInventory, this must send even if redundant,
                        // and we want it right after the last block so they don't
                        // wait for other stuff first.
                        vector<CInv> vInv;
                        vInv.push_back(CInv(MSG_BLOCK, chainActive.Tip()->GetBlockHash()));
                        pfrom->PushMessage(NetMsgType::INV, vInv);
                        pfrom->hashContinue.SetNull();
                    }
                }
            }
            else if (inv.type == MSG_TX || inv.type == MSG_WITNESS_TX)
            {
                // Send stream from relay memory
                bool pushed = false;
                {
                    LOCK(cs_mapRelay);
                    map<uint256, CTransaction>::iterator mi = mapRelay.find(inv.hash);
                    if (mi != mapRelay.end()) {
                        pfrom->PushMessageWithFlag(inv.type == MSG_WITNESS_TX ? SERIALIZE_TRANSACTION_WITNESS : SERIALIZE_TRANSACTION_NO_WITNESS, NetMsgType::TX, (*mi).second);
                        pushed = true;
                    }
                }
                if (!pushed && (inv.type == MSG_TX || inv.type == MSG_WITNESS_TX)) {
                    CTransaction tx;
                    if (mempool.lookup(inv.hash, tx)) {
                        pfrom->PushMessageWithFlag(inv.type == MSG_WITNESS_TX ? SERIALIZE_TRANSACTION_WITNESS : SERIALIZE_TRANSACTION_NO_WITNESS, NetMsgType::TX, tx);
                        pushed = true;
                    }
                }
                if (!pushed) {
                    vNotFound.push_back(inv);
                }
            }

            // Track requests for our stuff.
            GetMainSignals().Inventory(inv.hash);

            if (inv.type == MSG_BLOCK || inv.type == MSG_FILTERED_BLOCK || inv.type == MSG_WITNESS_BLOCK)
                break;
        }
    }

    pfrom->vRecvGetData.erase(pfrom->vRecvGetData.begin(), it);

    if (!vNotFound.empty()) {
        // Let the peer know that we didn't find what it asked for, so it doesn't
        // have to wait around forever. Currently only SPV clients actually care
        // about this message: it's needed when they are recursively walking the
        // dependencies of relevant unconfirmed transactions. SPV clients want to
        // do that because they want to know about (and store and rebroadcast and
        // risk analyze) the dependencies of transactions relevant to them, without
        // having to download the entire memory pool.
        pfrom->PushMessage(NetMsgType::NOTFOUND, vNotFound);
    }
}

bool static ProcessMessage(CNode* pfrom, string strCommand, CDataStream& vRecv, int64_t nTimeReceived, const CChainParams& chainparams)
{
    RandAddSeedPerfmon();
    LogPrint("net", "received: %s (%u bytes) peer=%d\n", SanitizeString(strCommand), vRecv.size(), pfrom->id);
    if (mapArgs.count("-dropmessagestest") && GetRand(atoi(mapArgs["-dropmessagestest"])) == 0)
    {
        LogPrintf("dropmessagestest DROPPING RECV MESSAGE\n");
        return true;
    }


    if (!(nLocalServices & NODE_BLOOM) &&
              (strCommand == NetMsgType::FILTERLOAD ||
               strCommand == NetMsgType::FILTERADD ||
               strCommand == NetMsgType::FILTERCLEAR))
    {
        if (pfrom->nVersion >= NO_BLOOM_VERSION) {
            Misbehaving(pfrom->GetId(), 100);
            return false;
        } else {
            pfrom->fDisconnect = true;
            return false;
        }
    }


    if (strCommand == NetMsgType::VERSION)
    {
        // Each connection can only send one version message
        if (pfrom->nVersion != 0)
        {
            pfrom->PushMessage(NetMsgType::REJECT, strCommand, REJECT_DUPLICATE, string("Duplicate version message"));
            Misbehaving(pfrom->GetId(), 1);
            return false;
        }

        int64_t nTime;
        CAddress addrMe;
        CAddress addrFrom;
        uint64_t nNonce = 1;
        vRecv >> pfrom->nVersion >> pfrom->nServices >> nTime >> addrMe;
        if (!pfrom->fInbound)
        {
            addrman.SetServices(pfrom->addr, pfrom->nServices);
        }
        if (pfrom->nServicesExpected & ~pfrom->nServices)
        {
            LogPrint("net", "peer=%d does not offer the expected services (%08x offered, %08x expected); disconnecting\n", pfrom->id, pfrom->nServices, pfrom->nServicesExpected);
            pfrom->PushMessage(NetMsgType::REJECT, strCommand, REJECT_NONSTANDARD,
                               strprintf("Expected to offer services %08x", pfrom->nServicesExpected));
            pfrom->fDisconnect = true;
        }

        if (pfrom->nVersion < MIN_PEER_PROTO_VERSION)
        {
            // disconnect from peers older than this proto version
            LogPrintf("peer=%d using obsolete version %i; disconnecting\n", pfrom->id, pfrom->nVersion);
            pfrom->PushMessage(NetMsgType::REJECT, strCommand, REJECT_OBSOLETE,
                               strprintf("Version must be %d or greater", MIN_PEER_PROTO_VERSION));
            pfrom->fDisconnect = true;
            return false;
        }

        if (pfrom->nVersion == 10300)
            pfrom->nVersion = 300;
        if (!vRecv.empty())
            vRecv >> addrFrom >> nNonce;
        if (!vRecv.empty()) {
            vRecv >> LIMITED_STRING(pfrom->strSubVer, MAX_SUBVERSION_LENGTH);
            pfrom->cleanSubVer = SanitizeString(pfrom->strSubVer);
        }
        if (!vRecv.empty()) {
            vRecv >> pfrom->nStartingHeight;
        }
        {
            LOCK(pfrom->cs_filter);
            if (!vRecv.empty())
                vRecv >> pfrom->fRelayTxes; // set to true after we get the first filter* message
            else
                pfrom->fRelayTxes = true;
        }

        // Disconnect if we connected to ourself
        if (nNonce == nLocalHostNonce && nNonce > 1)
        {
            LogPrintf("connected to self at %s, disconnecting\n", pfrom->addr.ToString());
            pfrom->fDisconnect = true;
            return true;
        }

        pfrom->addrLocal = addrMe;
        if (pfrom->fInbound && addrMe.IsRoutable())
        {
            SeenLocal(addrMe);
        }

        // Be shy and don't send version until we hear
        if (pfrom->fInbound)
            pfrom->PushVersion();

        pfrom->fClient = !(pfrom->nServices & NODE_NETWORK);

        if((pfrom->nServices & NODE_WITNESS))
        {
            LOCK(cs_main);
            State(pfrom->GetId())->fHaveWitness = true;
        }

        // Potentially mark this peer as a preferred download peer.
        UpdatePreferredDownload(pfrom, State(pfrom->GetId()));

        // Change version
        pfrom->PushMessage(NetMsgType::VERACK);
        pfrom->ssSend.SetVersion(min(pfrom->nVersion, PROTOCOL_VERSION));

        if (!pfrom->fInbound)
        {
            // Advertise our address
            if (fListen && !IsInitialBlockDownload())
            {
                CAddress addr = GetLocalAddress(&pfrom->addr);
                if (addr.IsRoutable())
                {
                    LogPrintf("ProcessMessages: advertising address %s\n", addr.ToString());
                    pfrom->PushAddress(addr);
                } else if (IsPeerAddrLocalGood(pfrom)) {
                    addr.SetIP(pfrom->addrLocal);
                    LogPrintf("ProcessMessages: advertising address %s\n", addr.ToString());
                    pfrom->PushAddress(addr);
                }
            }

            // Get recent addresses
            if (pfrom->fOneShot || pfrom->nVersion >= CADDR_TIME_VERSION || addrman.size() < 1000)
            {
                pfrom->PushMessage(NetMsgType::GETADDR);
                pfrom->fGetAddr = true;
            }
            addrman.Good(pfrom->addr);
        } else {
            if (((CNetAddr)pfrom->addr) == (CNetAddr)addrFrom)
            {
                addrman.Add(addrFrom, addrFrom);
                addrman.Good(addrFrom);
            }
        }

        pfrom->fSuccessfullyConnected = true;

        string remoteAddr;
        if (fLogIPs)
            remoteAddr = ", peeraddr=" + pfrom->addr.ToString();

        LogPrintf("receive version message: %s: version %d, blocks=%d, us=%s, peer=%d%s\n",
                  pfrom->cleanSubVer, pfrom->nVersion,
                  pfrom->nStartingHeight, addrMe.ToString(), pfrom->id,
                  remoteAddr);

        int64_t nTimeOffset = nTime - GetTime();
        pfrom->nTimeOffset = nTimeOffset;
        AddTimeData(pfrom->addr, nTimeOffset);
    }


    else if (pfrom->nVersion == 0)
    {
        // Must have a version message before anything else
        Misbehaving(pfrom->GetId(), 1);
        return false;
    }


    else if (strCommand == NetMsgType::VERACK)
    {
        pfrom->SetRecvVersion(min(pfrom->nVersion, PROTOCOL_VERSION));

        // Mark this node as currently connected, so we update its timestamp later.
        if (pfrom->fNetworkNode) {
            LOCK(cs_main);
            State(pfrom->GetId())->fCurrentlyConnected = true;
        }

        if (pfrom->nVersion >= SENDHEADERS_VERSION) {
            // Tell our peer we prefer to receive headers rather than inv's
            // We send this to non-NODE NETWORK peers as well, because even
            // non-NODE NETWORK peers can announce blocks (such as pruning
            // nodes)
            pfrom->PushMessage(NetMsgType::SENDHEADERS);
        }
    }


    else if (strCommand == NetMsgType::ADDR)
    {
        vector<CAddress> vAddr;
        vRecv >> vAddr;

        // Don't want addr from older versions unless seeding
        if (pfrom->nVersion < CADDR_TIME_VERSION && addrman.size() > 1000)
            return true;
        if (vAddr.size() > 1000)
        {
            Misbehaving(pfrom->GetId(), 20);
            return error("message addr size() = %u", vAddr.size());
        }

        // Store the new addresses
        vector<CAddress> vAddrOk;
        int64_t nNow = GetAdjustedTime();
        int64_t nSince = nNow - 10 * 60;
        BOOST_FOREACH(CAddress& addr, vAddr)
        {
            boost::this_thread::interruption_point();

            if (!(addr.nServices & NODE_NETWORK))
                continue;

            if (addr.nTime <= 100000000 || addr.nTime > nNow + 10 * 60)
                addr.nTime = nNow - 5 * 24 * 60 * 60;
            pfrom->AddAddressKnown(addr);
            bool fReachable = IsReachable(addr);
            if (addr.nTime > nSince && !pfrom->fGetAddr && vAddr.size() <= 10 && addr.IsRoutable())
            {
                // Relay to a limited number of other nodes
                {
                    LOCK(cs_vNodes);
                    // Use deterministic randomness to send to the same nodes for 24 hours
                    // at a time so the addrKnowns of the chosen nodes prevent repeats
                    static uint256 hashSalt;
                    if (hashSalt.IsNull())
                        hashSalt = GetRandHash();
                    uint64_t hashAddr = addr.GetHash();
                    uint256 hashRand = ArithToUint256(UintToArith256(hashSalt) ^ (hashAddr<<32) ^ ((GetTime()+hashAddr)/(24*60*60)));
                    hashRand = Hash(BEGIN(hashRand), END(hashRand));
                    multimap<uint256, CNode*> mapMix;
                    BOOST_FOREACH(CNode* pnode, vNodes)
                    {
                        if (pnode->nVersion < CADDR_TIME_VERSION)
                            continue;
                        unsigned int nPointer;
                        memcpy(&nPointer, &pnode, sizeof(nPointer));
                        uint256 hashKey = ArithToUint256(UintToArith256(hashRand) ^ nPointer);
                        hashKey = Hash(BEGIN(hashKey), END(hashKey));
                        mapMix.insert(make_pair(hashKey, pnode));
                    }
                    int nRelayNodes = fReachable ? 2 : 1; // limited relaying of addresses outside our network(s)
                    for (multimap<uint256, CNode*>::iterator mi = mapMix.begin(); mi != mapMix.end() && nRelayNodes-- > 0; ++mi)
                        ((*mi).second)->PushAddress(addr);
                }
            }
            // Do not store addresses outside our network
            if (fReachable)
                vAddrOk.push_back(addr);
        }
        addrman.Add(vAddrOk, pfrom->addr, 2 * 60 * 60);
        if (vAddr.size() < 1000)
            pfrom->fGetAddr = false;
        if (pfrom->fOneShot)
            pfrom->fDisconnect = true;
    }

    else if (strCommand == NetMsgType::SENDHEADERS)
    {
        LOCK(cs_main);
        State(pfrom->GetId())->fPreferHeaders = true;
    }


    else if (strCommand == NetMsgType::INV)
    {
        vector<CInv> vInv;
        vRecv >> vInv;
        if (vInv.size() > MAX_INV_SZ)
        {
            Misbehaving(pfrom->GetId(), 20);
            return error("message inv size() = %u", vInv.size());
        }

        bool fBlocksOnly = GetBoolArg("-blocksonly", DEFAULT_BLOCKSONLY);

        // Allow whitelisted peers to send data other than blocks in blocks only mode if whitelistrelay is true
        if (pfrom->fWhitelisted && GetBoolArg("-whitelistrelay", DEFAULT_WHITELISTRELAY))
            fBlocksOnly = false;

        LOCK(cs_main);

        std::vector<CInv> vToFetch;

        for (unsigned int nInv = 0; nInv < vInv.size(); nInv++)
        {
            CInv &inv = vInv[nInv];

            boost::this_thread::interruption_point();
            pfrom->AddInventoryKnown(inv);

            bool fAlreadyHave = AlreadyHave(inv);
            LogPrint("net", "got inv: %s  %s peer=%d\n", inv.ToString(), fAlreadyHave ? "have" : "new", pfrom->id);

            if (inv.type == MSG_TX && State(pfrom->GetId())->fHaveWitness) {
                inv.type = MSG_WITNESS_TX;
            }

            if (inv.type == MSG_BLOCK) {
                UpdateBlockAvailability(pfrom->GetId(), inv.hash);
                if (!fAlreadyHave && !fImporting && !fReindex && !mapBlocksInFlight.count(inv.hash)) {
                    // First request the headers preceding the announced block. In the normal fully-synced
                    // case where a new block is announced that succeeds the current tip (no reorganization),
                    // there are no such headers.
                    // Secondly, and only when we are close to being synced, we request the announced block directly,
                    // to avoid an extra round-trip. Note that we must *first* ask for the headers, so by the
                    // time the block arrives, the header chain leading up to it is already validated. Not
                    // doing this will result in the received block being rejected as an orphan in case it is
                    // not a direct successor.
                    pfrom->PushMessage(NetMsgType::GETHEADERS, chainActive.GetLocator(pindexBestHeader), inv.hash);
                    CNodeState *nodestate = State(pfrom->GetId());
                    if (CanDirectFetch(chainparams.GetConsensus()) &&
                        nodestate->nBlocksInFlight < MAX_BLOCKS_IN_TRANSIT_PER_PEER &&
                        (!IsWitnessEnabled(chainActive.Tip(), chainparams.GetConsensus()) || State(pfrom->GetId())->fHaveWitness)) {
                        if (State(pfrom->GetId())->fHaveWitness) {
                            inv.type = MSG_WITNESS_BLOCK;
                        }
                        vToFetch.push_back(inv);
                        // Mark block as in flight already, even though the actual "getdata" message only goes out
                        // later (within the same cs_main lock, though).
                        MarkBlockAsInFlight(pfrom->GetId(), inv.hash, chainparams.GetConsensus());
                    }
                    LogPrint("net", "getheaders (%d) %s to peer=%d\n", pindexBestHeader->nHeight, inv.hash.ToString(), pfrom->id);
                }
            }
            else
            {
                if (fBlocksOnly)
                    LogPrint("net", "transaction (%s) inv sent in violation of protocol peer=%d\n", inv.hash.ToString(), pfrom->id);
                else if (!fAlreadyHave && !fImporting && !fReindex && !IsInitialBlockDownload())
                    pfrom->AskFor(inv);
            }

            // Track requests for our stuff
            GetMainSignals().Inventory(inv.hash);

            if (pfrom->nSendSize > (SendBufferSize() * 2)) {
                Misbehaving(pfrom->GetId(), 50);
                return error("send buffer size() = %u", pfrom->nSendSize);
            }
        }

        if (!vToFetch.empty())
            pfrom->PushMessage(NetMsgType::GETDATA, vToFetch);
    }


    else if (strCommand == NetMsgType::GETDATA)
    {
        vector<CInv> vInv;
        vRecv >> vInv;
        if (vInv.size() > MAX_INV_SZ)
        {
            Misbehaving(pfrom->GetId(), 20);
            return error("message getdata size() = %u", vInv.size());
        }

        if (fDebug || (vInv.size() != 1))
            LogPrint("net", "received getdata (%u invsz) peer=%d\n", vInv.size(), pfrom->id);

        if ((fDebug && vInv.size() > 0) || (vInv.size() == 1))
            LogPrint("net", "received getdata for: %s peer=%d\n", vInv[0].ToString(), pfrom->id);

        pfrom->vRecvGetData.insert(pfrom->vRecvGetData.end(), vInv.begin(), vInv.end());
        ProcessGetData(pfrom, chainparams.GetConsensus());
    }


    else if (strCommand == NetMsgType::GETBLOCKS)
    {
        CBlockLocator locator;
        uint256 hashStop;
        vRecv >> locator >> hashStop;

        LOCK(cs_main);

        // Find the last block the caller has in the main chain
        CBlockIndex* pindex = FindForkInGlobalIndex(chainActive, locator);

        // Send the rest of the chain
        if (pindex)
            pindex = chainActive.Next(pindex);
        int nLimit = 500;
        LogPrint("net", "getblocks %d to %s limit %d from peer=%d\n", (pindex ? pindex->nHeight : -1), hashStop.IsNull() ? "end" : hashStop.ToString(), nLimit, pfrom->id);
        for (; pindex; pindex = chainActive.Next(pindex))
        {
            if (pindex->GetBlockHash() == hashStop)
            {
                LogPrint("net", "  getblocks stopping at %d %s\n", pindex->nHeight, pindex->GetBlockHash().ToString());
                break;
            }
            // If pruning, don't inv blocks unless we have on disk and are likely to still have
            // for some reasonable time window (1 hour) that block relay might require.
            const int nPrunedBlocksLikelyToHave = MIN_BLOCKS_TO_KEEP - 3600 / chainparams.GetConsensus().nPowTargetSpacing;
            if (fPruneMode && (!(pindex->nStatus & BLOCK_HAVE_DATA) || pindex->nHeight <= chainActive.Tip()->nHeight - nPrunedBlocksLikelyToHave))
            {
                LogPrint("net", " getblocks stopping, pruned or too old block at %d %s\n", pindex->nHeight, pindex->GetBlockHash().ToString());
                break;
            }
            pfrom->PushInventory(CInv(MSG_BLOCK, pindex->GetBlockHash()));
            if (--nLimit <= 0)
            {
                // When this block is requested, we'll send an inv that'll
                // trigger the peer to getblocks the next batch of inventory.
                LogPrint("net", "  getblocks stopping at limit %d %s\n", pindex->nHeight, pindex->GetBlockHash().ToString());
                pfrom->hashContinue = pindex->GetBlockHash();
                break;
            }
        }
    }


    else if (strCommand == NetMsgType::GETHEADERS)
    {
        CBlockLocator locator;
        uint256 hashStop;
        vRecv >> locator >> hashStop;

        LOCK(cs_main);
        if (IsInitialBlockDownload() && !pfrom->fWhitelisted) {
            LogPrint("net", "Ignoring getheaders from peer=%d because node is in initial block download\n", pfrom->id);
            return true;
        }

        CNodeState *nodestate = State(pfrom->GetId());
        CBlockIndex* pindex = NULL;
        if (locator.IsNull())
        {
            // If locator is null, return the hashStop block
            BlockMap::iterator mi = mapBlockIndex.find(hashStop);
            if (mi == mapBlockIndex.end())
                return true;
            pindex = (*mi).second;
        }
        else
        {
            // Find the last block the caller has in the main chain
            pindex = FindForkInGlobalIndex(chainActive, locator);
            if (pindex)
                pindex = chainActive.Next(pindex);
        }

        // we must use CBlocks, as CBlockHeaders won't include the 0x00 nTx count at the end
        vector<CBlock> vHeaders;
        int nLimit = MAX_HEADERS_RESULTS;
        LogPrint("net", "getheaders %d to %s from peer=%d\n", (pindex ? pindex->nHeight : -1), hashStop.ToString(), pfrom->id);
        for (; pindex; pindex = chainActive.Next(pindex))
        {
            vHeaders.push_back(pindex->GetBlockHeader());
            if (--nLimit <= 0 || pindex->GetBlockHash() == hashStop)
                break;
        }
        // pindex can be NULL either if we sent chainActive.Tip() OR
        // if our peer has chainActive.Tip() (and thus we are sending an empty
        // headers message). In both cases it's safe to update
        // pindexBestHeaderSent to be our tip.
        nodestate->pindexBestHeaderSent = pindex ? pindex : chainActive.Tip();
        pfrom->PushMessage(NetMsgType::HEADERS, vHeaders);
    }


    else if (strCommand == NetMsgType::TX)
    {
        // Stop processing the transaction early if
        // We are in blocks only mode and peer is either not whitelisted or whitelistrelay is off
        if (GetBoolArg("-blocksonly", DEFAULT_BLOCKSONLY) && (!pfrom->fWhitelisted || !GetBoolArg("-whitelistrelay", DEFAULT_WHITELISTRELAY)))
        {
            LogPrint("net", "transaction sent in violation of protocol peer=%d\n", pfrom->id);
            return true;
        }

        vector<uint256> vWorkQueue;
        vector<uint256> vEraseQueue;
        CTransaction tx;
        WithOrVersion(&vRecv, SERIALIZE_TRANSACTION_WITNESS) >> tx;

        CInv inv(MSG_TX, tx.GetHash());
        pfrom->AddInventoryKnown(inv);

        LOCK(cs_main);

        bool fMissingInputs = false;
        CValidationState state;

        pfrom->setAskFor.erase(inv.hash);
        mapAlreadyAskedFor.erase(inv.hash);

        CFeeRate txFeeRate = CFeeRate(0);
        if (!AlreadyHave(inv) && AcceptToMemoryPool(mempool, state, tx, true, &fMissingInputs, &txFeeRate)) {
            mempool.check(pcoinsTip);
            RelayTransaction(tx, txFeeRate);
            vWorkQueue.push_back(inv.hash);

            LogPrint("mempool", "AcceptToMemoryPool: peer=%d: accepted %s (poolsz %u txn, %u kB)\n",
                pfrom->id,
                tx.GetHash().ToString(),
                mempool.size(), mempool.DynamicMemoryUsage() / 1000);

            // Recursively process any orphan transactions that depended on this one
            set<NodeId> setMisbehaving;
            for (unsigned int i = 0; i < vWorkQueue.size(); i++)
            {
                map<uint256, set<uint256> >::iterator itByPrev = mapOrphanTransactionsByPrev.find(vWorkQueue[i]);
                if (itByPrev == mapOrphanTransactionsByPrev.end())
                    continue;
                for (set<uint256>::iterator mi = itByPrev->second.begin();
                     mi != itByPrev->second.end();
                     ++mi)
                {
                    const uint256& orphanHash = *mi;
                    const CTransaction& orphanTx = mapOrphanTransactions[orphanHash].tx;
                    NodeId fromPeer = mapOrphanTransactions[orphanHash].fromPeer;
                    bool fMissingInputs2 = false;
                    // Use a dummy CValidationState so someone can't setup nodes to counter-DoS based on orphan
                    // resolution (that is, feeding people an invalid transaction based on LegitTxX in order to get
                    // anyone relaying LegitTxX banned)
                    CValidationState stateDummy;


                    if (setMisbehaving.count(fromPeer))
                        continue;
                    CFeeRate orphanFeeRate = CFeeRate(0);
                    if (AcceptToMemoryPool(mempool, stateDummy, orphanTx, true, &fMissingInputs2, &orphanFeeRate)) {
                        LogPrint("mempool", "   accepted orphan tx %s\n", orphanHash.ToString());
                        RelayTransaction(orphanTx, orphanFeeRate);
                        vWorkQueue.push_back(orphanHash);
                        vEraseQueue.push_back(orphanHash);
                    }
                    else if (!fMissingInputs2)
                    {
                        int nDos = 0;
                        if (stateDummy.IsInvalid(nDos) && nDos > 0 && (!state.CorruptionPossible() || State(fromPeer)->fHaveWitness))
                        {
                            // Punish peer that gave us an invalid orphan tx
                            Misbehaving(fromPeer, nDos);
                            setMisbehaving.insert(fromPeer);
                            LogPrint("mempool", "   invalid orphan tx %s\n", orphanHash.ToString());
                        }
                        // Has inputs but not accepted to mempool
                        // Probably non-standard or insufficient fee/priority
                        LogPrint("mempool", "   removed orphan tx %s\n", orphanHash.ToString());
                        vEraseQueue.push_back(orphanHash);
                        if (!stateDummy.CorruptionPossible()) {
                            assert(recentRejects);
                            recentRejects->insert(orphanHash);
                        }
                    }
                    mempool.check(pcoinsTip);
                }
            }

            BOOST_FOREACH(uint256 hash, vEraseQueue)
                EraseOrphanTx(hash);
        }
        else if (fMissingInputs)
        {
            AddOrphanTx(tx, pfrom->GetId());

            // DoS prevention: do not allow mapOrphanTransactions to grow unbounded
            unsigned int nMaxOrphanTx = (unsigned int)std::max((int64_t)0, GetArg("-maxorphantx", DEFAULT_MAX_ORPHAN_TRANSACTIONS));
            unsigned int nEvicted = LimitOrphanTxSize(nMaxOrphanTx);
            if (nEvicted > 0)
                LogPrint("mempool", "mapOrphan overflow, removed %u tx\n", nEvicted);
        } else {
            if (!state.CorruptionPossible()) {
                assert(recentRejects);
                recentRejects->insert(tx.GetHash());
            }

            if (pfrom->fWhitelisted && GetBoolArg("-whitelistforcerelay", DEFAULT_WHITELISTFORCERELAY)) {
                // Always relay transactions received from whitelisted peers, even
                // if they were already in the mempool or rejected from it due
                // to policy, allowing the node to function as a gateway for
                // nodes hidden behind it.
                //
                // Never relay transactions that we would assign a non-zero DoS
                // score for, as we expect peers to do the same with us in that
                // case.
                int nDoS = 0;
                if (!state.IsInvalid(nDoS) || nDoS == 0) {
                    LogPrintf("Force relaying tx %s from whitelisted peer=%d\n", tx.GetHash().ToString(), pfrom->id);
                    RelayTransaction(tx, txFeeRate);
                } else {
                    LogPrintf("Not relaying invalid transaction %s from whitelisted peer=%d (%s)\n", tx.GetHash().ToString(), pfrom->id, FormatStateMessage(state));
                }
            }
        }
        int nDoS = 0;
        if (state.IsInvalid(nDoS))
        {
            LogPrint("mempoolrej", "%s from peer=%d was not accepted: %s\n", tx.GetHash().ToString(),
                pfrom->id,
                FormatStateMessage(state));
            if (state.GetRejectCode() < REJECT_INTERNAL) // Never send AcceptToMemoryPool's internal codes over P2P
                pfrom->PushMessage(NetMsgType::REJECT, strCommand, (unsigned char)state.GetRejectCode(),
                                   state.GetRejectReason().substr(0, MAX_REJECT_MESSAGE_LENGTH), inv.hash);
            if (nDoS > 0 && (!state.CorruptionPossible() || State(pfrom->id)->fHaveWitness)) {
                // When a non-witness-supporting peer gives us a transaction that would
                // be accepted if witness validation was off, we can't blame them for it.
                Misbehaving(pfrom->GetId(), nDoS);
            }
        }
        FlushStateToDisk(state, FLUSH_STATE_PERIODIC);
    }


    else if (strCommand == NetMsgType::HEADERS && !fImporting && !fReindex) // Ignore headers received while importing
    {
        std::vector<CBlockHeader> headers;

        // Bypass the normal CBlock deserialization, as we don't want to risk deserializing 2000 full blocks.
        unsigned int nCount = ReadCompactSize(vRecv);
        if (nCount > MAX_HEADERS_RESULTS) {
            Misbehaving(pfrom->GetId(), 20);
            return error("headers message size = %u", nCount);
        }
        headers.resize(nCount);
        for (unsigned int n = 0; n < nCount; n++) {
            vRecv >> headers[n];
            ReadCompactSize(vRecv); // ignore tx count; assume it is 0.
        }

        LOCK(cs_main);

        if (nCount == 0) {
            // Nothing interesting. Stop asking this peers for more headers.
            return true;
        }

        CBlockIndex *pindexLast = NULL;
        BOOST_FOREACH(const CBlockHeader& header, headers) {
            CValidationState state;
            if (pindexLast != NULL && header.hashPrevBlock != pindexLast->GetBlockHash()) {
                Misbehaving(pfrom->GetId(), 20);
                return error("non-continuous headers sequence");
            }
            if (!AcceptBlockHeader(header, state, chainparams, &pindexLast)) {
                int nDoS;
                if (state.IsInvalid(nDoS)) {
                    if (nDoS > 0)
                        Misbehaving(pfrom->GetId(), nDoS);
                    return error("invalid header received");
                }
            }
        }

        if (pindexLast)
            UpdateBlockAvailability(pfrom->GetId(), pindexLast->GetBlockHash());

        if (nCount == MAX_HEADERS_RESULTS && pindexLast) {
            // Headers message had its maximum size; the peer may have more headers.
            // TODO: optimize: if pindexLast is an ancestor of chainActive.Tip or pindexBestHeader, continue
            // from there instead.
            LogPrint("net", "more getheaders (%d) to end to peer=%d (startheight:%d)\n", pindexLast->nHeight, pfrom->id, pfrom->nStartingHeight);
            pfrom->PushMessage(NetMsgType::GETHEADERS, chainActive.GetLocator(pindexLast), uint256());
        }

        bool fCanDirectFetch = CanDirectFetch(chainparams.GetConsensus());
        CNodeState *nodestate = State(pfrom->GetId());
        // If this set of headers is valid and ends in a block with at least as
        // much work as our tip, download as much as possible.
        if (fCanDirectFetch && pindexLast->IsValid(BLOCK_VALID_TREE) && chainActive.Tip()->nChainWork <= pindexLast->nChainWork) {
            vector<CBlockIndex *> vToFetch;
            CBlockIndex *pindexWalk = pindexLast;
            // Calculate all the blocks we'd need to switch to pindexLast, up to a limit.
            while (pindexWalk && !chainActive.Contains(pindexWalk) && vToFetch.size() <= MAX_BLOCKS_IN_TRANSIT_PER_PEER) {
                if (!(pindexWalk->nStatus & BLOCK_HAVE_DATA) &&
                        !mapBlocksInFlight.count(pindexWalk->GetBlockHash()) &&
                        (!IsWitnessEnabled(pindexWalk->pprev, chainparams.GetConsensus()) || State(pfrom->GetId())->fHaveWitness)) {
                    // We don't have this block, and it's not yet in flight.
                    vToFetch.push_back(pindexWalk);
                }
                pindexWalk = pindexWalk->pprev;
            }
            // If pindexWalk still isn't on our main chain, we're looking at a
            // very large reorg at a time we think we're close to caught up to
            // the main chain -- this shouldn't really happen.  Bail out on the
            // direct fetch and rely on parallel download instead.
            if (!chainActive.Contains(pindexWalk)) {
                LogPrint("net", "Large reorg, won't direct fetch to %s (%d)\n",
                        pindexLast->GetBlockHash().ToString(),
                        pindexLast->nHeight);
            } else {
                vector<CInv> vGetData;
                // Download as much as possible, from earliest to latest.
                BOOST_REVERSE_FOREACH(CBlockIndex *pindex, vToFetch) {
                    if (nodestate->nBlocksInFlight >= MAX_BLOCKS_IN_TRANSIT_PER_PEER) {
                        // Can't download any more from this peer
                        break;
                    }
                    vGetData.push_back(CInv(State(pfrom->GetId())->fHaveWitness ? MSG_WITNESS_BLOCK : MSG_BLOCK, pindex->GetBlockHash()));
                    MarkBlockAsInFlight(pfrom->GetId(), pindex->GetBlockHash(), chainparams.GetConsensus(), pindex);
                    LogPrint("net", "Requesting block %s from  peer=%d\n",
                            pindex->GetBlockHash().ToString(), pfrom->id);
                }
                if (vGetData.size() > 1) {
                    LogPrint("net", "Downloading blocks toward %s (%d) via headers direct fetch\n",
                            pindexLast->GetBlockHash().ToString(), pindexLast->nHeight);
                }
                if (vGetData.size() > 0) {
                    pfrom->PushMessage(NetMsgType::GETDATA, vGetData);
                }
            }
        }

        CheckBlockIndex(chainparams.GetConsensus());
    }

    else if (strCommand == NetMsgType::BLOCK && !fImporting && !fReindex) // Ignore blocks received while importing
    {
        CBlock block;
        WithOrVersion(&vRecv, SERIALIZE_TRANSACTION_WITNESS) >> block;

        CInv inv(MSG_BLOCK, block.GetHash());
        LogPrint("net", "received block %s peer=%d\n", inv.hash.ToString(), pfrom->id);

        pfrom->AddInventoryKnown(inv);

        CValidationState state;
        // Process all blocks from whitelisted peers, even if not requested,
        // unless we're still syncing with the network.
        // Such an unrequested block may still be processed, subject to the
        // conditions in AcceptBlock().
        bool forceProcessing = pfrom->fWhitelisted && !IsInitialBlockDownload();
        ProcessNewBlock(state, chainparams, pfrom, &block, forceProcessing, NULL);
        int nDoS;
        if (state.IsInvalid(nDoS)) {
            assert (state.GetRejectCode() < REJECT_INTERNAL); // Blocks are never rejected with internal reject codes
            pfrom->PushMessage(NetMsgType::REJECT, strCommand, (unsigned char)state.GetRejectCode(),
                               state.GetRejectReason().substr(0, MAX_REJECT_MESSAGE_LENGTH), inv.hash);
            if (nDoS > 0) {
                LOCK(cs_main);
                Misbehaving(pfrom->GetId(), nDoS);
            }
        }

    }


    else if (strCommand == NetMsgType::GETADDR)
    {
        // This asymmetric behavior for inbound and outbound connections was introduced
        // to prevent a fingerprinting attack: an attacker can send specific fake addresses
        // to users' AddrMan and later request them by sending getaddr messages.
        // Making nodes which are behind NAT and can only make outgoing connections ignore
        // the getaddr message mitigates the attack.
        if (!pfrom->fInbound) {
            LogPrint("net", "Ignoring \"getaddr\" from outbound connection. peer=%d\n", pfrom->id);
            return true;
        }

        // Only send one GetAddr response per connection to reduce resource waste
        //  and discourage addr stamping of INV announcements.
        if (pfrom->fSentAddr) {
            LogPrint("net", "Ignoring repeated \"getaddr\". peer=%d\n", pfrom->id);
            return true;
        }
        pfrom->fSentAddr = true;

        pfrom->vAddrToSend.clear();
        vector<CAddress> vAddr = addrman.GetAddr();
        BOOST_FOREACH(const CAddress &addr, vAddr)
            pfrom->PushAddress(addr);
    }


    else if (strCommand == NetMsgType::MEMPOOL)
    {
        if (CNode::OutboundTargetReached(false) && !pfrom->fWhitelisted)
        {
            LogPrint("net", "mempool request with bandwidth limit reached, disconnect peer=%d\n", pfrom->GetId());
            pfrom->fDisconnect = true;
            return true;
        }

        LOCK(pfrom->cs_inventory);
        pfrom->fSendMempool = true;
    }


    else if (strCommand == NetMsgType::PING)
    {
        if (pfrom->nVersion > BIP0031_VERSION)
        {
            uint64_t nonce = 0;
            vRecv >> nonce;
            // Echo the message back with the nonce. This allows for two useful features:
            //
            // 1) A remote node can quickly check if the connection is operational
            // 2) Remote nodes can measure the latency of the network thread. If this node
            //    is overloaded it won't respond to pings quickly and the remote node can
            //    avoid sending us more work, like chain download requests.
            //
            // The nonce stops the remote getting confused between different pings: without
            // it, if the remote node sends a ping once per second and this node takes 5
            // seconds to respond to each, the 5th ping the remote sends would appear to
            // return very quickly.
            pfrom->PushMessage(NetMsgType::PONG, nonce);
        }
    }


    else if (strCommand == NetMsgType::PONG)
    {
        int64_t pingUsecEnd = nTimeReceived;
        uint64_t nonce = 0;
        size_t nAvail = vRecv.in_avail();
        bool bPingFinished = false;
        std::string sProblem;

        if (nAvail >= sizeof(nonce)) {
            vRecv >> nonce;

            // Only process pong message if there is an outstanding ping (old ping without nonce should never pong)
            if (pfrom->nPingNonceSent != 0) {
                if (nonce == pfrom->nPingNonceSent) {
                    // Matching pong received, this ping is no longer outstanding
                    bPingFinished = true;
                    int64_t pingUsecTime = pingUsecEnd - pfrom->nPingUsecStart;
                    if (pingUsecTime > 0) {
                        // Successful ping time measurement, replace previous
                        pfrom->nPingUsecTime = pingUsecTime;
                        pfrom->nMinPingUsecTime = std::min(pfrom->nMinPingUsecTime, pingUsecTime);
                    } else {
                        // This should never happen
                        sProblem = "Timing mishap";
                    }
                } else {
                    // Nonce mismatches are normal when pings are overlapping
                    sProblem = "Nonce mismatch";
                    if (nonce == 0) {
                        // This is most likely a bug in another implementation somewhere; cancel this ping
                        bPingFinished = true;
                        sProblem = "Nonce zero";
                    }
                }
            } else {
                sProblem = "Unsolicited pong without ping";
            }
        } else {
            // This is most likely a bug in another implementation somewhere; cancel this ping
            bPingFinished = true;
            sProblem = "Short payload";
        }

        if (!(sProblem.empty())) {
            LogPrint("net", "pong peer=%d: %s, %x expected, %x received, %u bytes\n",
                pfrom->id,
                sProblem,
                pfrom->nPingNonceSent,
                nonce,
                nAvail);
        }
        if (bPingFinished) {
            pfrom->nPingNonceSent = 0;
        }
    }


    else if (strCommand == NetMsgType::FILTERLOAD)
    {
        CBloomFilter filter;
        vRecv >> filter;

        LOCK(pfrom->cs_filter);

        if (!filter.IsWithinSizeConstraints())
            // There is no excuse for sending a too-large filter
            Misbehaving(pfrom->GetId(), 100);
        else
        {
            delete pfrom->pfilter;
            pfrom->pfilter = new CBloomFilter(filter);
            pfrom->pfilter->UpdateEmptyFull();
        }
        pfrom->fRelayTxes = true;
    }


    else if (strCommand == NetMsgType::FILTERADD)
    {
        vector<unsigned char> vData;
        vRecv >> vData;

        // Nodes must NEVER send a data item > 520 bytes (the max size for a script data object,
        // and thus, the maximum size any matched object can have) in a filteradd message
        if (vData.size() > MAX_SCRIPT_ELEMENT_SIZE)
        {
            Misbehaving(pfrom->GetId(), 100);
        } else {
            LOCK(pfrom->cs_filter);
            if (pfrom->pfilter)
                pfrom->pfilter->insert(vData);
            else
                Misbehaving(pfrom->GetId(), 100);
        }
    }


    else if (strCommand == NetMsgType::FILTERCLEAR)
    {
        LOCK(pfrom->cs_filter);
        delete pfrom->pfilter;
        pfrom->pfilter = new CBloomFilter();
        pfrom->fRelayTxes = true;
    }


    else if (strCommand == NetMsgType::REJECT)
    {
        if (fDebug) {
            try {
                string strMsg; unsigned char ccode; string strReason;
                vRecv >> LIMITED_STRING(strMsg, CMessageHeader::COMMAND_SIZE) >> ccode >> LIMITED_STRING(strReason, MAX_REJECT_MESSAGE_LENGTH);

                ostringstream ss;
                ss << strMsg << " code " << itostr(ccode) << ": " << strReason;

                if (strMsg == NetMsgType::BLOCK || strMsg == NetMsgType::TX)
                {
                    uint256 hash;
                    vRecv >> hash;
                    ss << ": hash " << hash.ToString();
                }
                LogPrint("net", "Reject %s\n", SanitizeString(ss.str()));
            } catch (const std::ios_base::failure&) {
                // Avoid feedback loops by preventing reject messages from triggering a new reject message.
                LogPrint("net", "Unparseable reject message received\n");
            }
        }
    }

    else if (strCommand == NetMsgType::FEEFILTER) {
        CAmount newFeeFilter = 0;
        vRecv >> newFeeFilter;
        if (MoneyRange(newFeeFilter)) {
            {
                LOCK(pfrom->cs_feeFilter);
                pfrom->minFeeFilter = newFeeFilter;
            }
            LogPrint("net", "received: feefilter of %s from peer=%d\n", CFeeRate(newFeeFilter).ToString(), pfrom->id);
        }
    }

    else {
        // Ignore unknown commands for extensibility
        LogPrint("net", "Unknown command \"%s\" from peer=%d\n", SanitizeString(strCommand), pfrom->id);
    }



    return true;
}

// requires LOCK(cs_vRecvMsg)
bool ProcessMessages(CNode* pfrom)
{
    const CChainParams& chainparams = Params();
    //if (fDebug)
    //    LogPrintf("%s(%u messages)\n", __func__, pfrom->vRecvMsg.size());

    //
    // Message format
    //  (4) message start
    //  (12) command
    //  (4) size
    //  (4) checksum
    //  (x) data
    //
    bool fOk = true;

    if (!pfrom->vRecvGetData.empty())
        ProcessGetData(pfrom, chainparams.GetConsensus());

    // this maintains the order of responses
    if (!pfrom->vRecvGetData.empty()) return fOk;

    std::deque<CNetMessage>::iterator it = pfrom->vRecvMsg.begin();
    while (!pfrom->fDisconnect && it != pfrom->vRecvMsg.end()) {
        // Don't bother if send buffer is too full to respond anyway
        if (pfrom->nSendSize >= SendBufferSize())
            break;

        // get next message
        CNetMessage& msg = *it;

        //if (fDebug)
        //    LogPrintf("%s(message %u msgsz, %u bytes, complete:%s)\n", __func__,
        //            msg.hdr.nMessageSize, msg.vRecv.size(),
        //            msg.complete() ? "Y" : "N");

        // end, if an incomplete message is found
        if (!msg.complete())
            break;

        // at this point, any failure means we can delete the current message
        it++;

        // Scan for message start
        if (memcmp(msg.hdr.pchMessageStart, chainparams.MessageStart(), MESSAGE_START_SIZE) != 0) {
            LogPrintf("PROCESSMESSAGE: INVALID MESSAGESTART %s peer=%d\n", SanitizeString(msg.hdr.GetCommand()), pfrom->id);
            fOk = false;
            break;
        }

        // Read header
        CMessageHeader& hdr = msg.hdr;
        if (!hdr.IsValid(chainparams.MessageStart()))
        {
            LogPrintf("PROCESSMESSAGE: ERRORS IN HEADER %s peer=%d\n", SanitizeString(hdr.GetCommand()), pfrom->id);
            continue;
        }
        string strCommand = hdr.GetCommand();

        // Message size
        unsigned int nMessageSize = hdr.nMessageSize;

        // Checksum
        CDataStream& vRecv = msg.vRecv;
        uint256 hash = Hash(vRecv.begin(), vRecv.begin() + nMessageSize);
        unsigned int nChecksum = ReadLE32((unsigned char*)&hash);
        if (nChecksum != hdr.nChecksum)
        {
            LogPrintf("%s(%s, %u bytes): CHECKSUM ERROR nChecksum=%08x hdr.nChecksum=%08x\n", __func__,
               SanitizeString(strCommand), nMessageSize, nChecksum, hdr.nChecksum);
            continue;
        }

        // Process message
        bool fRet = false;
        try
        {
            fRet = ProcessMessage(pfrom, strCommand, vRecv, msg.nTime, chainparams);
            boost::this_thread::interruption_point();
        }
        catch (const std::ios_base::failure& e)
        {
            pfrom->PushMessage(NetMsgType::REJECT, strCommand, REJECT_MALFORMED, string("error parsing message"));
            if (strstr(e.what(), "end of data"))
            {
                // Allow exceptions from under-length message on vRecv
                LogPrintf("%s(%s, %u bytes): Exception '%s' caught, normally caused by a message being shorter than its stated length\n", __func__, SanitizeString(strCommand), nMessageSize, e.what());
            }
            else if (strstr(e.what(), "size too large"))
            {
                // Allow exceptions from over-long size
                LogPrintf("%s(%s, %u bytes): Exception '%s' caught\n", __func__, SanitizeString(strCommand), nMessageSize, e.what());
            }
            else
            {
                PrintExceptionContinue(&e, "ProcessMessages()");
            }
        }
        catch (const boost::thread_interrupted&) {
            throw;
        }
        catch (const std::exception& e) {
            PrintExceptionContinue(&e, "ProcessMessages()");
        } catch (...) {
            PrintExceptionContinue(NULL, "ProcessMessages()");
        }

        if (!fRet)
            LogPrintf("%s(%s, %u bytes) FAILED peer=%d\n", __func__, SanitizeString(strCommand), nMessageSize, pfrom->id);

        break;
    }

    // In case the connection got shut down, its receive buffer was wiped
    if (!pfrom->fDisconnect)
        pfrom->vRecvMsg.erase(pfrom->vRecvMsg.begin(), it);

    return fOk;
}

class CompareInvMempoolOrder
{
    CTxMemPool *mp;
public:
    CompareInvMempoolOrder(CTxMemPool *mempool)
    {
        mp = mempool;
    }

    bool operator()(std::set<uint256>::iterator a, std::set<uint256>::iterator b)
    {
        /* As std::make_heap produces a max-heap, we want the entries with the
         * fewest ancestors/highest fee to sort later. */
        return mp->CompareDepthAndScore(*b, *a);
    }
};

bool SendMessages(CNode* pto)
{
    const Consensus::Params& consensusParams = Params().GetConsensus();
    {
        // Don't send anything until we get its version message
        if (pto->nVersion == 0)
            return true;

        //
        // Message: ping
        //
        bool pingSend = false;
        if (pto->fPingQueued) {
            // RPC ping request by user
            pingSend = true;
        }
        if (pto->nPingNonceSent == 0 && pto->nPingUsecStart + PING_INTERVAL * 1000000 < GetTimeMicros()) {
            // Ping automatically sent as a latency probe & keepalive.
            pingSend = true;
        }
        if (pingSend) {
            uint64_t nonce = 0;
            while (nonce == 0) {
                GetRandBytes((unsigned char*)&nonce, sizeof(nonce));
            }
            pto->fPingQueued = false;
            pto->nPingUsecStart = GetTimeMicros();
            if (pto->nVersion > BIP0031_VERSION) {
                pto->nPingNonceSent = nonce;
                pto->PushMessage(NetMsgType::PING, nonce);
            } else {
                // Peer is too old to support ping command with nonce, pong will never arrive.
                pto->nPingNonceSent = 0;
                pto->PushMessage(NetMsgType::PING);
            }
        }

        TRY_LOCK(cs_main, lockMain); // Acquire cs_main for IsInitialBlockDownload() and CNodeState()
        if (!lockMain)
            return true;

        // Address refresh broadcast
        int64_t nNow = GetTimeMicros();
        if (!IsInitialBlockDownload() && pto->nNextLocalAddrSend < nNow) {
            AdvertiseLocal(pto);
            pto->nNextLocalAddrSend = PoissonNextSend(nNow, AVG_LOCAL_ADDRESS_BROADCAST_INTERVAL);
        }

        //
        // Message: addr
        //
        if (pto->nNextAddrSend < nNow) {
            pto->nNextAddrSend = PoissonNextSend(nNow, AVG_ADDRESS_BROADCAST_INTERVAL);
            vector<CAddress> vAddr;
            vAddr.reserve(pto->vAddrToSend.size());
            BOOST_FOREACH(const CAddress& addr, pto->vAddrToSend)
            {
                if (!pto->addrKnown.contains(addr.GetKey()))
                {
                    pto->addrKnown.insert(addr.GetKey());
                    vAddr.push_back(addr);
                    // receiver rejects addr messages larger than 1000
                    if (vAddr.size() >= 1000)
                    {
                        pto->PushMessage(NetMsgType::ADDR, vAddr);
                        vAddr.clear();
                    }
                }
            }
            pto->vAddrToSend.clear();
            if (!vAddr.empty())
                pto->PushMessage(NetMsgType::ADDR, vAddr);
        }

        CNodeState &state = *State(pto->GetId());
        if (state.fShouldBan) {
            if (pto->fWhitelisted)
                LogPrintf("Warning: not punishing whitelisted peer %s!\n", pto->addr.ToString());
            else {
                pto->fDisconnect = true;
                if (pto->addr.IsLocal())
                    LogPrintf("Warning: not banning local peer %s!\n", pto->addr.ToString());
                else
                {
                    CNode::Ban(pto->addr, BanReasonNodeMisbehaving);
                }
            }
            state.fShouldBan = false;
        }

        BOOST_FOREACH(const CBlockReject& reject, state.rejects)
            pto->PushMessage(NetMsgType::REJECT, (string)NetMsgType::BLOCK, reject.chRejectCode, reject.strRejectReason, reject.hashBlock);
        state.rejects.clear();

        // Start block sync
        if (pindexBestHeader == NULL)
            pindexBestHeader = chainActive.Tip();
        bool fFetch = state.fPreferredDownload || (nPreferredDownload == 0 && !pto->fClient && !pto->fOneShot); // Download if this is a nice peer, or we have no nice peers and this one might do.
        if (!state.fSyncStarted && !pto->fClient && !fImporting && !fReindex) {
            // Only actively request headers from a single peer, unless we're close to today.
            if ((nSyncStarted == 0 && fFetch) || pindexBestHeader->GetBlockTime() > GetAdjustedTime() - 24 * 60 * 60) {
                state.fSyncStarted = true;
                nSyncStarted++;
                const CBlockIndex *pindexStart = pindexBestHeader;
                /* If possible, start at the block preceding the currently
                   best known header.  This ensures that we always get a
                   non-empty list of headers back as long as the peer
                   is up-to-date.  With a non-empty response, we can initialise
                   the peer's known best block.  This wouldn't be possible
                   if we requested starting at pindexBestHeader and
                   got back an empty response.  */
                if (pindexStart->pprev)
                    pindexStart = pindexStart->pprev;
                LogPrint("net", "initial getheaders (%d) to peer=%d (startheight:%d)\n", pindexStart->nHeight, pto->id, pto->nStartingHeight);
                pto->PushMessage(NetMsgType::GETHEADERS, chainActive.GetLocator(pindexStart), uint256());
            }
        }

        // Resend wallet transactions that haven't gotten in a block yet
        // Except during reindex, importing and IBD, when old wallet
        // transactions become unconfirmed and spams other nodes.
        if (!fReindex && !fImporting && !IsInitialBlockDownload())
        {
            GetMainSignals().Broadcast(nTimeBestReceived);
        }

        //
        // Try sending block announcements via headers
        //
        {
            // If we have less than MAX_BLOCKS_TO_ANNOUNCE in our
            // list of block hashes we're relaying, and our peer wants
            // headers announcements, then find the first header
            // not yet known to our peer but would connect, and send.
            // If no header would connect, or if we have too many
            // blocks, or if the peer doesn't want headers, just
            // add all to the inv queue.
            LOCK(pto->cs_inventory);
            vector<CBlock> vHeaders;
            bool fRevertToInv = (!state.fPreferHeaders || pto->vBlockHashesToAnnounce.size() > MAX_BLOCKS_TO_ANNOUNCE);
            CBlockIndex *pBestIndex = NULL; // last header queued for delivery
            ProcessBlockAvailability(pto->id); // ensure pindexBestKnownBlock is up-to-date

            if (!fRevertToInv) {
                bool fFoundStartingHeader = false;
                // Try to find first header that our peer doesn't have, and
                // then send all headers past that one.  If we come across any
                // headers that aren't on chainActive, give up.
                BOOST_FOREACH(const uint256 &hash, pto->vBlockHashesToAnnounce) {
                    BlockMap::iterator mi = mapBlockIndex.find(hash);
                    assert(mi != mapBlockIndex.end());
                    CBlockIndex *pindex = mi->second;
                    if (chainActive[pindex->nHeight] != pindex) {
                        // Bail out if we reorged away from this block
                        fRevertToInv = true;
                        break;
                    }
                    if (pBestIndex != NULL && pindex->pprev != pBestIndex) {
                        // This means that the list of blocks to announce don't
                        // connect to each other.
                        // This shouldn't really be possible to hit during
                        // regular operation (because reorgs should take us to
                        // a chain that has some block not on the prior chain,
                        // which should be caught by the prior check), but one
                        // way this could happen is by using invalidateblock /
                        // reconsiderblock repeatedly on the tip, causing it to
                        // be added multiple times to vBlockHashesToAnnounce.
                        // Robustly deal with this rare situation by reverting
                        // to an inv.
                        fRevertToInv = true;
                        break;
                    }
                    pBestIndex = pindex;
                    if (fFoundStartingHeader) {
                        // add this to the headers message
                        vHeaders.push_back(pindex->GetBlockHeader());
                    } else if (PeerHasHeader(&state, pindex)) {
                        continue; // keep looking for the first new block
                    } else if (pindex->pprev == NULL || PeerHasHeader(&state, pindex->pprev)) {
                        // Peer doesn't have this header but they do have the prior one.
                        // Start sending headers.
                        fFoundStartingHeader = true;
                        vHeaders.push_back(pindex->GetBlockHeader());
                    } else {
                        // Peer doesn't have this header or the prior one -- nothing will
                        // connect, so bail out.
                        fRevertToInv = true;
                        break;
                    }
                }
            }
            if (fRevertToInv) {
                // If falling back to using an inv, just try to inv the tip.
                // The last entry in vBlockHashesToAnnounce was our tip at some point
                // in the past.
                if (!pto->vBlockHashesToAnnounce.empty()) {
                    const uint256 &hashToAnnounce = pto->vBlockHashesToAnnounce.back();
                    BlockMap::iterator mi = mapBlockIndex.find(hashToAnnounce);
                    assert(mi != mapBlockIndex.end());
                    CBlockIndex *pindex = mi->second;

                    // Warn if we're announcing a block that is not on the main chain.
                    // This should be very rare and could be optimized out.
                    // Just log for now.
                    if (chainActive[pindex->nHeight] != pindex) {
                        LogPrint("net", "Announcing block %s not on main chain (tip=%s)\n",
                            hashToAnnounce.ToString(), chainActive.Tip()->GetBlockHash().ToString());
                    }

                    // If the peer announced this block to us, don't inv it back.
                    // (Since block announcements may not be via inv's, we can't solely rely on
                    // setInventoryKnown to track this.)
                    if (!PeerHasHeader(&state, pindex)) {
                        pto->PushInventory(CInv(MSG_BLOCK, hashToAnnounce));
                        LogPrint("net", "%s: sending inv peer=%d hash=%s\n", __func__,
                            pto->id, hashToAnnounce.ToString());
                    }
                }
            } else if (!vHeaders.empty()) {
                if (vHeaders.size() > 1) {
                    LogPrint("net", "%s: %u headers, range (%s, %s), to peer=%d\n", __func__,
                            vHeaders.size(),
                            vHeaders.front().GetHash().ToString(),
                            vHeaders.back().GetHash().ToString(), pto->id);
                } else {
                    LogPrint("net", "%s: sending header %s to peer=%d\n", __func__,
                            vHeaders.front().GetHash().ToString(), pto->id);
                }
                pto->PushMessage(NetMsgType::HEADERS, vHeaders);
                state.pindexBestHeaderSent = pBestIndex;
            }
            pto->vBlockHashesToAnnounce.clear();
        }

        //
        // Message: inventory
        //
        vector<CInv> vInv;
        {
            LOCK(pto->cs_inventory);
            vInv.reserve(std::max<size_t>(pto->vInventoryBlockToSend.size(), INVENTORY_BROADCAST_MAX));

            // Add blocks
            BOOST_FOREACH(const uint256& hash, pto->vInventoryBlockToSend) {
                vInv.push_back(CInv(MSG_BLOCK, hash));
                if (vInv.size() == MAX_INV_SZ) {
                    pto->PushMessage(NetMsgType::INV, vInv);
                    vInv.clear();
                }
            }
            pto->vInventoryBlockToSend.clear();

            // Check whether periodic sends should happen
            bool fSendTrickle = pto->fWhitelisted;
            if (pto->nNextInvSend < nNow) {
                fSendTrickle = true;
                // Use half the delay for outbound peers, as there is less privacy concern for them.
                pto->nNextInvSend = PoissonNextSend(nNow, INVENTORY_BROADCAST_INTERVAL >> !pto->fInbound);
            }

            // Time to send but the peer has requested we not relay transactions.
            if (fSendTrickle) {
                LOCK(pto->cs_filter);
                if (!pto->fRelayTxes) pto->setInventoryTxToSend.clear();
            }
<<<<<<< HEAD
            LOCK(pto->cs_inventory);
            vInv.reserve(std::min<size_t>(1000, pto->vInventoryToSend.size()));
            vInvWait.reserve(pto->vInventoryToSend.size());
            BOOST_FOREACH(const CInv& inv, pto->vInventoryToSend)
            {
                if ((inv.type == MSG_TX || inv.type == MSG_WITNESS_TX) && pto->filterInventoryKnown.contains(inv.hash))
                    continue;

                // trickle out tx inv to protect privacy
                if ((inv.type == MSG_TX || inv.type == MSG_WITNESS_TX) && !fSendTrickle)
=======

            // Respond to BIP35 mempool requests
            if (fSendTrickle && pto->fSendMempool) {
                std::vector<uint256> vtxid;
                mempool.queryHashes(vtxid);
                pto->fSendMempool = false;
                CAmount filterrate = 0;
>>>>>>> 423ca302
                {
                    LOCK(pto->cs_feeFilter);
                    filterrate = pto->minFeeFilter;
                }

                LOCK(pto->cs_filter);

                BOOST_FOREACH(const uint256& hash, vtxid) {
                    CInv inv(MSG_TX, hash);
                    pto->setInventoryTxToSend.erase(hash);
                    if (filterrate) {
                        CFeeRate feeRate;
                        mempool.lookupFeeRate(hash, feeRate);
                        if (feeRate.GetFeePerK() < filterrate)
                            continue;
                    }
                    if (pto->pfilter) {
                        CTransaction tx;
                        bool fInMemPool = mempool.lookup(hash, tx);
                        if (!fInMemPool) continue; // another thread removed since queryHashes, maybe...
                        if (!pto->pfilter->IsRelevantAndUpdate(tx)) continue;
                    }
                    pto->filterInventoryKnown.insert(hash);
                    vInv.push_back(inv);
                    if (vInv.size() == MAX_INV_SZ) {
                        pto->PushMessage(NetMsgType::INV, vInv);
                        vInv.clear();
                    }
                }
            }

            // Determine transactions to relay
            if (fSendTrickle) {
                // Produce a vector with all candidates for sending
                vector<std::set<uint256>::iterator> vInvTx;
                vInvTx.reserve(pto->setInventoryTxToSend.size());
                for (std::set<uint256>::iterator it = pto->setInventoryTxToSend.begin(); it != pto->setInventoryTxToSend.end(); it++) {
                    vInvTx.push_back(it);
                }
                CAmount filterrate = 0;
                {
                    LOCK(pto->cs_feeFilter);
                    filterrate = pto->minFeeFilter;
                }
                // Topologically and fee-rate sort the inventory we send for privacy and priority reasons.
                // A heap is used so that not all items need sorting if only a few are being sent.
                CompareInvMempoolOrder compareInvMempoolOrder(&mempool);
                std::make_heap(vInvTx.begin(), vInvTx.end(), compareInvMempoolOrder);
                // No reason to drain out at many times the network's capacity,
                // especially since we have many peers and some will draw much shorter delays.
                unsigned int nRelayedTransactions = 0;
                LOCK(pto->cs_filter);
                while (!vInvTx.empty() && nRelayedTransactions < INVENTORY_BROADCAST_MAX) {
                    // Fetch the top element from the heap
                    std::pop_heap(vInvTx.begin(), vInvTx.end(), compareInvMempoolOrder);
                    std::set<uint256>::iterator it = vInvTx.back();
                    vInvTx.pop_back();
                    uint256 hash = *it;
                    // Remove it from the to-be-sent set
                    pto->setInventoryTxToSend.erase(it);
                    // Check if not in the filter already
                    if (pto->filterInventoryKnown.contains(hash)) {
                        continue;
                    }
                    // Not in the mempool anymore? don't bother sending it.
                    CFeeRate feeRate;
                    if (!mempool.lookupFeeRate(hash, feeRate)) {
                        continue;
                    }
                    if (filterrate && feeRate.GetFeePerK() < filterrate) {
                        continue;
                    }
                    if (pto->pfilter) {
                        CTransaction tx;
                        if (!mempool.lookup(hash, tx)) continue;
                        if (!pto->pfilter->IsRelevantAndUpdate(tx)) continue;
                    }
                    // Send
                    vInv.push_back(CInv(MSG_TX, hash));
                    nRelayedTransactions++;
                    if (vInv.size() == MAX_INV_SZ) {
                        pto->PushMessage(NetMsgType::INV, vInv);
                        vInv.clear();
                    }
                    pto->filterInventoryKnown.insert(hash);
                }
            }
        }
        if (!vInv.empty())
            pto->PushMessage(NetMsgType::INV, vInv);

        // Detect whether we're stalling
        nNow = GetTimeMicros();
        if (!pto->fDisconnect && state.nStallingSince && state.nStallingSince < nNow - 1000000 * BLOCK_STALLING_TIMEOUT) {
            // Stalling only triggers when the block download window cannot move. During normal steady state,
            // the download window should be much larger than the to-be-downloaded set of blocks, so disconnection
            // should only happen during initial block download.
            LogPrintf("Peer=%d is stalling block download, disconnecting\n", pto->id);
            pto->fDisconnect = true;
        }
        // In case there is a block that has been in flight from this peer for 2 + 0.5 * N times the block interval
        // (with N the number of peers from which we're downloading validated blocks), disconnect due to timeout.
        // We compensate for other peers to prevent killing off peers due to our own downstream link
        // being saturated. We only count validated in-flight blocks so peers can't advertise non-existing block hashes
        // to unreasonably increase our timeout.
        if (!pto->fDisconnect && state.vBlocksInFlight.size() > 0) {
            QueuedBlock &queuedBlock = state.vBlocksInFlight.front();
            int nOtherPeersWithValidatedDownloads = nPeersWithValidatedDownloads - (state.nBlocksInFlightValidHeaders > 0);
            if (nNow > state.nDownloadingSince + consensusParams.nPowTargetSpacing * (BLOCK_DOWNLOAD_TIMEOUT_BASE + BLOCK_DOWNLOAD_TIMEOUT_PER_PEER * nOtherPeersWithValidatedDownloads)) {
                LogPrintf("Timeout downloading block %s from peer=%d, disconnecting\n", queuedBlock.hash.ToString(), pto->id);
                pto->fDisconnect = true;
            }
        }

        //
        // Message: getdata (blocks)
        //
        vector<CInv> vGetData;
        if (!pto->fDisconnect && !pto->fClient && (fFetch || !IsInitialBlockDownload()) && state.nBlocksInFlight < MAX_BLOCKS_IN_TRANSIT_PER_PEER) {
            vector<CBlockIndex*> vToDownload;
            NodeId staller = -1;
            FindNextBlocksToDownload(pto->GetId(), MAX_BLOCKS_IN_TRANSIT_PER_PEER - state.nBlocksInFlight, vToDownload, staller);
            BOOST_FOREACH(CBlockIndex *pindex, vToDownload) {
                if (State(pto->GetId())->fHaveWitness || !IsWitnessEnabled(pindex->pprev, consensusParams)) {
                    vGetData.push_back(CInv(State(pto->GetId())->fHaveWitness ? MSG_WITNESS_BLOCK : MSG_BLOCK, pindex->GetBlockHash()));
                    MarkBlockAsInFlight(pto->GetId(), pindex->GetBlockHash(), consensusParams, pindex);
                    LogPrint("net", "Requesting block %s (%d) peer=%d\n", pindex->GetBlockHash().ToString(),
                        pindex->nHeight, pto->id);
                }
            }
            if (state.nBlocksInFlight == 0 && staller != -1) {
                if (State(staller)->nStallingSince == 0) {
                    State(staller)->nStallingSince = nNow;
                    LogPrint("net", "Stall started peer=%d\n", staller);
                }
            }
        }

        //
        // Message: getdata (non-blocks)
        //
        while (!pto->fDisconnect && !pto->mapAskFor.empty() && (*pto->mapAskFor.begin()).first <= nNow)
        {
            const CInv& inv = (*pto->mapAskFor.begin()).second;
            if (!AlreadyHave(inv))
            {
                if (fDebug)
                    LogPrint("net", "Requesting %s peer=%d\n", inv.ToString(), pto->id);
                vGetData.push_back(inv);
                if (vGetData.size() >= 1000)
                {
                    pto->PushMessage(NetMsgType::GETDATA, vGetData);
                    vGetData.clear();
                }
            } else {
                //If we're not going to ask, don't expect a response.
                pto->setAskFor.erase(inv.hash);
            }
            pto->mapAskFor.erase(pto->mapAskFor.begin());
        }
        if (!vGetData.empty())
            pto->PushMessage(NetMsgType::GETDATA, vGetData);

        //
        // Message: feefilter
        //
        // We don't want white listed peers to filter txs to us if we have -whitelistforcerelay
        if (pto->nVersion >= FEEFILTER_VERSION && GetBoolArg("-feefilter", DEFAULT_FEEFILTER) &&
            !(pto->fWhitelisted && GetBoolArg("-whitelistforcerelay", DEFAULT_WHITELISTFORCERELAY))) {
            CAmount currentFilter = mempool.GetMinFee(GetArg("-maxmempool", DEFAULT_MAX_MEMPOOL_SIZE) * 1000000).GetFeePerK();
            int64_t timeNow = GetTimeMicros();
            if (timeNow > pto->nextSendTimeFeeFilter) {
                CAmount filterToSend = filterRounder.round(currentFilter);
                if (filterToSend != pto->lastSentFeeFilter) {
                    pto->PushMessage(NetMsgType::FEEFILTER, filterToSend);
                    pto->lastSentFeeFilter = filterToSend;
                }
                pto->nextSendTimeFeeFilter = PoissonNextSend(timeNow, AVG_FEEFILTER_BROADCAST_INTERVAL);
            }
            // If the fee filter has changed substantially and it's still more than MAX_FEEFILTER_CHANGE_DELAY
            // until scheduled broadcast, then move the broadcast to within MAX_FEEFILTER_CHANGE_DELAY.
            else if (timeNow + MAX_FEEFILTER_CHANGE_DELAY * 1000000 < pto->nextSendTimeFeeFilter &&
                     (currentFilter < 3 * pto->lastSentFeeFilter / 4 || currentFilter > 4 * pto->lastSentFeeFilter / 3)) {
                pto->nextSendTimeFeeFilter = timeNow + (insecure_rand() % MAX_FEEFILTER_CHANGE_DELAY) * 1000000;
            }
        }
    }
    return true;
}

 std::string CBlockFileInfo::ToString() const {
     return strprintf("CBlockFileInfo(blocks=%u, size=%u, heights=%u...%u, time=%s...%s)", nBlocks, nSize, nHeightFirst, nHeightLast, DateTimeStrFormat("%Y-%m-%d", nTimeFirst), DateTimeStrFormat("%Y-%m-%d", nTimeLast));
 }

ThresholdState VersionBitsTipState(const Consensus::Params& params, Consensus::DeploymentPos pos)
{
    LOCK(cs_main);
    return VersionBitsState(chainActive.Tip(), params, pos, versionbitscache);
}

class CMainCleanup
{
public:
    CMainCleanup() {}
    ~CMainCleanup() {
        // block headers
        BlockMap::iterator it1 = mapBlockIndex.begin();
        for (; it1 != mapBlockIndex.end(); it1++)
            delete (*it1).second;
        mapBlockIndex.clear();

        // orphan transactions
        mapOrphanTransactions.clear();
        mapOrphanTransactionsByPrev.clear();
    }
} instance_of_cmaincleanup;<|MERGE_RESOLUTION|>--- conflicted
+++ resolved
@@ -2665,11 +2665,7 @@
 }
 
 /** Disconnect chainActive's tip. You probably want to call mempool.removeForReorg and manually re-limit mempool size after this, with cs_main held. */
-<<<<<<< HEAD
-bool static DisconnectTip(CValidationState& state, const Consensus::Params& consensusParams, bool fBare = false)
-=======
-bool static DisconnectTip(CValidationState& state, const CChainParams& chainparams)
->>>>>>> 423ca302
+bool static DisconnectTip(CValidationState& state, const CChainParams& chainparams, bool fBare = false)
 {
     CBlockIndex *pindexDelete = chainActive.Tip();
     assert(pindexDelete);
@@ -4076,7 +4072,7 @@
     CValidationState state;
     CBlockIndex* pindex = chainActive.Tip();
     while (chainActive.Height() >= nHeight) {
-        if (!DisconnectTip(state, params.GetConsensus(), true)) {
+        if (!DisconnectTip(state, params, true)) {
             return error("RewindBlockIndex: unable to disconnect block at height %i", pindex->nHeight);
         }
         // Occasionally flush state to disk.
@@ -6091,18 +6087,6 @@
                 LOCK(pto->cs_filter);
                 if (!pto->fRelayTxes) pto->setInventoryTxToSend.clear();
             }
-<<<<<<< HEAD
-            LOCK(pto->cs_inventory);
-            vInv.reserve(std::min<size_t>(1000, pto->vInventoryToSend.size()));
-            vInvWait.reserve(pto->vInventoryToSend.size());
-            BOOST_FOREACH(const CInv& inv, pto->vInventoryToSend)
-            {
-                if ((inv.type == MSG_TX || inv.type == MSG_WITNESS_TX) && pto->filterInventoryKnown.contains(inv.hash))
-                    continue;
-
-                // trickle out tx inv to protect privacy
-                if ((inv.type == MSG_TX || inv.type == MSG_WITNESS_TX) && !fSendTrickle)
-=======
 
             // Respond to BIP35 mempool requests
             if (fSendTrickle && pto->fSendMempool) {
@@ -6110,7 +6094,6 @@
                 mempool.queryHashes(vtxid);
                 pto->fSendMempool = false;
                 CAmount filterrate = 0;
->>>>>>> 423ca302
                 {
                     LOCK(pto->cs_feeFilter);
                     filterrate = pto->minFeeFilter;
